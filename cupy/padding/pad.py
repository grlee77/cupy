--- conflicted
+++ resolved
@@ -222,267 +222,6 @@
           reflection, otherwise the edge value forms the symmetric axis to the
           reflection. (Default value = False)
     """
-<<<<<<< HEAD
-    # Implicit booleanness to test for zero (or None) in any scalar type
-    if pad_amt[0] == 0 and pad_amt[1] == 0:
-        return arr
-
-    ##########################################################################
-    # Prepended region
-
-    # Slice off a reverse indexed chunk from near edge to pad `arr` before
-    ref_slice = tuple([slice(None) if i != axis else slice(pad_amt[0], 0, -1)
-                       for i, x in enumerate(arr.shape)])
-
-    ref_chunk1 = arr[ref_slice]
-
-    # Shape to restore singleton dimension after slicing
-    pad_singleton = tuple([x if i != axis else 1
-                           for i, x in enumerate(arr.shape)])
-    if pad_amt[0] == 1:
-        ref_chunk1 = ref_chunk1.reshape(pad_singleton)
-
-    # Memory/computationally more expensive, only do this if `method='odd'`
-    if 'odd' in method and pad_amt[0] > 0:
-        edge_slice1 = tuple([slice(None) if i != axis else 0
-                             for i, x in enumerate(arr.shape)])
-        edge_chunk = arr[edge_slice1].reshape(pad_singleton)
-        ref_chunk1 = 2 * edge_chunk - ref_chunk1
-        del edge_chunk
-
-    ##########################################################################
-    # Appended region
-
-    # Slice off a reverse indexed chunk from far edge to pad `arr` after
-    start = arr.shape[axis] - pad_amt[1] - 1
-    end = arr.shape[axis] - 1
-    ref_slice = tuple([slice(None) if i != axis else slice(start, end)
-                       for i, x in enumerate(arr.shape)])
-    rev_idx = tuple([slice(None) if i != axis else slice(None, None, -1)
-                     for i, x in enumerate(arr.shape)])
-    ref_chunk2 = arr[ref_slice][rev_idx]
-
-    if pad_amt[1] == 1:
-        ref_chunk2 = ref_chunk2.reshape(pad_singleton)
-
-    if 'odd' in method:
-        edge_slice2 = tuple([slice(None) if i != axis else -1
-                             for i, x in enumerate(arr.shape)])
-        edge_chunk = arr[edge_slice2].reshape(pad_singleton)
-        ref_chunk2 = 2 * edge_chunk - ref_chunk2
-        del edge_chunk
-
-    # Concatenate `arr` with both chunks, extending along `axis`
-    return cupy.concatenate((ref_chunk1, arr, ref_chunk2), axis=axis)
-
-
-def _pad_sym(arr, pad_amt, method, axis=-1):
-    """
-    Pad `axis` of `arr` by symmetry.
-
-    Parameters
-    ----------
-    arr : ndarray
-        Input array of arbitrary shape.
-    pad_amt : tuple of ints, length 2
-        Padding to (prepend, append) along `axis`.
-    method : str
-        Controls method of symmetry; options are 'even' or 'odd'.
-    axis : int
-        Axis along which to pad `arr`.
-
-    Returns
-    -------
-    padarr : ndarray
-        Output array, with `pad_amt[0]` values prepended and `pad_amt[1]`
-        values appended along `axis`. Both regions are padded with symmetric
-        values from the original array.
-
-    Notes
-    -----
-    This algorithm DOES pad with repetition, i.e. the edges are repeated.
-    For padding without repeated edges, use `mode='reflect'`.
-
-    The modes 'reflect', 'symmetric', and 'wrap' must be padded with a
-    single function, lest the indexing tricks in non-integer multiples of the
-    original shape would violate repetition in the final iteration.
-
-    """
-    # Implicit booleanness to test for zero (or None) in any scalar type
-    if pad_amt[0] == 0 and pad_amt[1] == 0:
-        return arr
-
-    ##########################################################################
-    # Prepended region
-
-    # Slice off a reverse indexed chunk from near edge to pad `arr` before
-    if pad_amt[0] == 0:
-        ax_slice = slice(0, 0)  # empty slice
-    else:
-        ax_slice = slice(pad_amt[0] - 1, None, -1)
-    sym_slice = tuple(
-        [slice(None) if i != axis else ax_slice
-         for i, x in enumerate(arr.shape)])
-    sym_chunk1 = arr[sym_slice]
-
-    # Memory/computationally more expensive, only do this if `method='odd'`
-    if 'odd' in method and pad_amt[0] > 0:
-        edge_slice1 = tuple([slice(None) if i != axis else slice(0, 1)
-                             for i, x in enumerate(arr.shape)])
-        edge_chunk = arr[edge_slice1]
-        sym_chunk1 = 2 * edge_chunk - sym_chunk1
-        del edge_chunk
-
-    ##########################################################################
-    # Appended region
-
-    # Slice off a reverse indexed chunk from far edge to pad `arr` after
-    sym_slice = tuple(
-        [slice(None) if i != axis else slice(-1, -1 - pad_amt[1], -1)
-         for i, x in enumerate(arr.shape)])
-    sym_chunk2 = arr[sym_slice]
-
-    if 'odd' in method:
-        edge_slice2 = tuple([slice(None) if i != axis else slice(-1, None)
-                             for i, x in enumerate(arr.shape)])
-        edge_chunk = arr[edge_slice2]
-        sym_chunk2 = 2 * edge_chunk - sym_chunk2
-        del edge_chunk
-
-    # Concatenate `arr` with both chunks, extending along `axis`
-    return cupy.concatenate((sym_chunk1, arr, sym_chunk2), axis=axis)
-
-
-def _pad_wrap(arr, pad_amt, axis=-1):
-    """
-    Pad `axis` of `arr` via wrapping.
-
-    Parameters
-    ----------
-    arr : ndarray
-        Input array of arbitrary shape.
-    pad_amt : tuple of ints, length 2
-        Padding to (prepend, append) along `axis`.
-    axis : int
-        Axis along which to pad `arr`.
-
-    Returns
-    -------
-    padarr : ndarray
-        Output array, with `pad_amt[0]` values prepended and `pad_amt[1]`
-        values appended along `axis`. Both regions are padded wrapped values
-        from the opposite end of `axis`.
-
-    Notes
-    -----
-    This method of padding is also known as 'tile' or 'tiling'.
-
-    The modes 'reflect', 'symmetric', and 'wrap' must be padded with a
-    single function, lest the indexing tricks in non-integer multiples of the
-    original shape would violate repetition in the final iteration.
-
-    """
-    # Implicit booleanness to test for zero (or None) in any scalar type
-    if pad_amt[0] == 0 and pad_amt[1] == 0:
-        return arr
-
-    ##########################################################################
-    # Prepended region
-
-    # slice off section from end to append to front
-    dim = arr.shape[axis]
-    wrap_slice = tuple(
-        [slice(None) if i != axis else slice(dim - pad_amt[0], dim)
-         for i, x in enumerate(arr.shape)])
-    wrap_chunk1 = arr[wrap_slice]
-
-    ##########################################################################
-    # Appended region
-
-    # slice off section from front to append to end
-    wrap_slice = tuple(
-        [slice(None) if i != axis else slice(0, pad_amt[1])
-         for i, x in enumerate(arr.shape)])
-    wrap_chunk2 = arr[wrap_slice]
-
-    # Concatenate `arr` with both chunks, extending along `axis`
-    return cupy.concatenate((wrap_chunk1, arr, wrap_chunk2), axis=axis)
-
-
-def _normalize_shape(ndarray, shape, cast_to_int=True):
-    ndims = ndarray.ndim
-    if shape is None:
-        return ((None, None), ) * ndims
-    ndshape = numpy.asarray(shape)
-    if ndshape.size == 1:
-        ndshape = numpy.repeat(ndshape, 2)
-    if ndshape.ndim == 1:
-        ndshape = numpy.tile(ndshape, (ndims, 1))
-    if ndshape.shape != (ndims, 2):
-        message = 'Unable to create correctly shaped tuple from %s' % shape
-        raise ValueError(message)
-    if cast_to_int:
-        ndshape = numpy.rint(ndshape).astype(int)
-    return tuple([tuple(axis) for axis in ndshape])
-
-
-def _validate_lengths(narray, number_elements):
-    shape = _normalize_shape(narray, number_elements)
-    for axis_shape in shape:
-        axis_shape = [1 if x is None else x for x in axis_shape]
-        axis_shape = [1 if x >= 0 else -1 for x in axis_shape]
-        if axis_shape[0] < 0 or axis_shape[1] < 0:
-            message = '%s cannot contain negative values.' % number_elements
-            raise ValueError(message)
-    return shape
-
-
-def pad(array, pad_width, mode, **keywords):
-    """Returns padded array. You can specify the padded widths and values.
-
-    This function currently supports only ``mode=constant`` .
-
-    Args:
-        array (array-like): Input array of rank N.
-        pad_width (int or array-like): Number of values padded
-            to the edges of each axis.
-            ((before_1, after_1), ... (before_N, after_N)) uniquely pad widths
-            for each axis.
-            ((before, after),) yields same before and after pad for each axis.
-            (pad,) or int is a shortcut for before = after = pad width for all
-            axes.
-            You cannot specify ``cupy.ndarray`` .
-        mode (str):
-            'constant'
-                Pads with a constant values.
-            'edge'
-                Pads with the edge values of array.
-            'reflect'
-                Pads with the reflection of the vector mirrored on the first
-                and last values of the vector along each axis.
-            'symmetric'
-                Pads with the reflection of the vector mirrored
-                along the edge of the array.
-            'wrap'
-                Pads with the wrap of the vector along the axis.
-                The first values are used to pad the end and the
-                end values are used to pad the beginning.
-        constant_values (int or array-like): Used in
-            ``constant``.
-            The values are padded for each axis.
-            ((before_1, after_1), ... (before_N, after_N)) uniquely pad
-            constants for each axis.
-            ((before, after),) yields same before and after constants for each
-            axis.
-            (constant,) or int is a shortcut for before = after = constant for
-            all axes.
-            Default is 0. You cannot specify ``cupy.ndarray`` .
-        reflect_type : {'even', 'odd'}, optional
-            Used in 'reflect', and 'symmetric'.  The 'even' style is the
-            default with an unaltered reflection around the edge value.  For
-            the 'odd' style, the extented part of the array is created by
-            subtracting the reflected values from two times the edge value.
-=======
     left_pad, right_pad = width_pair
     old_length = padded.shape[axis] - right_pad - left_pad
 
@@ -623,7 +362,6 @@
       as_index(bool, optional): If `x` is not None, try to round each
           element of `x` to an integer (dtype `cupy.intp`) and ensure every
           element is positive. (Default value = False)
->>>>>>> 73b24da1
 
     Returns:
       nested iterables, shape (`ndim`, 2): The broadcasted version of `x`.
@@ -896,10 +634,6 @@
         'minimum': ['stat_length'],
         'reflect': ['reflect_type'],
         'symmetric': ['reflect_type'],
-<<<<<<< HEAD
-        'wrap': [],
-=======
->>>>>>> 73b24da1
     }
     try:
         unsupported_kwargs = set(kwargs) - set(allowed_kwargs[mode])
@@ -985,60 +719,6 @@
                 )
                 continue
 
-<<<<<<< HEAD
-            method = keywords['reflect_type']
-            safe_pad = newmatrix.shape[axis] - 1
-            while ((pad_before > safe_pad) or (pad_after > safe_pad)):
-                pad_iter_b = min(safe_pad,
-                                 safe_pad * (pad_before // safe_pad))
-                pad_iter_a = min(safe_pad, safe_pad * (pad_after // safe_pad))
-                newmatrix = _pad_ref(
-                    newmatrix, (pad_iter_b, pad_iter_a), method, axis)
-                pad_before -= pad_iter_b
-                pad_after -= pad_iter_a
-                safe_pad += pad_iter_b + pad_iter_a
-            newmatrix = _pad_ref(
-                newmatrix, (pad_before, pad_after), method, axis)
-    elif mode == 'symmetric':
-        for axis, (pad_before, pad_after) in enumerate(pad_width):
-            # Recursive padding along any axis where `pad_amt` is too large
-            # for indexing tricks. We can only safely pad the original axis
-            # length, to keep the period of the reflections consistent.
-            method = keywords['reflect_type']
-            safe_pad = newmatrix.shape[axis]
-            while ((pad_before > safe_pad) or
-                   (pad_after > safe_pad)):
-                pad_iter_b = min(safe_pad,
-                                 safe_pad * (pad_before // safe_pad))
-                pad_iter_a = min(safe_pad, safe_pad * (pad_after // safe_pad))
-                newmatrix = _pad_sym(newmatrix, (pad_iter_b,
-                                     pad_iter_a), method, axis)
-                pad_before -= pad_iter_b
-                pad_after -= pad_iter_a
-                safe_pad += pad_iter_b + pad_iter_a
-            newmatrix = _pad_sym(newmatrix, (pad_before, pad_after), method,
-                                 axis)
-    elif mode == 'wrap':
-        for axis, (pad_before, pad_after) in enumerate(pad_width):
-            # Recursive padding along any axis where `pad_amt` is too large
-            # for indexing tricks. We can only safely pad the original axis
-            # length, to keep the period of the reflections consistent.
-            safe_pad = newmatrix.shape[axis]
-            while ((pad_before > safe_pad) or
-                   (pad_after > safe_pad)):
-                pad_iter_b = min(safe_pad,
-                                 safe_pad * (pad_before // safe_pad))
-                pad_iter_a = min(safe_pad, safe_pad * (pad_after // safe_pad))
-                newmatrix = _pad_wrap(
-                    newmatrix, (pad_iter_b, pad_iter_a), axis)
-
-                pad_before -= pad_iter_b
-                pad_after -= pad_iter_a
-                safe_pad += pad_iter_b + pad_iter_a
-            newmatrix = _pad_wrap(newmatrix, (pad_before, pad_after), axis)
-
-    return newmatrix
-=======
             roi = _view_roi(padded, original_area_slice, axis)
             while left_index > 0 or right_index > 0:
                 # Iteratively pad until dimension is filled with reflected
@@ -1059,5 +739,4 @@
                     roi, axis, (left_index, right_index)
                 )
 
-    return padded
->>>>>>> 73b24da1
+    return padded