--- conflicted
+++ resolved
@@ -8,22 +8,14 @@
 
 
 def _round_if_needed(arr, dtype):
-<<<<<<< HEAD
-    """Rounds arr inplace if destination dtype is integer.
-=======
     """Rounds arr inplace if the destination dtype is an integer.
->>>>>>> bc242f09
     """
     if cupy.issubdtype(dtype, cupy.integer):
         arr.round(out=arr)  # bug in round so use rint (cupy/cupy#2330)
 
 
 def _slice_at_axis(sl, axis):
-<<<<<<< HEAD
-    """Construct tuple of slices to slice an array in the given dimension.
-=======
     """Constructs a tuple of slices to slice an array in the given dimension.
->>>>>>> bc242f09
 
     Args:
       sl(slice): The slice for the given dimension.
@@ -37,11 +29,7 @@
 
 
 def _view_roi(array, original_area_slice, axis):
-<<<<<<< HEAD
-    """Get a view of the current region of interest during iterative padding.
-=======
     """Gets a view of the current region of interest during iterative padding.
->>>>>>> bc242f09
 
     When padding multiple dimensions iteratively corner values are
     unnecessarily overwritten multiple times. This function reduces the
@@ -62,11 +50,7 @@
 
 
 def _pad_simple(array, pad_width, fill_value=None):
-<<<<<<< HEAD
-    """Pad array on all sides with either a single value or undefined values.
-=======
     """Pads an array on all sides with either a constant or undefined values.
->>>>>>> bc242f09
 
     Args:
       array(ndarray): Array to grow.
@@ -93,13 +77,12 @@
         for size, (left, right) in zip(array.shape, pad_width)
     )
     padded[original_area_slice] = array
-<<<<<<< HEAD
 
     return padded, original_area_slice
 
 
 def _set_pad_area(padded, axis, width_pair, value_pair):
-    """Set empty-padded area in given dimension.
+    """Set an empty-padded area in given dimension.
     """
     left_slice = _slice_at_axis(slice(None, width_pair[0]), axis)
     padded[left_slice] = value_pair[0]
@@ -111,7 +94,7 @@
 
 
 def _get_edges(padded, axis, width_pair):
-    """Retrieve edge values from empty-padded array in given dimension.
+    """Retrieves edge values from an empty-padded array along a given axis.
 
     Args:
       padded(ndarray): Empty-padded array.
@@ -131,7 +114,7 @@
 
 
 def _get_linear_ramps(padded, axis, width_pair, end_value_pair):
-    """Construct linear ramps for empty-padded array in given dimension.
+    """Constructs linear ramps for an empty-padded array along a given axis.
 
     Args:
       padded(ndarray): Empty-padded array.
@@ -144,9 +127,9 @@
     """
     edge_pair = _get_edges(padded, axis, width_pair)
 
-    # TODO: implement axis argument to cupy.linspace to avoid need for numpy
+    # TODO (grlee77): implement axis argument to cupy.linspace to avoid numpy
     if numpy.lib.NumpyVersion(numpy.__version__) < '1.16.0':
-        # TODO: remove this once axis support is added to cupy.linspace
+        # TODO (grlee77): remove once axis support is added to cupy.linspace
         raise NotImplementedError(
             "padding with 'linear_ramp' currently requires numpy >= 1.16")
 
@@ -176,7 +159,7 @@
 
 
 def _get_stats(padded, axis, width_pair, length_pair, stat_func):
-    """Calculate statistic for the empty-padded array in given dimnsion.
+    """Calculates a statistic for an empty-padded array along a given axis.
 
     Args:
       padded(ndarray): Empty-padded array.
@@ -227,7 +210,7 @@
 
 
 def _set_reflect_both(padded, axis, width_pair, method, include_edge=False):
-    """Pad `axis` of `arr` with reflection.
+    """Pads an `axis` of `arr` using reflection.
 
     Args:
       padded(ndarray): Input array of arbitrary shape.
@@ -301,221 +284,9 @@
 
 
 def _set_wrap_both(padded, axis, width_pair):
-    """Pad `axis` of `arr` with wrapped values.
-
-    Args:
-=======
-
-    return padded, original_area_slice
-
-
-def _set_pad_area(padded, axis, width_pair, value_pair):
-    """Set an empty-padded area in given dimension.
-    """
-    left_slice = _slice_at_axis(slice(None, width_pair[0]), axis)
-    padded[left_slice] = value_pair[0]
-
-    right_slice = _slice_at_axis(
-        slice(padded.shape[axis] - width_pair[1], None), axis
-    )
-    padded[right_slice] = value_pair[1]
-
-
-def _get_edges(padded, axis, width_pair):
-    """Retrieves edge values from an empty-padded array along a given axis.
-
-    Args:
-      padded(ndarray): Empty-padded array.
-      axis(int): Dimension in which the edges are considered.
-      width_pair((int, int)): Pair of widths that mark the pad area on both
-          sides in the given dimension.
-    """
-    left_index = width_pair[0]
-    left_slice = _slice_at_axis(slice(left_index, left_index + 1), axis)
-    left_edge = padded[left_slice]
-
-    right_index = padded.shape[axis] - width_pair[1]
-    right_slice = _slice_at_axis(slice(right_index - 1, right_index), axis)
-    right_edge = padded[right_slice]
-
-    return left_edge, right_edge
-
-
-def _get_linear_ramps(padded, axis, width_pair, end_value_pair):
-    """Constructs linear ramps for an empty-padded array along a given axis.
-
-    Args:
-      padded(ndarray): Empty-padded array.
-      axis(int): Dimension in which the ramps are constructed.
-      width_pair((int, int)): Pair of widths that mark the pad area on both
-          sides in the given dimension.
-      end_value_pair((scalar, scalar)): End values for the linear ramps which
-          form the edge of the fully padded array. These values are included in
-          the linear ramps.
-    """
-    edge_pair = _get_edges(padded, axis, width_pair)
-
-    # TODO (grlee77): implement axis argument to cupy.linspace to avoid numpy
-    if numpy.lib.NumpyVersion(numpy.__version__) < '1.16.0':
-        # TODO (grlee77): remove once axis support is added to cupy.linspace
-        raise NotImplementedError(
-            "padding with 'linear_ramp' currently requires numpy >= 1.16")
-
-    left_ramp = cupy.asarray(numpy.linspace(
-        start=end_value_pair[0],
-        # squeeze axis replaced by linspace
-        stop=cupy.asnumpy(edge_pair[0].squeeze(axis)),
-        num=width_pair[0],
-        endpoint=False,
-        dtype=padded.dtype,
-        axis=axis,
-    ))
-
-    right_ramp = cupy.asarray(numpy.linspace(
-        start=end_value_pair[1],
-        # squeeze axis replaced by linspace
-        stop=cupy.asnumpy(edge_pair[1].squeeze(axis)),
-        num=width_pair[1],
-        endpoint=False,
-        dtype=padded.dtype,
-        axis=axis,
-    ))
-    # Reverse linear space in appropriate dimension
-    right_ramp = right_ramp[_slice_at_axis(slice(None, None, -1), axis)]
-
-    return left_ramp, right_ramp
-
-
-def _get_stats(padded, axis, width_pair, length_pair, stat_func):
-    """Calculates a statistic for an empty-padded array along a given axis.
-
-    Args:
-      padded(ndarray): Empty-padded array.
-      axis(int): Dimension in which the statistic is calculated.
-      width_pair((int, int)): Pair of widths that mark the pad area on both
-          sides in the given dimension.
-      length_pair(2-element sequence of None or int): Gives the number of
-          values in valid area from each side that is taken into account when
-          calculating the statistic. If None the entire valid area in `padded`
-          is considered.
-      stat_func(function): Function to compute statistic. The expected
-          signature is
-          ``stat_func(x: ndarray, axis: int, keepdims: bool) -> ndarray``.
-    """
-    # Calculate indices of the edges of the area with original values
-    left_index = width_pair[0]
-    right_index = padded.shape[axis] - width_pair[1]
-    # as well as its length
-    max_length = right_index - left_index
-
-    # Limit stat_lengths to max_length
-    left_length, right_length = length_pair
-    if left_length is None or max_length < left_length:
-        left_length = max_length
-    if right_length is None or max_length < right_length:
-        right_length = max_length
-
-    # Calculate statistic for the left side
-    left_slice = _slice_at_axis(
-        slice(left_index, left_index + left_length), axis
-    )
-    left_chunk = padded[left_slice]
-    left_stat = stat_func(left_chunk, axis=axis, keepdims=True)
-    _round_if_needed(left_stat, padded.dtype)
-
-    if left_length == right_length == max_length:
-        # return early as right_stat must be identical to left_stat
-        return left_stat, left_stat
-
-    # Calculate statistic for the right side
-    right_slice = _slice_at_axis(
-        slice(right_index - right_length, right_index), axis
-    )
-    right_chunk = padded[right_slice]
-    right_stat = stat_func(right_chunk, axis=axis, keepdims=True)
-    _round_if_needed(right_stat, padded.dtype)
-    return left_stat, right_stat
-
-
-def _set_reflect_both(padded, axis, width_pair, method, include_edge=False):
-    """Pads an `axis` of `arr` using reflection.
-
-    Args:
-      padded(ndarray): Input array of arbitrary shape.
-      axis(int): Axis along which to pad `arr`.
-      width_pair((int, int)): Pair of widths that mark the pad area on both
-          sides in the given dimension.
-      method(str): Controls method of reflection; options are 'even' or 'odd'.
-      include_edge(bool, optional): If true, edge value is included in
-          reflection, otherwise the edge value forms the symmetric axis to the
-          reflection. (Default value = False)
-    """
-    left_pad, right_pad = width_pair
-    old_length = padded.shape[axis] - right_pad - left_pad
-
-    if include_edge:
-        # Edge is included, we need to offset the pad amount by 1
-        edge_offset = 1
-    else:
-        edge_offset = 0  # Edge is not included, no need to offset pad amount
-        old_length -= 1  # but must be omitted from the chunk
-
-    if left_pad > 0:
-        # Pad with reflected values on left side:
-        # First limit chunk size which can't be larger than pad area
-        chunk_length = min(old_length, left_pad)
-        # Slice right to left, stop on or next to edge, start relative to stop
-        stop = left_pad - edge_offset
-        start = stop + chunk_length
-        left_slice = _slice_at_axis(slice(start, stop, -1), axis)
-        left_chunk = padded[left_slice]
-
-        if method == 'odd':
-            # Negate chunk and align with edge
-            edge_slice = _slice_at_axis(slice(left_pad, left_pad + 1), axis)
-            left_chunk = 2 * padded[edge_slice] - left_chunk
-
-        # Insert chunk into padded area
-        start = left_pad - chunk_length
-        stop = left_pad
-        pad_area = _slice_at_axis(slice(start, stop), axis)
-        padded[pad_area] = left_chunk
-        # Adjust pointer to left edge for next iteration
-        left_pad -= chunk_length
-
-    if right_pad > 0:
-        # Pad with reflected values on right side:
-        # First limit chunk size which can't be larger than pad area
-        chunk_length = min(old_length, right_pad)
-        # Slice right to left, start on or next to edge, stop relative to start
-        start = -right_pad + edge_offset - 2
-        stop = start - chunk_length
-        right_slice = _slice_at_axis(slice(start, stop, -1), axis)
-        right_chunk = padded[right_slice]
-
-        if method == 'odd':
-            # Negate chunk and align with edge
-            edge_slice = _slice_at_axis(
-                slice(-right_pad - 1, -right_pad), axis
-            )
-            right_chunk = 2 * padded[edge_slice] - right_chunk
-
-        # Insert chunk into padded area
-        start = padded.shape[axis] - right_pad
-        stop = start + chunk_length
-        pad_area = _slice_at_axis(slice(start, stop), axis)
-        padded[pad_area] = right_chunk
-        # Adjust pointer to right edge for next iteration
-        right_pad -= chunk_length
-
-    return left_pad, right_pad
-
-
-def _set_wrap_both(padded, axis, width_pair):
     """Pads an `axis` of `arr` with wrapped values.
 
     Args:
->>>>>>> bc242f09
       padded(ndarray): Input array of arbitrary shape.
       axis(int): Axis along which to pad `arr`.
       width_pair((int, int)): Pair of widths that mark the pad area on both
@@ -579,21 +350,13 @@
 
 
 def _as_pairs(x, ndim, as_index=False):
-<<<<<<< HEAD
-    """Broadcast `x` to an array with the shape (`ndim`, 2).
-=======
     """Broadcasts `x` to an array with shape (`ndim`, 2).
->>>>>>> bc242f09
 
     A helper function for `pad` that prepares and validates arguments like
     `pad_width` for iteration in pairs.
 
     Args:
-<<<<<<< HEAD
-      x({None, scalar, array-like}): The object to broadcast to the shape
-=======
       x(None, scalar or array-like): The object to broadcast to the shape
->>>>>>> bc242f09
           (`ndim`, 2).
       ndim(int): Number of pairs the broadcasted `x` will have.
       as_index(bool, optional): If `x` is not None, try to round each
@@ -653,51 +416,6 @@
 
 # @array_function_dispatch(_pad_dispatcher, module='numpy')
 def pad(array, pad_width, mode='constant', **kwargs):
-<<<<<<< HEAD
-    """Pad an array.
-
-    Args:
-      array(array_like of rank N): The array to pad.
-      pad_width({sequence, array_like, int}): Number of values padded to the
-          edges of each axis. ((before_1, after_1), ... (before_N, after_N))
-          unique pad widths for each axis. ((before, after),) yields same
-          before and after pad for each axis. (pad,) or int is a shortcut for
-          before = after = pad width for all axes.
-      mode(str or function, optional): One of the following string
-          values or a user supplied function.
-          'constant' (default)
-          Pads with a constant value.
-          'edge'
-          Pads with the edge values of array.
-          'linear_ramp'
-          Pads with the linear ramp between end_value and the
-          array edge value.
-          'maximum'
-          Pads with the maximum value of all or part of the
-          vector along each axis.
-          'mean'
-          Pads with the mean value of all or part of the
-          vector along each axis.
-          'median'
-          Pads with the median value of all or part of the
-          vector along each axis. (Not Implemented)
-          'minimum'
-          Pads with the minimum value of all or part of the
-          vector along each axis.
-          'reflect'
-          Pads with the reflection of the vector mirrored on the first and last
-          values of the vector along each axis.
-          'symmetric'
-          Pads with the reflection of the vector mirrored along the edge of the
-          array.
-          'wrap'
-          Pads with the wrap of the vector along the axis. The first values are
-          used to pad the end and the end values are used to pad the beginning.
-          'empty'
-          Pads with undefined values.
-          <function>
-          Padding function, see Notes.
-=======
     """Pads an array with specified widths and values.
 
     Args:
@@ -744,38 +462,10 @@
               Pads with undefined values.
           <function>
               Padding function, see Notes.
->>>>>>> bc242f09
       stat_length(sequence or int, optional): Used in 'maximum', 'mean',
           'median', and 'minimum'.  Number of values at edge of each axis used
           to calculate the statistic value.
           ((before_1, after_1), ... (before_N, after_N)) unique statistic
-<<<<<<< HEAD
-          lengths for each axis.
-          ((before, after),) yields same before and after statistic lengths
-          for each axis.
-          (stat_length,) or int is a shortcut for before = after = statistic
-          length for all axes.
-          Default is ``None``, to use the entire axis.
-      constant_values(sequence or scalar, optional): Used in 'constant'. The
-          values to set the padded values for each axis.
-          ``((before_1, after_1), ... (before_N, after_N))`` unique pad
-          constants for each axis.
-          ``((before, after),)`` yields same before and after constants for
-          each axis.
-          ``(constant,)`` or ``constant`` is a shortcut for
-          ``before = after = constant`` for all axes.
-          Default is 0.
-      end_values(sequence or scalar, optional): Used in 'linear_ramp'. The
-          values used for the ending value of the linear_ramp and that will
-          form the edge of the padded array.
-          ``((before_1, after_1), ... (before_N, after_N))`` unique end values
-          for each axis.
-          ``((before, after),)`` yields same before and after end values for
-          each axis.
-          ``(constant,)`` or ``constant`` is a shortcut for
-          ``before = after = constant`` for all axes.
-          Default is 0.
-=======
           lengths for each axis. ((before, after),) yields same before and
           after statistic lengths for each axis. (stat_length,) or int is a
           shortcut for before = after = statistic length for all axes.
@@ -800,7 +490,6 @@
           (constant,) or constant is a shortcut for before = after = constant
           for all axes.
           Default is 0. You cannot specify ``cupy.ndarray``.
->>>>>>> bc242f09
       reflect_type({'even', 'odd'}, optional): Used in 'reflect', and
           'symmetric'.  The 'even' style is the default with an unaltered
           reflection around the edge value.  For the 'odd' style, the extended
@@ -808,37 +497,6 @@
           two times the edge value.
 
     Returns:
-<<<<<<< HEAD
-      ndarray: Padded array of rank equal to `array` with shape increased
-      according to `pad_width`.
-
-    Notes
-    -----
-    For an array with rank greater than 1, some of the padding of later
-    axes is calculated from padding of previous axes.  This is easiest to
-    think about with a rank 2 array where the corners of the padded array
-    are calculated by using padded values from the first axis.
-
-    The padding function, if used, should modify a rank 1 array in-place. It
-    has the following signature::
-
-        padding_func(vector, iaxis_pad_width, iaxis, kwargs)
-
-    where
-
-        vector : ndarray
-            A rank 1 array already padded with zeros.  Padded values are
-            vector[:iaxis_pad_width[0]] and vector[-iaxis_pad_width[1]:].
-        iaxis_pad_width : tuple
-            A 2-tuple of ints, iaxis_pad_width[0] represents the number of
-            values padded at the beginning of vector where
-            iaxis_pad_width[1] represents the number of values padded at
-            the end of vector.
-        iaxis : int
-            The axis currently being calculated.
-        kwargs : dict
-            Any keyword arguments the function requires.
-=======
       cupy.ndarray: Padded array with shape extended by ``pad_width``.
 
     .. note::
@@ -868,7 +526,6 @@
         kwargs (dict)
             Any keyword arguments the function requires.
 
->>>>>>> bc242f09
     Examples
     --------
     >>> a = [1, 2, 3, 4, 5]
