--- conflicted
+++ resolved
@@ -154,15 +154,6 @@
 def _cum_core(a, axis, dtype, out, kern, batch_kern, *, op=None):
     a = cupy.asarray(a)
 
-<<<<<<< HEAD
-    if cupy.cuda.cub_enabled:
-        # result will be None if the scan is not compatible with CUB
-        result = cub.cub_scan(a, op, axis, dtype, out)
-        if result is not None:
-            return result
-
-=======
->>>>>>> 6ca92a9c
     if out is None:
         if dtype is None:
             kind = a.dtype.kind
