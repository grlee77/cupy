--- conflicted
+++ resolved
@@ -114,10 +114,7 @@
 
 def unwrap(p, discont=numpy.pi, axis=-1):
     """Unwrap by changing deltas between values to 2*pi complement.
-<<<<<<< HEAD
-=======
-
->>>>>>> a59b00aa
+    
     Args:
         p (cupy.ndarray): Input array.
         discont (float): Maximum discontinuity between values, default is
@@ -126,10 +123,7 @@
             axis.
     Returns:
         cupy.ndarray: The result array.
-<<<<<<< HEAD
-=======
 
->>>>>>> a59b00aa
     .. seealso:: :func:`numpy.unwrap`
     """
 
