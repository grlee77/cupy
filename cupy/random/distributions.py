--- conflicted
+++ resolved
@@ -61,7 +61,33 @@
     return rs.binomial(n, p, size, dtype)
 
 
-<<<<<<< HEAD
+def chisquare(df, size=None, dtype=float):
+    """Chi-square distribution.
+
+    Returns an array of samples drawn from the chi-square distribution. Its
+    probability density function is defined as
+
+    .. math::
+       f(x) = \\frac{(1/2)^{k/2}}{\\Gamma(k/2)}x^{k/2-1}e^{-x/2},
+
+    Args:
+        df (int or array_like of ints): Degree of freedom :math:`k`.
+        size (int or tuple of ints): The shape of the array. If ``None``, a
+            zero-dimensional array is generated.
+        dtype: Data type specifier. Only :class:`numpy.float32` and
+            :class:`numpy.float64` types are allowed.
+
+    Returns:
+        cupy.ndarray: Samples drawn from the chi-square distribution.
+
+    .. seealso::
+        :func:`cupy.random.RandomState.chisquare`
+        :func:`numpy.random.chisquare`
+    """
+    rs = generator.get_random_state()
+    return rs.chisquare(df, size, dtype)
+
+
 def dirichlet(alpha, size=None, dtype=float):
     """Dirichlet distribution.
 
@@ -94,33 +120,29 @@
 
 def gamma(shape, scale=1.0, size=None, dtype=float):
     """Gamma distribution.
-=======
-def chisquare(df, size=None, dtype=float):
-    """Chi-square distribution.
->>>>>>> 489d91c5
-
-    Returns an array of samples drawn from the chi-square distribution. Its
-    probability density function is defined as
-
-    .. math::
-       f(x) = \\frac{(1/2)^{k/2}}{\\Gamma(k/2)}x^{k/2-1}e^{-x/2},
-
-    Args:
-        df (int or array_like of ints): Degree of freedom :math:`k`.
-        size (int or tuple of ints): The shape of the array. If ``None``, a
-            zero-dimensional array is generated.
-        dtype: Data type specifier. Only :class:`numpy.float32` and
-            :class:`numpy.float64` types are allowed.
-
-    Returns:
-        cupy.ndarray: Samples drawn from the chi-square distribution.
-
-    .. seealso::
-        :func:`cupy.random.RandomState.chisquare`
-        :func:`numpy.random.chisquare`
-    """
-    rs = generator.get_random_state()
-    return rs.chisquare(df, size, dtype)
+
+    Returns an array of samples drawn from the gamma distribution. Its
+    probability density function is defined as
+
+    .. math::
+       f(x) = \\frac{1}{\\Gamma(k)\\theta^k}x^{k-1}e^{-x/\\theta},
+
+    Args:
+        shape (array): Parameter of the gamma distribution :math:`k`.
+        scale (array): Parameter of the gamma distribution :math:`\\theta`
+        size (int or tuple of ints): The shape of the array. If ``None``, a
+            zero-dimensional array is generated.
+        dtype: Data type specifier. Only :class:`numpy.float32` and
+            :class:`numpy.float64` types are allowed.
+
+    Returns:cupy.ndarray: Samples drawn from the gamma distribution.
+
+    .. seealso::
+        :func:`cupy.random.RandomState.gamma`
+        :func:`numpy.random.gamma`
+    """
+    rs = generator.get_random_state()
+    return rs.gamma(shape, scale, size, dtype)
 
 
 def geometric(p, size=None, dtype=int):
@@ -148,33 +170,6 @@
     """
     rs = generator.get_random_state()
     return rs.geometric(p, size, dtype)
-
-
-def gamma(shape, scale=1.0, size=None, dtype=float):
-    """Gamma distribution.
-
-    Returns an array of samples drawn from the gamma distribution. Its
-    probability density function is defined as
-
-    .. math::
-       f(x) = \\frac{1}{\\Gamma(k)\\theta^k}x^{k-1}e^{-x/\\theta},
-
-    Args:
-        shape (array): Parameter of the gamma distribution :math:`k`.
-        scale (array): Parameter of the gamma distribution :math:`\\theta`
-        size (int or tuple of ints): The shape of the array. If ``None``, a
-            zero-dimensional array is generated.
-        dtype: Data type specifier. Only :class:`numpy.float32` and
-            :class:`numpy.float64` types are allowed.
-
-    Returns:cupy.ndarray: Samples drawn from the gamma distribution.
-
-    .. seealso::
-        :func:`cupy.random.RandomState.gamma`
-        :func:`numpy.random.gamma`
-    """
-    rs = generator.get_random_state()
-    return rs.gamma(shape, scale, size, dtype)
 
 
 def gumbel(loc=0.0, scale=1.0, size=None, dtype=float):
