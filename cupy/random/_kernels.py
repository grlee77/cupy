--- conflicted
+++ resolved
@@ -557,21 +557,6 @@
 )
 
 definitions = [
-    rk_basic_difinition, rk_gauss_definition,
-    rk_standard_exponential_definition, rk_standard_gamma_definition,
-    rk_beta_definition]
-beta_kernel = core.ElementwiseKernel(
-    'S a, T b, uint64 seed', 'Y y',
-    '''
-    rk_seed(seed + i, &internal_state);
-    y = rk_beta(&internal_state, a, b);
-    ''',
-    'beta_kernel',
-    preamble=''.join(definitions),
-    loop_prep="rk_state internal_state;"
-)
-
-definitions = [
     rk_use_binominal, rk_basic_difinition, rk_binomial_btpe_definition,
     rk_binomial_inversion_definition, rk_binomial_definition]
 binomial_kernel = core.ElementwiseKernel(
@@ -630,7 +615,6 @@
 )
 
 definitions = [
-<<<<<<< HEAD
     rk_basic_difinition, rk_gauss_definition,
     rk_standard_exponential_definition, rk_standard_gamma_definition]
 standard_gamma_kernel = core.ElementwiseKernel(
@@ -640,7 +624,11 @@
     y = rk_standard_gamma(&internal_state, shape);
     ''',
     'standard_gamma_kernel',
-=======
+    preamble=''.join(definitions),
+    loop_prep="rk_state internal_state;"
+)
+
+definitions = [
     rk_basic_difinition, rk_vonmises_definition]
 vonmises_kernel = core.ElementwiseKernel(
     'S mu, T kappa, uint64 seed', 'Y y',
@@ -649,7 +637,6 @@
     y = rk_vonmises(&internal_state, mu, kappa);
     ''',
     'vonmises_kernel',
->>>>>>> 055c5665
     preamble=''.join(definitions),
     loop_prep="rk_state internal_state;"
 )