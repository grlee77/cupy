--- conflicted
+++ resolved
@@ -20,11 +20,8 @@
 from cupy.random.distributions import binomial  # NOQA
 from cupy.random.distributions import chisquare  # NOQA
 from cupy.random.distributions import dirichlet  # NOQA
-<<<<<<< HEAD
 from cupy.random.distributions import exponential  # NOQA
-=======
 from cupy.random.distributions import f  # NOQA
->>>>>>> 30841ee6
 from cupy.random.distributions import gamma  # NOQA
 from cupy.random.distributions import geometric  # NOQA
 from cupy.random.distributions import gumbel  # NOQA
