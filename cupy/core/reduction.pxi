--- conflicted
+++ resolved
@@ -1,5 +1,4 @@
 from cpython cimport sequence
-from libc.stdint cimport int32_t
 
 from cupy.core cimport _routines_manipulation as _manipulation
 from cupy.cuda cimport runtime
@@ -174,11 +173,14 @@
 cdef Py_ssize_t _block_size = 256 if runtime._is_hip_environment else 512
 
 
-<<<<<<< HEAD
 cdef tuple _get_reduction_args(
         list in_args, list out_args, tuple in_params, tuple out_params,
         tuple axis_permutes, tuple a_shape, tuple out_shape,
         bint reduce_dims):
+    # Returns a tuple that contains following items
+    # - list of arguments passed to the __global__ function.
+    # - block_size
+    # - out_block_num
     cdef Py_ssize_t contiguous_size, block_size, block_stride, out_block_num
     in_shape = _set_permuted_args(
         in_args, axis_permutes, a_shape, in_params)
@@ -197,31 +199,10 @@
     in_indexer = Indexer(in_shape)
     out_indexer = Indexer(out_shape)
 
-    cdef _scalar.CScalar s = _scalar.CScalar.__new__(_scalar.CScalar)
-    (<int32_t *>s.ptr)[0] = block_stride
-    s.kind = b'i'
-    s.size = 4
+    # The last argument is always block_stride.
+    s = _scalar.CScalar_from_int32(block_stride)
     return (in_args + out_args + [in_indexer, out_indexer, s],
             block_size, out_block_num)
-=======
-cpdef list _get_inout_args(
-        list in_args, list out_args, Indexer in_indexer, Indexer out_indexer,
-        Py_ssize_t block_stride, tuple params, bint reduce_dims):
-    # Returns a list of arguments passed to the __global__ function.
-
-    if reduce_dims:
-        in_shape = _reduce_dims(in_args, params, in_indexer.shape)
-        out_shape = _reduce_dims(
-            out_args, params[len(in_args):], out_indexer.shape)
-        in_indexer.shape = in_shape
-        out_indexer.shape = out_shape
-    return in_args + out_args + [
-        in_indexer,
-        out_indexer,
-        # The last argument is always block_stride.
-        _scalar.CScalar_from_int32(block_stride),
-    ]
->>>>>>> 5ce74727
 
 
 @util.memoize(for_each_device=True)
