--- conflicted
+++ resolved
@@ -74,12 +74,8 @@
     dtype_sum = dtype_out = dtype
     if dtype is None:
         if self.dtype.kind in 'iub':
-<<<<<<< HEAD
-            dtype_out = dtype_sum = numpy.float64
-=======
             dtype_out = numpy.float64
             dtype_sum = numpy.float64
->>>>>>> 88700b4f
         elif self.dtype.char == 'e':
             dtype_sum = numpy.float32
             dtype_out = numpy.float16
