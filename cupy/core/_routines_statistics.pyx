import numpy
from numpy import nan

from cupy.core._reduction import create_reduction_func
from cupy.core._reduction import ReductionKernel

from cupy.core cimport _routines_math as _math
from cupy.core.core cimport ndarray

import cupy
if cupy.cuda.cub_enabled:
    from cupy.cuda import cub



cdef ndarray _ndarray_max(ndarray self, axis, out, dtype, keepdims):
    if cupy.cuda.cub_enabled:
        # result will be None if the reduction is not compatible with CUB
        result = cub.cub_reduction(self, cub.CUPY_CUB_MAX, axis, dtype, out,
                                   keepdims)
        if result is not None:
            return result
    return _amax(self, axis=axis, out=out, dtype=dtype, keepdims=keepdims)


cdef ndarray _ndarray_min(ndarray self, axis, out, dtype, keepdims):
    if cupy.cuda.cub_enabled:
        # result will be None if the reduction is not compatible with CUB
        result = cub.cub_reduction(self, cub.CUPY_CUB_MIN, axis, out, dtype,
                                   keepdims)
        if result is not None:
            return result
    return _amin(self, axis=axis, out=out, dtype=dtype, keepdims=keepdims)


cdef ndarray _ndarray_ptp(ndarray self, axis, out, keepdims):
    if cupy.cuda.cub_enabled:
        # result will be None if the reduction is not compatible with CUB
        result = cub.cub_reduction(self, cub.CUPY_CUB_MAX, axis, out, None,
                                   keepdims)
        if result is not None:
            result -= cub.cub_reduction(self, cub.CUPY_CUB_MIN, axis, None,
                                        None, keepdims)
            return result

    result = _amax(self, axis=axis, out=out, keepdims=keepdims)
    result -= _amin(self, axis=axis, out=None, keepdims=keepdims)
    return result


# TODO(leofang): this signature is incompatible with NumPy!
cdef ndarray _ndarray_argmax(ndarray self, axis, out, dtype, keepdims):
    if cupy.cuda.cub_enabled:
        # result will be None if the reduction is not compatible with CUB
        result = cub.cub_reduction(self, cub.CUPY_CUB_ARGMAX, axis, dtype, out,
                                   keepdims)
        if result is not None:
            return result
    return _argmax(self, axis=axis, out=out, dtype=dtype, keepdims=keepdims)


# TODO(leofang): this signature is incompatible with NumPy!
cdef ndarray _ndarray_argmin(ndarray self, axis, out, dtype, keepdims):
    if cupy.cuda.cub_enabled:
        # result will be None if the reduction is not compatible with CUB
        result = cub.cub_reduction(self, cub.CUPY_CUB_ARGMIN, axis, dtype, out,
                                   keepdims)
        if result is not None:
            return result
    return _argmin(self, axis=axis, out=out, dtype=dtype, keepdims=keepdims)


cdef ndarray _ndarray_mean(ndarray self, axis, dtype, out, keepdims):
    # Cast bool, unsigned int, and int to float64 by default
    if (cupy.cuda.cub_enabled and self.size != 0):
        dtype_sum = dtype_out = dtype
        if dtype is None:
            if self.dtype.kind in 'ubi':
                dtype_out = dtype_sum = numpy.float64
            elif self.dtype.char == 'e':
                dtype_sum = numpy.float32
                dtype_out = numpy.float16
        result = cub.cub_reduction(self, cub.CUPY_CUB_SUM, axis, dtype_sum,
                                   out, keepdims)
        if result is not None:
<<<<<<< HEAD
            if result.real.dtype.kind == 'f':
                result /= (self.size / result.size)
            else:
                result = result / (self.size / result.size)
            if dtype is not None:
                result = result.astype(dtype, copy=False)
            return result
    dtype_out = None
    if dtype is not None and numpy.dtype(dtype).kind not in ['c', 'f']:
=======
            n = self.size // result.size
            cupy.true_divide(result, n, out=result, casting='unsafe')
            if dtype_out is not None and out is None:
                result = result.astype(dtype_out, copy=False)
            return result
    dtype_out = None
    if dtype is None and self.dtype.char == 'e':
        dtype_out = numpy.float16
        dtype = numpy.float32
    elif dtype is not None and numpy.dtype(dtype).kind not in ['c', 'f']:
>>>>>>> 1e9578f5
        dtype_out = dtype
        dtype = numpy.promote_types(dtype, numpy.float32)
    out = _mean(self, axis=axis, dtype=dtype, out=out, keepdims=keepdims)
    if dtype_out is not None:
        out = out.astype(dtype_out)
    return out


cdef ndarray _ndarray_var(ndarray self, axis, dtype, out, ddof, keepdims):
    return _var(
        self, axis=axis, dtype=dtype, out=out, ddof=ddof, keepdims=keepdims)


cdef ndarray _ndarray_std(ndarray self, axis, dtype, out, ddof, keepdims):
    return _std(
        self, axis=axis, dtype=dtype, out=out, ddof=ddof, keepdims=keepdims)


cdef _min_max_preamble = '''
template <typename T>
struct min_max_st{
    T value;
    int index;
    __device__ min_max_st() : index(-1) { }
    __device__ min_max_st(T v) : value(v), index(0) { }
    __device__ min_max_st(T v, int i) : value(v), index(i) { }
};

template <typename T>
__device__ min_max_st<T> my_min(
        const min_max_st<T>& a, const min_max_st<T>& b) {
    if (a.index == -1) return b;
    if (b.index == -1) return a;
    return min_max_st<T>(min(a.value, b.value));
}
template <typename T>
__device__ min_max_st<T> my_min_float(
        const min_max_st<T>& a, const min_max_st<T>& b) {
    if (a.index == -1) return b;
    if (b.index == -1) return a;
    if (isnan(a.value)) return a;
    if (isnan(b.value)) return b;
    return min_max_st<T>(min(a.value, b.value));
}

template <typename T>
__device__ min_max_st<T> my_max(
        const min_max_st<T>& a, const min_max_st<T>& b) {
    if (a.index == -1) return b;
    if (b.index == -1) return a;
    return min_max_st<T>(max(a.value, b.value));
}
template <typename T>
__device__ min_max_st<T> my_max_float(
        const min_max_st<T>& a, const min_max_st<T>& b) {
    if (a.index == -1) return b;
    if (b.index == -1) return a;
    if (isnan(a.value)) return a;
    if (isnan(b.value)) return b;
    return min_max_st<T>(max(a.value, b.value));
}

template <typename T>
__device__ min_max_st<T> my_argmin(
        const min_max_st<T>& a, const min_max_st<T>& b) {
    if (a.index == -1) return b;
    if (b.index == -1) return a;
    if (a.value == b.value)
        return min_max_st<T>(a.value, min(a.index, b.index));
    return (a.value <= b.value) ? a : b;
}
template <typename T>
__device__ min_max_st<T> my_argmin_float(
        const min_max_st<T>& a, const min_max_st<T>& b) {
    if (a.index == -1) return b;
    if (b.index == -1) return a;
    if (a.value == b.value)
        return min_max_st<T>(a.value, min(a.index, b.index));
    if (isnan(a.value)) return a;
    if (isnan(b.value)) return b;
    return (a.value <= b.value) ? a : b;
}

template <typename T>
__device__ min_max_st<T> my_argmax(
        const min_max_st<T>& a, const min_max_st<T>& b) {
    if (a.index == -1) return b;
    if (b.index == -1) return a;
    if (a.value == b.value)
        return min_max_st<T>(a.value, min(a.index, b.index));
    return (a.value >= b.value) ? a : b;
}
template <typename T>
__device__ min_max_st<T> my_argmax_float(
        const min_max_st<T>& a, const min_max_st<T>& b) {
    if (a.index == -1) return b;
    if (b.index == -1) return a;
    if (a.value == b.value)
        return min_max_st<T>(a.value, min(a.index, b.index));
    if (isnan(a.value)) return a;
    if (isnan(b.value)) return b;
    return (a.value >= b.value) ? a : b;
}

'''


cdef _amin = create_reduction_func(
    'cupy_min',
    ('?->?', 'b->b', 'B->B', 'h->h', 'H->H', 'i->i', 'I->I', 'l->l', 'L->L',
     'q->q', 'Q->Q',
     ('e->e', (None, 'my_min_float(a, b)', None, None)),
     ('f->f', (None, 'my_min_float(a, b)', None, None)),
     ('d->d', (None, 'my_min_float(a, b)', None, None)),
     ('F->F', (None, 'my_min_float(a, b)', None, None)),
     ('D->D', (None, 'my_min_float(a, b)', None, None))),
    ('min_max_st<type_in0_raw>(in0)', 'my_min(a, b)', 'out0 = a.value',
     'min_max_st<type_in0_raw>'),
    None, _min_max_preamble)


cdef _amax = create_reduction_func(
    'cupy_max',
    ('?->?', 'b->b', 'B->B', 'h->h', 'H->H', 'i->i', 'I->I', 'l->l', 'L->L',
     'q->q', 'Q->Q',
     ('e->e', (None, 'my_max_float(a, b)', None, None)),
     ('f->f', (None, 'my_max_float(a, b)', None, None)),
     ('d->d', (None, 'my_max_float(a, b)', None, None)),
     ('F->F', (None, 'my_max_float(a, b)', None, None)),
     ('D->D', (None, 'my_max_float(a, b)', None, None)),
     ),
    ('min_max_st<type_in0_raw>(in0)', 'my_max(a, b)', 'out0 = a.value',
     'min_max_st<type_in0_raw>'),
    None, _min_max_preamble)


nanmin = create_reduction_func(
    'cupy_nanmin',
    ('?->?', 'b->b', 'B->B', 'h->h', 'H->H', 'i->i', 'I->I', 'l->l', 'L->L',
     'q->q', 'Q->Q', 'e->e', 'f->f', 'd->d'),
    ('min_max_st<type_in0_raw>(in0)', 'my_min(a, b)', 'out0 = a.value',
     'min_max_st<type_in0_raw>'),
    None, _min_max_preamble)


nanmax = create_reduction_func(
    'cupy_nanmax',
    ('?->?', 'b->b', 'B->B', 'h->h', 'H->H', 'i->i', 'I->I', 'l->l', 'L->L',
     'q->q', 'Q->Q', 'e->e', 'f->f', 'd->d'),
    ('min_max_st<type_in0_raw>(in0)', 'my_max(a, b)', 'out0 = a.value',
     'min_max_st<type_in0_raw>'),
    None, _min_max_preamble)


cdef _argmin = create_reduction_func(
    'cupy_argmin',
    tuple(['{}->{}'.format(d, r) for r in 'qlihb' for d in '?BhHiIlLqQ'])
    + (
        ('e->q', (None, 'my_argmin_float(a, b)', None, None)),
        ('f->q', (None, 'my_argmin_float(a, b)', None, None)),
        ('d->q', (None, 'my_argmin_float(a, b)', None, None)),
        ('F->q', (None, 'my_argmin_float(a, b)', None, None)),
        ('D->q', (None, 'my_argmin_float(a, b)', None, None))),
    ('min_max_st<type_in0_raw>(in0, _J)', 'my_argmin(a, b)', 'out0 = a.index',
     'min_max_st<type_in0_raw>'),
    None, _min_max_preamble)


cdef _argmax = create_reduction_func(
    'cupy_argmax',
    tuple(['{}->{}'.format(d, r) for r in 'qlihb' for d in '?BhHiIlLqQ'])
    + (
        ('e->q', (None, 'my_argmax_float(a, b)', None, None)),
        ('f->q', (None, 'my_argmax_float(a, b)', None, None)),
        ('d->q', (None, 'my_argmax_float(a, b)', None, None)),
        ('F->q', (None, 'my_argmax_float(a, b)', None, None)),
        ('D->q', (None, 'my_argmax_float(a, b)', None, None))),
    ('min_max_st<type_in0_raw>(in0, _J)', 'my_argmax(a, b)', 'out0 = a.index',
     'min_max_st<type_in0_raw>'),
    None, _min_max_preamble)


cpdef ndarray _nanargmax(ndarray a, axis, out, dtype, keepdims):
    return _nanargmax_func(
        a, axis=axis, out=out, dtype=dtype, keepdims=keepdims)


cpdef ndarray _nanargmin(ndarray a, axis, out, dtype, keepdims):
    return _nanargmin_func(
        a, axis=axis, out=out, dtype=dtype, keepdims=keepdims)


cdef _nanargmin_func = create_reduction_func(
    'cupy_nanargmin',
    ('?->q', 'B->q', 'h->q', 'H->q', 'i->q', 'I->q', 'l->q', 'L->q',
     'q->q', 'Q->q',
     ('e->q', (None, 'my_argmin_float(a, b)', None, None)),
     ('f->q', (None, 'my_argmin_float(a, b)', None, None)),
     ('d->q', (None, 'my_argmin_float(a, b)', None, None)),
     ('F->q', (None, 'my_argmin_float(a, b)', None, None)),
     ('D->q', (None, 'my_argmin_float(a, b)', None, None))),
    ('min_max_st<type_in0_raw>(in0, isnan(in0) ? -1 : _J)',
     'my_argmin(a, b)', 'out0 = a.index', 'min_max_st<type_in0_raw>'),
    None, _min_max_preamble)


cdef _nanargmax_func = create_reduction_func(
    'cupy_nanargmax',
    ('?->q', 'B->q', 'h->q', 'H->q', 'i->q', 'I->q', 'l->q', 'L->q',
     'q->q', 'Q->q',
     ('e->q', (None, 'my_argmax_float(a, b)', None, None)),
     ('f->q', (None, 'my_argmax_float(a, b)', None, None)),
     ('d->q', (None, 'my_argmax_float(a, b)', None, None)),
     ('F->q', (None, 'my_argmax_float(a, b)', None, None)),
     ('D->q', (None, 'my_argmax_float(a, b)', None, None))),
    ('min_max_st<type_in0_raw>(in0, isnan(in0) ? -1 : _J)',
     'my_argmax(a, b)', 'out0 = a.index', 'min_max_st<type_in0_raw>'),
    None, _min_max_preamble)


cdef ndarray _mean(
        ndarray a, axis=None, dtype=None, out=None, keepdims=False):
    if a.size == 0:
        # Return nan; see also https://github.com/numpy/numpy/issues/13582
        return _mean_core_empty(a, axis, dtype, out, keepdims)
    return _mean_core(a, axis, dtype, out, keepdims)

cdef ndarray _var(
        ndarray a, axis=None, dtype=None, out=None, ddof=0, keepdims=False):

    if axis is None:
        axis = tuple(range(a.ndim))
    if not isinstance(axis, tuple):
        axis = (axis,)

    dtype_mean = a.dtype
    dtype_out = numpy.dtype(dtype)
    if dtype is None:
        if a.dtype.kind in 'biu':
            dtype_mean = 'float64'
            dtype_out = 'float64'
        else:
            dtype_mean = a.dtype
            dtype_out = a.dtype
            if a.dtype.kind == 'c':
                dtype_out = numpy.dtype(a.dtype.char.lower())

    shape = a.shape
    cdef Py_ssize_t items = 1
    for ax in axis:
        items *= shape[ax]

    # Make alpha NaN when array is empty, mimics NumPy behavior, resulting in
    # NaN. See https://github.com/numpy/numpy/issues/13582 for an explanation
    # on why NaN is the result.
    div = max(items - ddof, 0)
    alpha = 1. / div if div != 0 else nan

    arrmean = a.mean(axis=axis, dtype=dtype_mean, out=None, keepdims=True)

    if out is None:
        if dtype_out == 'float16':
            var_core = _var_core_float16
        elif dtype_out == 'float32':
            var_core = _var_core_float32
        else:
            var_core = _var_core_float64
        return var_core(a, arrmean, alpha, axis=axis, keepdims=keepdims)

    out = _var_core_out(a, arrmean, alpha, out, axis=axis, keepdims=keepdims)
    return out.astype(dtype_out, copy=False)


cdef ndarray _std(
        ndarray a, axis=None, dtype=None, out=None, ddof=0, keepdims=False):
    ret = _var(
        a, axis=axis, dtype=dtype, out=None, ddof=ddof, keepdims=keepdims)
    return _math._sqrt(ret, dtype=dtype, out=out)


cdef _norm_preamble = '''
template <typename T> __device__ T my_norm(T x) { return x * x; }
__device__ float my_norm(const complex<float>& x) { return norm(x); }
__device__ double my_norm(const complex<double>& x) { return norm(x); }
'''


cdef _var_core_float16 = ReductionKernel(
    'S x, T mean, float32 alpha', 'float16 out',
    'my_norm(x - mean)',
    'a + b', 'out = alpha * a', '0', '_var_core', preamble=_norm_preamble)


cdef _var_core_float32 = ReductionKernel(
    'S x, T mean, float32 alpha', 'float32 out',
    'my_norm(x - mean)',
    'a + b', 'out = alpha * a', '0', '_var_core', preamble=_norm_preamble)


cdef _var_core_float64 = ReductionKernel(
    'S x, T mean, float64 alpha', 'float64 out',
    'my_norm(x - mean)',
    'a + b', 'out = alpha * a', '0', '_var_core', preamble=_norm_preamble)


cdef _var_core_out = ReductionKernel(
    'S x, T mean, U alpha', 'U out',
    'my_norm(x - mean)',
    'a + b', 'out = alpha * a', '0', '_var_core', preamble=_norm_preamble)


# TODO(okuta) needs cast
cdef _mean_core = create_reduction_func(
    'cupy_mean',
    ('?->d', 'B->d', 'h->d', 'H->d', 'i->d', 'I->d', 'l->d', 'L->d',
     'q->d', 'Q->d',
     ('e->e', (None, None, None, 'float')),
     'f->f', 'd->d', 'F->F', 'D->D'),
    ('in0', 'a + b',
     'out0 = a / _type_reduce(_in_ind.size() / _out_ind.size())', None))

cdef _mean_core_empty = create_reduction_func(
    'cupy_mean',
    ('?->d', 'B->d', 'h->d', 'H->d', 'i->d', 'I->d', 'l->d', 'L->d',
     'q->d', 'Q->d',
     ('e->e', (None, None, None, 'float')),
     'f->f', 'd->d', 'F->F', 'D->D'),
    ('in0', 'a + b',
     'out0 = a / _type_reduce(_in_ind.size() / _out_ind.size())', None), 0)

cdef _nanmean_preamble = '''
template <typename T>
struct nanmean_st{
    typedef long long ll;
    T value;
    ll count;
    __device__ nanmean_st() : value(0), count(0) { }
    __device__ nanmean_st(T v) :
        value(isnan(v) ? T(0) : v), count(isnan(v) ? 0 : 1) { }
    __device__ nanmean_st(T v, ll c) : value(v), count(c) { }
};

template <typename T>
__device__ nanmean_st<T> my_nanmean(
        const nanmean_st<T>& a, const nanmean_st<T>& b) {
    return nanmean_st<T>(a.value + b.value, a.count + b.count);
}
'''


cdef _nanmean_func = create_reduction_func(
    'cupy_nanmean',
    ('e->e', 'f->f', 'd->d', 'F->F', 'D->D'),
    ('in0', 'my_nanmean(a, b)',
     'out0 = a.value / type_out0_raw(a.count)', 'nanmean_st<type_out0_raw>'),
    None, _nanmean_preamble)


_count_non_nan = create_reduction_func(
    'cupy_count_non_nan',
    ('e->l', 'f->l', 'd->l'),
    ('isnan(in0) ? 0 : 1', 'a + b', 'out0 = a', None), 0)


cpdef ndarray _nanmean(ndarray a, axis, dtype, out, keepdims):
    return _nanmean_func(a, axis=axis, dtype=dtype, out=out, keepdims=keepdims)


cpdef ndarray _nanstd(ndarray a, axis, dtype, out, ddof, keepdims):
    var = _nanvar(a, axis, dtype, None, ddof, keepdims)
    return _math._sqrt(var, dtype=dtype, out=out)


cpdef ndarray _nanvar(ndarray a, axis, dtype, out, ddof, keepdims):
    assert a.dtype.kind != 'c', 'Variance for complex numbers is not ' \
                                'implemented. Current implemention does not ' \
                                'convert the dtype'

    _count = _count_non_nan(a, axis=axis, keepdims=True)
    arrsum = _math._nansum(a, axis=axis, dtype=dtype, out=None, keepdims=True)

    if out is None:
        return _nanvar_core(
            a, arrsum, _count, ddof, axis=axis, keepdims=keepdims)
    else:
        return _nanvar_core_out(
            a, arrsum, _count, ddof, out, axis=axis, keepdims=keepdims)


cdef _nanvar_preamble = '''
template <typename S, typename T>
__device__ T nanvar_impl(S x, T mean, long long alpha) {
    return (isnan(x) ? T(0) : T((x - mean) * (x - mean))) / alpha;
}
'''


cdef _nanvar_core = ReductionKernel(
    'S x, T sum, int64 _count, int64 ddof', 'S out',
    'nanvar_impl<S, T>(x, sum / _count, max(_count - ddof, 0LL))',
    'a + b', 'out = a', '0', '_nanvar_core', preamble=_nanvar_preamble)


cdef _nanvar_core_out = ReductionKernel(
    'S x, T sum, int64 _count, int64 ddof', 'U out',
    'nanvar_impl<S, T>(x, sum / _count, max(_count - ddof, 0LL))',
    'a + b', 'out = a', '0', '_nanvar_core', preamble=_nanvar_preamble)


# Variables to expose to Python
# (cythonized data cannot be exposed to Python, even with cpdef.)


amax = _amax
amin = _amin<|MERGE_RESOLUTION|>--- conflicted
+++ resolved
@@ -83,17 +83,6 @@
         result = cub.cub_reduction(self, cub.CUPY_CUB_SUM, axis, dtype_sum,
                                    out, keepdims)
         if result is not None:
-<<<<<<< HEAD
-            if result.real.dtype.kind == 'f':
-                result /= (self.size / result.size)
-            else:
-                result = result / (self.size / result.size)
-            if dtype is not None:
-                result = result.astype(dtype, copy=False)
-            return result
-    dtype_out = None
-    if dtype is not None and numpy.dtype(dtype).kind not in ['c', 'f']:
-=======
             n = self.size // result.size
             cupy.true_divide(result, n, out=result, casting='unsafe')
             if dtype_out is not None and out is None:
@@ -104,7 +93,6 @@
         dtype_out = numpy.float16
         dtype = numpy.float32
     elif dtype is not None and numpy.dtype(dtype).kind not in ['c', 'f']:
->>>>>>> 1e9578f5
         dtype_out = dtype
         dtype = numpy.promote_types(dtype, numpy.float32)
     out = _mean(self, axis=axis, dtype=dtype, out=out, keepdims=keepdims)
