--- conflicted
+++ resolved
@@ -257,52 +257,23 @@
     if not isinstance(axis, tuple):
         axis = (axis,)
 
-<<<<<<< HEAD
-    dtype_mean = a.dtype.char
-    dtype_out = dtype
-=======
     dtype_mean = a.dtype
     dtype_out = numpy.dtype(dtype)
->>>>>>> bc242f09
     if dtype is None:
         if a.dtype.kind in 'biu':
             dtype_mean = 'float64'
             dtype_out = 'float64'
         else:
-<<<<<<< HEAD
-            dtype_mean = a.dtype.char
-            dtype_out = a.dtype.char
-            if a.dtype.kind == 'c':
-                dtype_out = dtype_out.lower()
-=======
             dtype_mean = a.dtype
             dtype_out = a.dtype
             if a.dtype.kind == 'c':
                 dtype_out = numpy.dtype(a.dtype.char.lower())
->>>>>>> bc242f09
 
     shape = a.shape
     cdef Py_ssize_t items = 1
     for ax in axis:
         items *= shape[ax]
-<<<<<<< HEAD
-    alpha = 1. / max(items - ddof, 0)
-    arrmean = a.mean(axis=axis, dtype=dtype_mean, out=None, keepdims=True)
-
-    if out is None:
-        out = _var_core(a, arrmean, alpha, axis=axis, keepdims=keepdims)
-    else:
-        out = _var_core_out(
-            a, arrmean, alpha, out, axis=axis, keepdims=keepdims)
-
-    if dtype_out != dtype_mean:
-        if out.dtype.kind == 'c':
-            return out.real.astype(dtype_out)
-        else:
-            return out.astype(dtype_out, copy=False)
-    else:
-        return out
-=======
+
     alpha = 1 / max(items - ddof, 0)
     arrmean = a.mean(axis=axis, dtype=dtype_mean, out=None, keepdims=True)
 
@@ -317,7 +288,6 @@
 
     out = _var_core_out(a, arrmean, alpha, out, axis=axis, keepdims=keepdims)
     return out.astype(dtype_out, copy=False)
->>>>>>> bc242f09
 
 
 cdef ndarray _std(
@@ -329,21 +299,11 @@
 
 cdef _norm_preamble = '''
 template <typename T> __device__ T my_norm(T x) { return x * x; }
-<<<<<<< HEAD
-
-__device__ float16 my_norm(const complex<float16>& x) { return norm(x); }
-=======
->>>>>>> bc242f09
 __device__ float my_norm(const complex<float>& x) { return norm(x); }
 __device__ double my_norm(const complex<double>& x) { return norm(x); }
 '''
 
 
-<<<<<<< HEAD
-cdef _var_core = ReductionKernel(
-    'S x, T mean, T alpha', 'T out',
-    'my_norm(static_cast<T>(x) - mean)',
-=======
 cdef _var_core_float16 = ReductionKernel(
     'S x, T mean, float32 alpha', 'float16 out',
     'my_norm(x - mean)',
@@ -359,18 +319,12 @@
 cdef _var_core_float64 = ReductionKernel(
     'S x, T mean, float64 alpha', 'float64 out',
     'my_norm(x - mean)',
->>>>>>> bc242f09
     'a + b', 'out = alpha * a', '0', '_var_core', preamble=_norm_preamble)
 
 
 cdef _var_core_out = ReductionKernel(
-<<<<<<< HEAD
-    'S x, T mean, T alpha', 'U out',
-    'my_norm(static_cast<T>(x) - mean)',
-=======
     'S x, T mean, U alpha', 'U out',
     'my_norm(x - mean)',
->>>>>>> bc242f09
     'a + b', 'out = alpha * a', '0', '_var_core', preamble=_norm_preamble)
 
 
