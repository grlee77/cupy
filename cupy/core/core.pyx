# distutils: language = c++

from __future__ import division
import string
import sys

import ctypes
import numpy
import six

import cupy
from cupy.core._kernel import create_reduction_func
from cupy.core._kernel import create_ufunc
from cupy.core._kernel import ElementwiseKernel
from cupy.core._kernel import ReductionKernel
from cupy.core._kernel import ufunc  # NOQA
from cupy.core import flags
from cupy.cuda import device


try:
    from cupy.cuda import thrust
except ImportError:
    pass
from cupy import util
from cupy.cuda.runtime import CUDARuntimeError

cimport cpython  # NOQA
cimport cython  # NOQA
from libcpp cimport vector
from libcpp cimport bool as cpp_bool

from cupy.core cimport _dtype
from cupy.core._dtype cimport get_dtype
from cupy.core._kernel cimport create_reduction_func
from cupy.core._kernel cimport create_ufunc
from cupy.core._scalar import get_typename as _get_typename
from cupy.core cimport dlpack
from cupy.core cimport internal
from cupy.cuda cimport cublas
from cupy.cuda cimport function
from cupy.cuda cimport pinned_memory
from cupy.cuda cimport runtime
from cupy.cuda cimport memory
from cupy.cuda cimport stream as stream_module


DEF MAX_NDIM = 25


@cython.profile(False)
cdef inline _should_use_rop(x, y):
    xp = getattr(x, '__array_priority__', 0)
    yp = getattr(y, '__array_priority__', 0)
    return xp < yp and not isinstance(y, ndarray)


try:
    _AxisError = numpy.AxisError
except AttributeError:
    class IndexOrValueError(IndexError, ValueError):

        def __init__(self, *args, **kwargs):
            super(IndexOrValueError, self).__init__(*args, **kwargs)

    _AxisError = IndexOrValueError


@cython.profile(False)
cdef inline int _normalize_order(order, cpp_bool allow_k=True) except? 0:
    cdef int order_char
    order_char = 'C' if len(order) == 0 else ord(order[0])
    if allow_k and (order_char == 'K' or order_char == 'k'):
        order_char = 'K'
    elif order_char == 'A' or order_char == 'a':
        order_char = 'A'
    elif order_char == 'C' or order_char == 'c':
        order_char = 'C'
    elif order_char == 'F' or order_char == 'f':
        order_char = 'F'
    else:
        raise TypeError('order not understood')
    return order_char


cdef class ndarray:

    """Multi-dimensional array on a CUDA device.

    This class implements a subset of methods of :class:`numpy.ndarray`.
    The difference is that this class allocates the array content on the
    current GPU device.

    Args:
        shape (tuple of ints): Length of axes.
        dtype: Data type. It must be an argument of :class:`numpy.dtype`.
        memptr (cupy.cuda.MemoryPointer): Pointer to the array content head.
        order ({'C', 'F'}): Row-major (C-style) or column-major
            (Fortran-style) order.

    Attributes:
        base (None or cupy.ndarray): Base array from which this array is
            created as a view.
        data (cupy.cuda.MemoryPointer): Pointer to the array content head.
        ~ndarray.dtype(numpy.dtype): Dtype object of element type.

            .. seealso::
               `Data type objects (dtype) \
               <https://docs.scipy.org/doc/numpy/reference/arrays.dtypes.html>`_
        ~ndarray.size (int): Number of elements this array holds.

            This is equivalent to product over the shape tuple.

            .. seealso:: :attr:`numpy.ndarray.size`

    """

    def __init__(self, shape, dtype=float, memptr=None, strides=None,
                 order='C'):
        cdef Py_ssize_t x, itemsize
        cdef tuple s = internal.get_size(shape)
        cdef int order_char = 'C' if order is None else _normalize_order(order)

        # `strides` is prioritized over `order`, but invalid `order` should be
        # checked even if `strides` is given.
        if order_char not in ('C', 'F'):
            raise TypeError('order not understood. order={}'.format(order))

        # Check for erroneous shape
        for x in s:
            if x < 0:
                raise ValueError('Negative dimensions are not allowed')

        # dtype
        self.dtype, itemsize = _dtype.get_dtype_with_itemsize(dtype)

        # Store shape and strides
        if strides is not None:
            if memptr is None:
                raise ValueError('memptr is required if strides is given.')
            self._set_shape_and_strides(shape, strides, True, True)
        elif order_char == 'C':
            self._set_shape_and_contiguous_strides(s, itemsize, True)
        elif order_char == 'F':
            self._set_shape_and_contiguous_strides(s, itemsize, False)
        else:
            assert False

        # data
        if memptr is None:
            self.data = memory.alloc(self.size * itemsize)
        else:
            self.data = memptr

    @property
    def __cuda_array_interface__(self):
        desc = {
            'shape': self.shape,
            'typestr': self.dtype.str,
            'descr': self.dtype.descr,
            'data': (self.data.mem.ptr, False),
            'version': 0,
        }
        if not self._c_contiguous:
            desc['strides'] = self._strides

        return desc

    # The definition order of attributes and methods are borrowed from the
    # order of documentation at the following NumPy document.
    # https://docs.scipy.org/doc/numpy/reference/arrays.ndarray.html

    # -------------------------------------------------------------------------
    # Memory layout
    # -------------------------------------------------------------------------
    @property
    def flags(self):
        """Object containing memory-layout information.

        It only contains ``c_contiguous``, ``f_contiguous``, and ``owndata``
        attributes. All of these are read-only. Accessing by indexes is also
        supported.

        .. seealso:: :attr:`numpy.ndarray.flags`

        """
        return flags.Flags(self._c_contiguous, self._f_contiguous,
                           self.base is None)

    property shape:
        """Lengths of axes.

        Setter of this property involves reshaping without copy. If the array
        cannot be reshaped without copy, it raises an exception.

        .. seealso: :attr:`numpy.ndarray.shape`

        """

        def __get__(self):
            return tuple(self._shape)

        def __set__(self, newshape):
            cdef vector.vector[Py_ssize_t] shape, strides
            if not cpython.PySequence_Check(newshape):
                newshape = (newshape,)
            shape = internal.infer_unknown_dimension(newshape, self.size)
            strides = _get_strides_for_nocopy_reshape(self, shape)
            if strides.size() != shape.size():
                raise AttributeError('incompatible shape')
            self._shape = shape
            self._strides = strides
            self._update_f_contiguity()

    @property
    def strides(self):
        """Strides of axes in bytes.

        .. seealso:: :attr:`numpy.ndarray.strides`

        """
        return tuple(self._strides)

    @property
    def ndim(self):
        """Number of dimensions.

        ``a.ndim`` is equivalent to ``len(a.shape)``.

        .. seealso:: :attr:`numpy.ndarray.ndim`

        """
        return self._shape.size()

    @property
    def itemsize(self):
        """Size of each element in bytes.

        .. seealso:: :attr:`numpy.ndarray.itemsize`

        """
        return self.dtype.itemsize

    @property
    def nbytes(self):
        """Total size of all elements in bytes.

        It does not count skips between elements.

        .. seealso:: :attr:`numpy.ndarray.nbytes`

        """
        return self.size * self.dtype.itemsize

    # -------------------------------------------------------------------------
    # Other attributes
    # -------------------------------------------------------------------------
    @property
    def T(self):
        """Shape-reversed view of the array.

        If ndim < 2, then this is just a reference to the array itself.

        """
        if self.ndim < 2:
            return self
        else:
            return self._transpose(vector.vector[Py_ssize_t]())

    __array_priority__ = 100

    # -------------------------------------------------------------------------
    # Array interface
    # -------------------------------------------------------------------------
    # TODO(beam2d): Implement __array_interface__

    # -------------------------------------------------------------------------
    # foreign function interface
    # -------------------------------------------------------------------------
    @property
    def cstruct(self):
        """C representation of the array.

        This property is used for sending an array to CUDA kernels. The type of
        returned C structure is different for different dtypes and ndims. The
        definition of C type is written in ``cupy/carray.cuh``.

        """
        return CArray(self)

    # -------------------------------------------------------------------------
    # Array conversion
    # -------------------------------------------------------------------------
    cpdef item(self):
        """Converts the array with one element to a Python scalar

        Returns:
            int or float or complex: The element of the array.

        .. seealso:: :meth:`numpy.ndarray.item`

        """
        if self.size != 1:
            raise ValueError(
                'can only convert an array of size 1 to a Python scalar')
        return self.get().item()

    cpdef tolist(self):
        """Converts the array to a (possibly nested) Python list.

        Returns:
            list: The possibly nested Python list of array elements.

        .. seealso:: :meth:`numpy.ndarray.tolist`

        """
        return self.get().tolist()

    # TODO(okuta): Implement itemset
    # TODO(okuta): Implement tostring
    # TODO(okuta): Implement tobytes

    cpdef tofile(self, fid, sep='', format='%s'):
        """Writes the array to a file.

        .. seealso:: :meth:`numpy.ndarray.tolist`

        """
        self.get().tofile(fid, sep, format)

    cpdef dump(self, file):
        """Dumps a pickle of the array to a file.

        Dumped file can be read back to :class:`cupy.ndarray` by
        :func:`cupy.load`.

        """
        six.moves.cPickle.dump(self, file, -1)

    cpdef dumps(self):
        """Dumps a pickle of the array to a string."""
        return six.moves.cPickle.dumps(self, -1)

    cpdef ndarray astype(
            self, dtype, order='K', casting=None, subok=None, copy=True):
        """Casts the array to given data type.

        Args:
            dtype: Type specifier.
            order ({'C', 'F', 'A', 'K'}): Row-major (C-style) or column-major
                (Fortran-style) order.
                When ``order`` is 'A', it uses 'F' if ``a`` is column-major and
                uses 'C' otherwise.
                And when ``order`` is 'K', it keeps strides as closely as
                possible.
            copy (bool): If it is False and no cast happens, then this method
                returns the array itself. Otherwise, a copy is returned.

        Returns:
            If ``copy`` is False and no cast is required, then the array itself
            is returned. Otherwise, it returns a (possibly casted) copy of the
            array.

        .. note::
           This method currently does not support ``casting``, and ``subok``
           arguments.

        .. seealso:: :meth:`numpy.ndarray.astype`

        """
        cdef vector.vector[Py_ssize_t] strides
        cdef Py_ssize_t stride

        # TODO(beam2d): Support casting and subok option
        if casting is not None:
            raise TypeError('casting is not supported yet')
        if subok is not None:
            raise TypeError('subok is not supported yet')

        if order is None:
            order = 'K'
        cdef int order_char = _normalize_order(order)

        dtype = get_dtype(dtype)
        if dtype == self.dtype:
            if not copy and (
                    order_char == 'K' or
                    order_char == 'A' and (self._c_contiguous or
                                           self._f_contiguous) or
                    order_char == 'C' and self._c_contiguous or
                    order_char == 'F' and self._f_contiguous):
                return self

        order_char = _update_order_char(self, order_char)

        if order_char == 'K':
            strides = _get_strides_for_order_K(self, dtype)
            newarray = ndarray(self.shape, dtype=dtype)
            # TODO(niboshi): Confirm update_x_contiguity flags
            newarray._set_shape_and_strides(self._shape, strides, True, True)
        else:
            newarray = ndarray(self.shape, dtype=dtype, order=chr(order_char))

        if self.size == 0:
            # skip copy
            pass
        elif self.dtype.kind == 'c' and newarray.dtype.kind == 'b':
            cupy.not_equal(self, 0j, out=newarray)
        elif self.dtype.kind == 'c' and newarray.dtype.kind != 'c':
            warnings.warn(
                'Casting complex values to real discards the imaginary part',
                numpy.ComplexWarning)
            elementwise_copy(self.real, newarray)
        else:
            elementwise_copy(self, newarray)
        return newarray

    # TODO(okuta): Implement byteswap

    cpdef ndarray copy(self, order='C'):
        """Returns a copy of the array.

        This method makes a copy of a given array in the current device.
        Even when a given array is located in another device, you can copy it
        to the current device.

        Args:
            order ({'C', 'F', 'A', 'K'}): Row-major (C-style) or column-major
                (Fortran-style) order.
                When ``order`` is 'A', it uses 'F' if ``a`` is column-major and
                uses 'C' otherwise.
                And when `order` is 'K', it keeps strides as closely as
                possible.

        .. seealso::
           :func:`cupy.copy` for full documentation,
           :meth:`numpy.ndarray.copy`

        """
        if self.size == 0:
            return self.astype(self.dtype, order=order)

        dev_id = device.get_device_id()
        if self.data.device_id == dev_id:
            return self.astype(self.dtype, order=order)

        # It need to make a contiguous copy for copying from another device
        runtime.setDevice(self.data.device_id)
        try:
            x = self.astype(self.dtype, order=order, copy=False)
        finally:
            runtime.setDevice(dev_id)
        newarray = ndarray(x.shape, dtype=x.dtype)
        # TODO(niboshi): Confirm update_x_contiguity flags
        newarray._set_shape_and_strides(x._shape, x._strides, True, True)
        newarray.data.copy_from_device(x.data, x.nbytes)
        return newarray

    cpdef ndarray view(self, dtype=None):
        """Returns a view of the array.

        Args:
            dtype: If this is different from the data type of the array, the
                returned view reinterpret the memory sequence as an array of
                this type.

        Returns:
            cupy.ndarray: A view of the array. A reference to the original
            array is stored at the :attr:`~ndarray.base` attribute.

        .. seealso:: :meth:`numpy.ndarray.view`

        """
        # Use __new__ instead of __init__ to skip recomputation of contiguity
        cdef ndarray v
        cdef Py_ssize_t ndim
        cdef int self_is, v_is
        v = ndarray.__new__(ndarray)
        v._c_contiguous = self._c_contiguous
        v._f_contiguous = self._f_contiguous
        v.data = self.data
        v.base = self.base if self.base is not None else self
        v.size = self.size
        v._shape = self._shape
        v._strides = self._strides
        if dtype is None:
            v.dtype = self.dtype
            return v

        v.dtype, v_is = _dtype.get_dtype_with_itemsize(dtype)
        self_is = self.dtype.itemsize
        if v_is == self_is:
            return v

        ndim = self._shape.size()
        if ndim == 0:
            raise ValueError(
                "Changing the dtype of a 0d array is only supported if "
                "the itemsize is unchanged")
        if not self._c_contiguous:
            raise ValueError(
                "To change to a dtype of a different size, the array must "
                "be C-contiguous")
        v._shape[ndim - 1] = v._shape[ndim - 1] * self_is // v_is
        v._strides[ndim - 1] = v._strides[ndim - 1] * v_is // self_is
        v.size = v.size * self_is // v_is
        return v

    # TODO(okuta): Implement getfield
    # TODO(okuta): Implement setflags

    cpdef fill(self, value):
        """Fills the array with a scalar value.

        Args:
            value: A scalar value to fill the array content.

        .. seealso:: :meth:`numpy.ndarray.fill`

        """
        if isinstance(value, numpy.ndarray):
            if value.shape != ():
                raise ValueError(
                    'non-scalar numpy.ndarray cannot be used for fill')
            value = value.item()

        if value == 0 and self._c_contiguous:
            self.data.memset_async(0, self.nbytes)
        else:
            fill_kernel(value, self)

    # -------------------------------------------------------------------------
    # Shape manipulation
    # -------------------------------------------------------------------------
    cpdef ndarray _reshape(self, vector.vector[Py_ssize_t] shape):
        cdef vector.vector[Py_ssize_t] strides
        cdef ndarray newarray
        shape = internal.infer_unknown_dimension(shape, self.size)
        if internal.vector_equal(shape, self._shape):
            return self.view()

        strides = _get_strides_for_nocopy_reshape(self, shape)
        if strides.size() == shape.size():
            newarray = self.view()
        else:
            newarray = self.copy()
            strides = _get_strides_for_nocopy_reshape(newarray, shape)

        if shape.size() != strides.size():
            raise ValueError('total size of new array must be unchanged')
        # TODO(niboshi): Confirm update_x_contiguity flags
        newarray._set_shape_and_strides(shape, strides, False, True)
        return newarray

<<<<<<< HEAD
    def reshape(self, *shape, **kwargs):
=======
    def reshape(self, *shape, order='C'):
>>>>>>> 04a8cb39
        """Returns an array of a different shape and the same content.

        .. seealso::
           :func:`cupy.reshape` for full documentation,
           :meth:`numpy.ndarray.reshape`

        """
<<<<<<< HEAD
        cdef int order_char = 'C'
=======
        cdef int order_char = _normalize_order(order, False)
>>>>>>> 04a8cb39

        if len(shape) == 1 and cpython.PySequence_Check(shape[0]):
            shape = shape[0]

<<<<<<< HEAD
        if 'order' in kwargs:
            order_char = _normalize_order(kwargs['order'], False)
            if order_char == 'A':
                if self._f_contiguous and not self._c_contiguous:
                    order_char = 'F'
                else:
                    order_char = 'C'
        if order_char == 'C':
            return self._reshape(shape)
        else:
            # TODO(beam2d): Support ordering option within _reshape instead
            """
            The Fortran-ordered case is equivalent to:
                1.) reverse the axes via transpose
                2.) C-ordered reshape using reversed shape
                3.) reverse the axes via transpose
            """
=======
        if order_char == 'A':
            if self._f_contiguous and not self._c_contiguous:
                order_char = 'F'
            else:
                order_char = 'C'
        if order_char == 'C':
            return self._reshape(shape)
        else:
            # TODO(grlee77): Support order within _reshape instead

            # The Fortran-ordered case is equivalent to:
            #     1.) reverse the axes via transpose
            #     2.) C-ordered reshape using reversed shape
            #     3.) reverse the axes via transpose
>>>>>>> 04a8cb39
            return self.transpose()._reshape(shape[::-1]).transpose()

    # TODO(okuta): Implement resize

    cpdef ndarray _transpose(self, vector.vector[Py_ssize_t] axes):
        cdef ndarray ret
        cdef vector.vector[Py_ssize_t] a_axes, rev_axes
        cdef Py_ssize_t ndim, axis

        ndim = self._shape.size()
        ret = self.view()
        if axes.size() == 0:
            ret._shape.assign(self._shape.rbegin(), self._shape.rend())
            ret._strides.assign(self._strides.rbegin(), self._strides.rend())
            ret._c_contiguous = self._f_contiguous
            ret._f_contiguous = self._c_contiguous
            return ret

        if <Py_ssize_t>axes.size() != ndim:
            raise ValueError('Invalid axes value: %s' % str(axes))

        for i in range(ndim):
            a_axes.push_back(i)
            axis = axes[i]
            if axis < -ndim or axis >= ndim:
                raise IndexError('Axes overrun')
            axes[i] = axis % ndim

        if internal.vector_equal(a_axes, axes):
            return ret
        rev_axes.assign(axes.rbegin(), axes.rend())
        if internal.vector_equal(a_axes, rev_axes):
            ret._shape.assign(self._shape.rbegin(), self._shape.rend())
            ret._strides.assign(self._strides.rbegin(), self._strides.rend())
            ret._c_contiguous = self._f_contiguous
            ret._f_contiguous = self._c_contiguous
            return ret

        if ndim != len({i for i in axes}):
            raise ValueError('Invalid axes value: %s' % str(axes))

        ret._shape.clear()
        ret._strides.clear()
        for axis in axes:
            ret._shape.push_back(self._shape[axis])
            ret._strides.push_back(self._strides[axis])
        ret._update_contiguity()
        return ret

    def transpose(self, *axes):
        """Returns a view of the array with axes permuted.

        .. seealso::
           :func:`cupy.transpose` for full documentation,
           :meth:`numpy.ndarray.reshape`

        """
        cdef ndarray ret
        cdef vector.vector[Py_ssize_t] vec_axes, a_axes, temp_axes
        cdef Py_ssize_t ndim, axis
        if len(axes) == 1:
            a = axes[0]
            if a is None:
                axes = ()
            elif cpython.PySequence_Check(a):
                axes = a
        return self._transpose(axes)

    cpdef ndarray swapaxes(self, Py_ssize_t axis1, Py_ssize_t axis2):
        """Returns a view of the array with two axes swapped.

        .. seealso::
           :func:`cupy.swapaxes` for full documentation,
           :meth:`numpy.ndarray.swapaxes`

        """
        cdef Py_ssize_t ndim = self.ndim
        cdef vector.vector[Py_ssize_t] axes
        if axis1 < -ndim or axis1 >= ndim or axis2 < -ndim or axis2 >= ndim:
            raise ValueError('Axis out of range')
        axis1 %= ndim
        axis2 %= ndim
        for i in range(ndim):
            axes.push_back(i)
        axes[axis1], axes[axis2] = axes[axis2], axes[axis1]
        return self._transpose(axes)

    cpdef ndarray flatten(self):
        """Returns a copy of the array flatten into one dimension.

        It currently supports C-order only.

        Returns:
            cupy.ndarray: A copy of the array with one dimension.

        .. seealso:: :meth:`numpy.ndarray.flatten`

        """
        # TODO(beam2d): Support ordering option
        newarray = self.copy(order='C')
        newarray._shape.assign(<Py_ssize_t>1, self.size)
        newarray._strides.assign(<Py_ssize_t>1,
                                 <Py_ssize_t>self.itemsize)
        newarray._c_contiguous = True
        newarray._f_contiguous = True
        return newarray

    cpdef ndarray ravel(self, order='C'):
        """Returns an array flattened into one dimension.

        .. seealso::
           :func:`cupy.ravel` for full documentation,
           :meth:`numpy.ndarray.ravel`

        """
<<<<<<< HEAD
        # TODO(beam2d): Support K ordering option
=======
        # TODO(beam2d, grlee77): Support K ordering option
>>>>>>> 04a8cb39
        cdef int order_char
        cdef vector.vector[Py_ssize_t] shape
        shape.push_back(self.size)

        order_char = _normalize_order(order, True)
        if order_char == 'A':
            if self._f_contiguous and not self._c_contiguous:
                order_char = 'F'
            else:
                order_char = 'C'
        if order_char == 'C':
            return self._reshape(shape)
        elif order_char == 'F':
            return self.transpose()._reshape(shape)
        elif order_char == 'K':
            raise NotImplementedError(
                "ravel with order='K' not yet implemented.")

    cpdef ndarray squeeze(self, axis=None):
        """Returns a view with size-one axes removed.

        .. seealso::
           :func:`cupy.squeeze` for full documentation,
           :meth:`numpy.ndarray.squeeze`

        """

        cdef vector.vector[char] axis_flags
        cdef vector.vector[Py_ssize_t] newshape, newstrides
        cdef Py_ssize_t ndim, naxes, _axis

        ndim = self._shape.size()
        axis_flags = vector.vector[char](ndim, 0)

        # Convert axis to boolean flag.
        if axis is None:
            for idim in range(ndim):
                if self._shape[idim] == 1:
                    axis_flags[idim] = 1
        elif isinstance(axis, tuple):
            naxes = <Py_ssize_t>len(axis)
            for i in range(naxes):
                _axis = <Py_ssize_t>axis[i]
                axis_orig = _axis
                if _axis < 0:
                    _axis += ndim
                if _axis < 0 or _axis >= ndim:
                    raise _AxisError(
                        "'axis' entry %d is out of bounds [-%d, %d)" %
                        (axis_orig, ndim, ndim))
                if axis_flags[_axis] == 1:
                    raise ValueError("duplicate value in 'axis'")
                axis_flags[_axis] = 1
        else:
            _axis = <Py_ssize_t>axis
            axis_orig = _axis
            if _axis < 0:
                _axis += ndim
            if ndim == 0 and (_axis == 0 or _axis == -1):
                # Special case letting axis={-1,0} slip through for scalars,
                # for backwards compatibility reasons.
                pass
            else:
                if _axis < 0 or _axis >= ndim:
                    raise _AxisError(
                        "'axis' entry %d is out of bounds [-%d, %d)" %
                        (axis_orig, ndim, ndim))
                axis_flags[_axis] = 1

        # Verify that the axes requested are all of size one
        any_ones = 0
        for idim in range(ndim):
            if axis_flags[idim] != 0:
                if self._shape[idim] == 1:
                    any_ones = 1
                else:
                    raise ValueError('cannot select an axis to squeeze out '
                                     'which has size not equal to one')

        # If there were no axes to squeeze out, return the same array
        if any_ones == 0:
            return self

        for i in range(ndim):
            if axis_flags[i] == 0:
                newshape.push_back(self._shape[i])
                newstrides.push_back(self._strides[i])

        v = self.view()
        # TODO(niboshi): Confirm update_x_contiguity flags
        v._set_shape_and_strides(newshape, newstrides, False, True)
        return v

    # -------------------------------------------------------------------------
    # Item selection and manipulation
    # -------------------------------------------------------------------------
    cpdef ndarray take(self, indices, axis=None, out=None):
        """Returns an array of elements at given indices along the axis.

        .. seealso::
           :func:`cupy.take` for full documentation,
           :meth:`numpy.ndarray.take`

        """
        if axis is None:
            return _take(self, indices, 0, self._shape.size() - 1, out)
        else:
            return _take(self, indices, axis, axis, out)

    # TODO(okuta): Implement put

    cpdef repeat(self, repeats, axis=None):
        """Returns an array with repeated arrays along an axis.

        .. seealso::
            :func:`cupy.repeat` for full documentation,
            :meth:`numpy.ndarray.repeat`

        """
        return _repeat(self, repeats, axis)

    cpdef choose(self, choices, out=None, mode='raise'):
        a = self
        n = choices.shape[0]

        # broadcast `a` and `choices[i]` for all i
        if a.ndim < choices.ndim - 1:
            for i in range(choices.ndim - 1 - a.ndim):
                a = a[None, ...]
        elif a.ndim > choices.ndim - 1:
            for i in range(a.ndim + 1 - choices.ndim):
                choices = choices[:, None, ...]
        ba, bcs = broadcast(a, choices).values

        if out is None:
            out = ndarray(ba.shape[1:], choices.dtype)

        n_channel = numpy.prod(bcs[0].shape)
        if mode == 'raise':
            if not ((a < n).all() and (0 <= a).all()):
                raise ValueError('invalid entry in choice array')
            _choose_kernel(ba[0], bcs, n_channel, out)
        elif mode == 'wrap':
            ba = ba[0] % n
            _choose_kernel(ba, bcs, n_channel, out)
        elif mode == 'clip':
            _choose_clip_kernel(ba[0], bcs, n_channel, n, out)
        else:
            raise TypeError('clipmode not understood')

        return out

    cpdef sort(self, int axis=-1):
        """Sort an array, in-place with a stable sorting algorithm.

        Args:
            axis (int): Axis along which to sort. Default is -1, which means
                sort along the last axis.

        .. note::
           For its implementation reason, ``ndarray.sort`` currently supports
           only arrays with their own data, and does not support ``kind`` and
           ``order`` parameters that ``numpy.ndarray.sort`` does support.

        .. seealso::
            :func:`cupy.sort` for full documentation,
            :meth:`numpy.ndarray.sort`

        """

        # TODO(takagi): Support kind argument.

        cdef int ndim = self._shape.size()
        cdef ndarray data

        if not cupy.cuda.thrust_enabled:
            raise RuntimeError('Thrust is needed to use cupy.sort. Please '
                               'install CUDA Toolkit with Thrust then '
                               'reinstall CuPy after uninstalling it.')

        if ndim == 0:
            raise ValueError('Sorting arrays with the rank of zero is not '
                             'supported')  # as numpy.sort() raises

        # TODO(takagi): Support sorting views
        if not self._c_contiguous:
            raise NotImplementedError('Sorting non-contiguous array is not '
                                      'supported.')

        if axis < 0:
            axis += ndim
        if not (0 <= axis < ndim):
            raise _AxisError('Axis out of range')

        if axis == ndim - 1:
            data = self
        else:
            data = rollaxis(self, axis, ndim).copy()

        if ndim == 1:
            thrust.sort(self.dtype, data.data.ptr, 0, self.shape)
        else:
            keys_array = ndarray(data.shape, dtype=numpy.intp)
            thrust.sort(
                self.dtype, data.data.ptr, keys_array.data.ptr, data.shape)

        if axis == ndim - 1:
            pass
        else:
            data = rollaxis(data, -1, axis)
            elementwise_copy(data, self)

    cpdef ndarray argsort(self, axis=-1):
        """Returns the indices that would sort an array with stable sorting

        Args:
            axis (int or None): Axis along which to sort. Default is -1, which
                means sort along the last axis. If None is supplied, the array
                is flattened before sorting.

        Returns:
            cupy.ndarray: Array of indices that sort the array.

        .. seealso::
            :func:`cupy.argsort` for full documentation,
            :meth:`numpy.ndarray.argsort`

        """

        # TODO(takagi): Support kind argument.

        cdef int _axis, ndim = self._shape.size()
        cdef ndarray data

        if not cupy.cuda.thrust_enabled:
            raise RuntimeError('Thrust is needed to use cupy.argsort. Please '
                               'install CUDA Toolkit with Thrust then '
                               'reinstall CuPy after uninstalling it.')

        if ndim == 0:
            raise ValueError('Sorting arrays with the rank of zero is not '
                             'supported')  # as numpy.argsort() raises

        if axis is None:
            data = self.ravel()
            _axis = -1
        else:
            data = self
            _axis = axis

        if _axis < 0:
            _axis += ndim
        if not (0 <= _axis < ndim):
            raise _AxisError('Axis out of range')

        if _axis == ndim - 1:
            data = data.copy()
        else:
            data = rollaxis(data, _axis, ndim).copy()
        shape = data.shape

        idx_array = ndarray(shape, dtype=numpy.intp)

        if ndim == 1:
            thrust.argsort(self.dtype, idx_array.data.ptr, data.data.ptr, 0,
                           shape)
        else:
            keys_array = ndarray(shape, dtype=numpy.intp)
            thrust.argsort(self.dtype, idx_array.data.ptr, data.data.ptr,
                           keys_array.data.ptr, shape)

        if _axis == ndim - 1:
            return idx_array
        else:
            return rollaxis(idx_array, -1, _axis)

    cpdef partition(self, kth, int axis=-1):
        """Partitions an array.

        Args:
            kth (int or sequence of ints): Element index to partition by. If
                supplied with a sequence of k-th it will partition all elements
                indexed by k-th of them into their sorted position at once.

            axis (int): Axis along which to sort. Default is -1, which means
                sort along the last axis.

        .. seealso::
            :func:`cupy.partition` for full documentation,
            :meth:`numpy.ndarray.partition`

        """

        if self.dtype.kind == 'c':
            raise NotImplementedError('Sorting arrays with dtype \'{}\' is '
                                      'not supported'.format(self.dtype))

        cdef int ndim = self._shape.size()
        cdef Py_ssize_t k, max_k, length, s, sz, t
        cdef ndarray data

        if ndim == 0:
            raise ValueError('Sorting arrays with the rank of zero is not '
                             'supported')

        if not self._c_contiguous:
            raise NotImplementedError('Sorting non-contiguous array is not '
                                      'supported.')

        if axis < 0:
            axis += ndim
        if not (0 <= axis < ndim):
            raise _AxisError('Axis out of range')

        if axis == ndim - 1:
            data = self
        else:
            data = rollaxis(self, axis, ndim).copy()

        length = self._shape[axis]
        if isinstance(kth, int):
            kth = kth,
        max_k = 0
        for k in kth:
            if k < 0:
                k += length
            if not (0 <= k < length):
                raise ValueError('kth(={}) out of bounds {}'.format(k, length))
            if max_k < k:
                max_k = k

        # For simplicity, max_k is round up to the power of 2. If max_k is
        # already the power of 2, it is round up to the next power of 2 because
        # we need to collect the first max(kth)+1 elements.
        max_k = max(32, 1 << max_k.bit_length())

        # The parameter t is the length of the list that stores elements to be
        # selected for each thread. We divide the array into sz subarrays.
        # These parameters are determined from the measurement on TITAN X.
        t = 4
        sz = 512
        while sz > 0 and length // sz < max_k + 32 * t:
            sz //= 2
        sz *= self.size // length

        # If the array size is small or k is large, we simply sort the array.
        if length < 32 or sz <= 32 or max_k >= 1024:
            # kth is ignored.
            data.sort(axis=-1)
        else:
            shape = data.shape
            data = data.ravel()

            # For each subarray, we collect first k elements to the head.
            kern, merge_kern = _partition_kernel(self.dtype)
            block_size = 32
            grid_size = sz
            kern(grid=(grid_size,), block=(block_size,), args=(
                data, max_k, self.size, t, sz))

            # Merge heads of subarrays.
            s = 1
            while s < sz // (self.size // length):
                block_size = 32
                grid_size = sz // s // 2
                merge_kern(grid=(grid_size,), block=(block_size,), args=(
                    data, max_k, self.size, sz, s))
                s *= 2

            data = data.reshape(shape)

        if axis != ndim - 1:
            data = cupy.rollaxis(data, -1, axis)
            elementwise_copy(data, self)

    cpdef ndarray argpartition(self, kth, axis=-1):
        """Returns the indices that would partially sort an array.

        Args:
            kth (int or sequence of ints): Element index to partition by. If
                supplied with a sequence of k-th it will partition all elements
                indexed by k-th of them into their sorted position at once.
            axis (int or None): Axis along which to sort. Default is -1, which
                means sort along the last axis. If None is supplied, the array
                is flattened before sorting.

        Returns:
            cupy.ndarray: Array of the same type and shape as ``a``.

        .. seealso::
            :func:`cupy.argpartition` for full documentation,
            :meth:`numpy.ndarray.argpartition`

        """
        cdef int _axis, ndim
        cdef Py_ssize_t k, length
        cdef ndarray data
        if axis is None:
            data = self.ravel()
            _axis = -1
        else:
            data = self
            _axis = axis

        ndim = data._shape.size()
        if _axis < 0:
            _axis += ndim
        if not (0 <= _axis < ndim):
            raise _AxisError('Axis out of range')

        length = data._shape[_axis]
        if isinstance(kth, int):
            kth = kth,
        for k in kth:
            if k < 0:
                k += length
            if not (0 <= k < length):
                raise ValueError('kth(={}) out of bounds {}'.format(k, length))

        # TODO(takgi) For its implementation reason, cupy.ndarray.argsort
        # currently performs full argsort with Thrust's efficient radix sort
        # algoritm.

        # kth is ignored.
        return data.argsort(_axis)

    # TODO(okuta): Implement searchsorted

    cpdef tuple nonzero(self):
        """Return the indices of the elements that are non-zero.

        Returned Array is containing the indices of the non-zero elements
        in that dimension.

        Returns:
            tuple of arrays: Indices of elements that are non-zero.

        .. seealso::
            :func:`numpy.nonzero`

        """
        cdef Py_ssize_t count_nonzero, ndim
        dtype = numpy.int64
        if self.size == 0:
            count_nonzero = 0
        else:
            r = self.ravel()
            nonzero = not_equal(r, 0, ndarray(r.shape, dtype))
            del r
            scan_index = scan(nonzero)
            count_nonzero = int(scan_index[-1])
        ndim = max(self._shape.size(), 1)
        if count_nonzero == 0:
            return (ndarray((0,), dtype=dtype),) * ndim

        if ndim <= 1:
            dst = ndarray((count_nonzero,), dtype=dtype)
            _nonzero_kernel_1d(nonzero, scan_index, dst)
            return dst,
        else:
            nonzero.shape = self.shape
            scan_index.shape = self.shape
            dst = ndarray((ndim, count_nonzero), dtype=dtype)
            _nonzero_kernel(nonzero, scan_index, dst)
            return tuple([dst[i] for i in range(ndim)])

    # TODO(okuta): Implement compress

    cpdef ndarray diagonal(self, offset=0, axis1=0, axis2=1):
        """Returns a view of the specified diagonals.

        .. seealso::
           :func:`cupy.diagonal` for full documentation,
           :meth:`numpy.ndarray.diagonal`

        """
        return _diagonal(self, offset, axis1, axis2)

    # -------------------------------------------------------------------------
    # Calculation
    # -------------------------------------------------------------------------
    cpdef ndarray max(self, axis=None, out=None, dtype=None, keepdims=False):
        """Returns the maximum along a given axis.

        .. seealso::
           :func:`cupy.amax` for full documentation,
           :meth:`numpy.ndarray.max`

        """
        return _amax(
            self, axis=axis, out=out, dtype=dtype, keepdims=keepdims)

    cpdef ndarray argmax(self, axis=None, out=None, dtype=None,
                         keepdims=False):
        """Returns the indices of the maximum along a given axis.

        .. seealso::
           :func:`cupy.argmax` for full documentation,
           :meth:`numpy.ndarray.argmax`

        """
        return _argmax(
            self, axis=axis, out=out, dtype=dtype, keepdims=keepdims)

    cpdef ndarray min(self, axis=None, out=None, dtype=None, keepdims=False):
        """Returns the minimum along a given axis.

        .. seealso::
           :func:`cupy.amin` for full documentation,
           :meth:`numpy.ndarray.min`

        """
        return _amin(
            self, axis=axis, out=out, dtype=dtype, keepdims=keepdims)

    cpdef ndarray argmin(self, axis=None, out=None, dtype=None,
                         keepdims=False):
        """Returns the indices of the minimum along a given axis.

        .. seealso::
           :func:`cupy.argmin` for full documentation,
           :meth:`numpy.ndarray.argmin`

        """
        return _argmin(
            self, axis=axis, out=out, dtype=dtype, keepdims=keepdims)

    # TODO(okuta): Implement ptp

    cpdef ndarray clip(self, a_min=None, a_max=None, out=None):
        """Returns an array with values limited to [a_min, a_max].

        .. seealso::
           :func:`cupy.clip` for full documentation,
           :meth:`numpy.ndarray.clip`

        """
        if a_min is None and a_max is None:
            raise ValueError('array_clip: must set either max or min')
        kind = self.dtype.kind
        if a_min is None:
            if kind == 'f':
                a_min = self.dtype.type('-inf')
            elif kind in 'iu':
                a_min = numpy.iinfo(self.dtype.type).min
        if a_max is None:
            if kind == 'f':
                a_max = self.dtype.type('inf')
            elif kind in 'iu':
                a_max = numpy.iinfo(self.dtype.type).max
        return _clip(self, a_min, a_max, out=out)

    cpdef ndarray round(self, decimals=0, out=None):
        """Returns an array with values rounded to the given number of decimals.

        .. seealso::
           :func:`cupy.around` for full documentation,
           :meth:`numpy.ndarray.round`

        """
        return _round_ufunc(self, decimals, out=out)

    cpdef ndarray trace(self, offset=0, axis1=0, axis2=1, dtype=None,
                        out=None):
        """Returns the sum along diagonals of the array.

        .. seealso::
           :func:`cupy.trace` for full documentation,
           :meth:`numpy.ndarray.trace`

        """
        d = self.diagonal(offset, axis1, axis2)
        return d.sum(-1, dtype, out, False)

    cpdef ndarray sum(self, axis=None, dtype=None, out=None, keepdims=False):
        """Returns the sum along a given axis.

        .. seealso::
           :func:`cupy.sum` for full documentation,
           :meth:`numpy.ndarray.sum`

        """
        if dtype is None:
            return _sum_auto_dtype(self, axis, dtype, out, keepdims)
        else:
            return _sum_keep_dtype(self, axis, dtype, out, keepdims)

    cpdef ndarray cumsum(self, axis=None, dtype=None, out=None):
        """Returns the cumulative sum of an array along a given axis.

        .. seealso::
           :func:`cupy.cumsum` for full documentation,
           :meth:`numpy.ndarray.cumsum`

        """
        return cupy.cumsum(self, axis, dtype, out)

    cpdef ndarray mean(self, axis=None, dtype=None, out=None, keepdims=False):
        """Returns the mean along a given axis.

        .. seealso::
           :func:`cupy.mean` for full documentation,
           :meth:`numpy.ndarray.mean`

        """
        return _mean(self, axis=axis, dtype=dtype, out=out, keepdims=keepdims)

    cpdef ndarray var(self, axis=None, dtype=None, out=None, ddof=0,
                      keepdims=False):
        """Returns the variance along a given axis.

        .. seealso::
           :func:`cupy.var` for full documentation,
           :meth:`numpy.ndarray.var`

        """
        return _var(self, axis=axis, dtype=dtype, out=out, ddof=ddof,
                    keepdims=keepdims)

    cpdef ndarray std(self, axis=None, dtype=None, out=None, ddof=0,
                      keepdims=False):
        """Returns the standard deviation along a given axis.

        .. seealso::
           :func:`cupy.std` for full documentation,
           :meth:`numpy.ndarray.std`

        """
        return _std(self, axis=axis, dtype=dtype, out=out, ddof=ddof,
                    keepdims=keepdims)

    cpdef ndarray prod(self, axis=None, dtype=None, out=None, keepdims=None):
        """Returns the product along a given axis.

        .. seealso::
           :func:`cupy.prod` for full documentation,
           :meth:`numpy.ndarray.prod`

        """
        if dtype is None:
            return _prod_auto_dtype(self, axis, dtype, out, keepdims)
        else:
            return _prod_keep_dtype(self, axis, dtype, out, keepdims)

    cpdef ndarray cumprod(a, axis=None, dtype=None, out=None):
        """Returns the cumulative product of an array along a given axis.

        .. seealso::
           :func:`cupy.cumprod` for full documentation,
           :meth:`numpy.ndarray.cumprod`

        """
        return cupy.cumprod(a, axis, dtype, out)

    cpdef ndarray all(self, axis=None, out=None, keepdims=False):
        return _all(self, axis=axis, out=out, keepdims=keepdims)

    cpdef ndarray any(self, axis=None, out=None, keepdims=False):
        return _any(self, axis=axis, out=out, keepdims=keepdims)

    # -------------------------------------------------------------------------
    # Arithmetic and comparison operations
    # -------------------------------------------------------------------------
    # Comparison operators:

    def __richcmp__(object self, object other, int op):
        if isinstance(other, numpy.ndarray) and other.ndim == 0:
            other = other.item()  # Workaround for numpy<1.13
        if op == 0:
            return less(self, other)
        if op == 1:
            return less_equal(self, other)
        if op == 2:
            return equal(self, other)
        if op == 3:
            return not_equal(self, other)
        if op == 4:
            return greater(self, other)
        if op == 5:
            return greater_equal(self, other)
        return NotImplemented

    # Truth value of an array (bool):

    def __nonzero__(self):
        if self.size == 0:
            return False
        elif self.size == 1:
            return bool(self.get())
        else:
            msg = ('The truth value of an array with more than one element is '
                   'ambiguous. Use a.any() or a.all()')
            raise ValueError(msg)

    # Unary operations:

    def __neg__(self):
        return negative(self)

    def __pos__(self):
        return self

    def __abs__(self):
        return absolute(self)

    def __invert__(self):
        return invert(self)

    # Arithmetic:

    def __add__(x, y):
        if _should_use_rop(x, y):
            return y.__radd__(x)
        else:
            return add(x, y)

    def __sub__(x, y):
        if _should_use_rop(x, y):
            return y.__rsub__(x)
        else:
            return subtract(x, y)

    def __mul__(x, y):
        if _should_use_rop(x, y):
            return y.__rmul__(x)
        else:
            return multiply(x, y)

    def __matmul__(x, y):
        if _should_use_rop(x, y):
            return y.__rmatmul__(x)
        else:
            return matmul(x, y)

    def __div__(x, y):
        if _should_use_rop(x, y):
            return y.__rdiv__(x)
        else:
            return divide(x, y)

    def __truediv__(x, y):
        if _should_use_rop(x, y):
            return y.__rtruediv__(x)
        else:
            return true_divide(x, y)

    def __floordiv__(x, y):
        if _should_use_rop(x, y):
            return y.__rfloordiv__(x)
        else:
            return floor_divide(x, y)

    def __mod__(x, y):
        if _should_use_rop(x, y):
            return y.__rmod__(x)
        else:
            return remainder(x, y)

    def __divmod__(x, y):
        if _should_use_rop(x, y):
            return y.__rdivmod__(x)
        else:
            return divmod(x, y)

    def __pow__(x, y, modulo):
        # Note that we ignore the modulo argument as well as NumPy.
        if _should_use_rop(x, y):
            return y.__rpow__(x)
        else:
            return power(x, y)

    def __lshift__(x, y):
        if _should_use_rop(x, y):
            return y.__rlshift__(x)
        else:
            return left_shift(x, y)

    def __rshift__(x, y):
        if _should_use_rop(x, y):
            return y.__rrshift__(x)
        else:
            return right_shift(x, y)

    def __and__(x, y):
        if _should_use_rop(x, y):
            return y.__rand__(x)
        else:
            return bitwise_and(x, y)

    def __or__(x, y):
        if _should_use_rop(x, y):
            return y.__ror__(x)
        else:
            return bitwise_or(x, y)

    def __xor__(x, y):
        if _should_use_rop(x, y):
            return y.__rxor__(x)
        else:
            return bitwise_xor(x, y)

    # Arithmetic, in-place:

    def __iadd__(self, other):
        return add(self, other, self)

    def __isub__(self, other):
        return subtract(self, other, self)

    def __imul__(self, other):
        return multiply(self, other, self)

    def __idiv__(self, other):
        return divide(self, other, self)

    def __itruediv__(self, other):
        return true_divide(self, other, self)

    def __ifloordiv__(self, other):
        return floor_divide(self, other, self)

    def __imod__(self, other):
        return remainder(self, other, self)

    def __ipow__(self, other):
        return power(self, other, self)

    def __ilshift__(self, other):
        return left_shift(self, other, self)

    def __irshift__(self, other):
        return right_shift(self, other, self)

    def __iand__(self, other):
        return bitwise_and(self, other, self)

    def __ior__(self, other):
        return bitwise_or(self, other, self)

    def __ixor__(self, other):
        return bitwise_xor(self, other, self)

    cpdef ndarray conj(self):
        if self.dtype.kind == 'c':
            return conj(self)
        else:
            return self

    @property
    def real(self):
        if self.dtype.kind == 'c':
            view = ndarray(
                shape=self._shape, dtype=get_dtype(self.dtype.char.lower()),
                memptr=self.data, strides=self._strides)
            view.base = self.base if self.base is not None else self
            return view
        return self

    @real.setter
    def real(self, value):
        if self.dtype.kind == 'c':
            _real_setter(value, self)
        else:
            elementwise_copy(value, self)

    @property
    def imag(self):
        if self.dtype.kind == 'c':
            view = ndarray(
                shape=self._shape, dtype=get_dtype(self.dtype.char.lower()),
                memptr=self.data + self.dtype.itemsize // 2,
                strides=self._strides)
            view.base = self.base if self.base is not None else self
            return view
        new_array = ndarray(self.shape, dtype=self.dtype)
        new_array.fill(0)
        return new_array

    @imag.setter
    def imag(self, value):
        if self.dtype.kind == 'c':
            _imag_setter(value, self)
        else:
            raise TypeError('cupy.ndarray does not have imaginary part to set')

    # -------------------------------------------------------------------------
    # Special methods
    # -------------------------------------------------------------------------
    # For standard library functions:

    def __copy__(self):
        return self.copy()

    def __deepcopy__(self, memo):
        with self.device:
            return self.copy()

    def __reduce__(self):
        return array, (self.get(),)

    # Basic customization:

    # cupy.ndarray does not define __new__

    def __array__(self, dtype=None):
        if dtype is None or self.dtype == dtype:
            return self
        else:
            return self.astype(dtype)

    # TODO(okuta): Implement __array_wrap__

    # Container customization:

    def __iter__(self):
        if self._shape.size() == 0:
            raise TypeError('iteration over a 0-d array')
        return (self[i] for i in six.moves.range(self._shape[0]))

    def __len__(self):
        if self._shape.size() == 0:
            raise TypeError('len() of unsized object')
        return self._shape[0]

    def __getitem__(self, slices):
        """x.__getitem__(y) <==> x[y]

        Supports both basic and advanced indexing.

        .. note::

            Currently, it does not support ``slices`` that consists of more
            than one boolean arrays

        .. note::

           CuPy handles out-of-bounds indices differently from NumPy.
           NumPy handles them by raising an error, but CuPy wraps around them.

        Example:

            >>> a = cupy.arange(3)
            >>> a[[1, 3]]
            array([1, 0])

        """
        # supports basic indexing (by slices, ints or Ellipsis) and
        # some parts of advanced indexing by integer or boolean arrays.
        # TODO(beam2d): Support the advanced indexing of NumPy.
        cdef Py_ssize_t mask_i
        cdef list slice_list, adv_mask, adv_slices
        cdef bint advanced, mask_exists

        slice_list, advanced, mask_exists = _prepare_slice_list(
            slices, self._shape.size())

        if mask_exists:
            mask_i = _get_mask_index(slice_list)
            return _getitem_mask_single(self, slice_list[mask_i], mask_i)
        if advanced:
            a, adv_slices, adv_mask = _prepare_advanced_indexing(
                self, slice_list)
            if sum(adv_mask) == 1:
                axis = adv_mask.index(True)
                return a.take(adv_slices[axis], axis)
            return _getitem_multiple(a, adv_slices)

        return _simple_getitem(self, slice_list)

    def __setitem__(self, slices, value):
        """x.__setitem__(slices, y) <==> x[slices] = y

        Supports both basic and advanced indexing.

        .. note::

            Currently, it does not support ``slices`` that consists of more
            than one boolean arrays

        .. note::

            CuPy handles out-of-bounds indices differently from NumPy when
            using integer array indexing.
            NumPy handles them by raising an error, but CuPy wraps around them.

            >>> import cupy
            >>> x = cupy.arange(3)
            >>> x[[1, 3]] = 10
            >>> x
            array([10, 10,  2])

        .. note::

            The behavior differs from NumPy when integer arrays in ``slices``
            reference the same location multiple times.
            In that case, the value that is actually stored is undefined.

            >>> import cupy
            >>> a = cupy.zeros((2,))
            >>> i = cupy.arange(10000) % 2
            >>> v = cupy.arange(10000).astype(cupy.float)
            >>> a[i] = v
            >>> a  # doctest: +SKIP
            array([9150., 9151.])

            On the other hand, NumPy stores the value corresponding to the
            last index among the indices referencing duplicate locations.

            >>> import numpy
            >>> a_cpu = numpy.zeros((2,))
            >>> i_cpu = numpy.arange(10000) % 2
            >>> v_cpu = numpy.arange(10000).astype(numpy.float)
            >>> a_cpu[i_cpu] = v_cpu
            >>> a_cpu
            array([9998., 9999.])

        """
        _scatter_op(self, slices, value, 'update')

    def scatter_add(self, slices, value):
        """Adds given values to specified elements of an array.

        .. seealso::
            :func:`cupyx.scatter_add` for full documentation.

        """
        _scatter_op(self, slices, value, 'add')

    # TODO(okuta): Implement __getslice__
    # TODO(okuta): Implement __setslice__
    # TODO(okuta): Implement __contains__

    # numpy/ufunc compat
    def __array_ufunc__(self, ufunc, method, *inputs, **kwargs):

        """Apply unary or binary ufunc to this array

        If binary, only allow if second argument is another cupy ndarray or
        a number, i.e., raise ValueError instead of silently converting a
        numpy array.
        """
        import cupy  # top-level ufuncs
        if 'out' in kwargs:
            # need to unfold tuple argument in kwargs
            out = kwargs['out']
            if len(out) != 1:
                raise ValueError("The 'out' parameter must have exactly one "
                                 "array value")
            kwargs['out'] = out[0]

        if method == '__call__':
            if ufunc.signature is not None:
                # we don't support generalised-ufuncs (gufuncs)
                return NotImplemented
            name = ufunc.__name__
            try:
                cp_ufunc = getattr(cupy, name)
            except AttributeError:
                return NotImplemented
            if name in [
                    'greater', 'greater_equal', 'less', 'less_equal',
                    'equal', 'not_equal']:
                # workaround for numpy/numpy#12142
                inputs = tuple([
                    x.item()
                    if isinstance(x, numpy.ndarray) and x.ndim == 0
                    else x
                    for x in inputs
                ])
            return cp_ufunc(*inputs, **kwargs)
        # Don't use for now, interface uncertain
        # elif method =='at' and name == 'add':
            # the only ufunc attribute currently
            # http://docs-cupy.chainer.org/en/stable/reference/ufunc.html#ufunc-at
            # self.scatter_add(*inputs, **kwargs)
        else:
            return NotImplemented

    # Conversion:

    def __int__(self):
        return int(self.get())

    if sys.version_info < (3,):
        def __long__(self):
            # Avoid using long() for flake8
            return self.get().__long__()

    def __float__(self):
        return float(self.get())

    def __complex__(self):
        return complex(self.get())

    def __oct__(self):
        return oct(self.get())

    def __hex__(self):
        return hex(self.get())

    # String representations:

    def __repr__(self):
        return repr(self.get())

    def __str__(self):
        return str(self.get())

    # -------------------------------------------------------------------------
    # Methods outside of the ndarray main documentation
    # -------------------------------------------------------------------------
    def dot(self, ndarray b, ndarray out=None):
        """Returns the dot product with given array.

        .. seealso::
           :func:`cupy.dot` for full documentation,
           :meth:`numpy.ndarray.dot`

        """
        return dot(self, b, out)

    # -------------------------------------------------------------------------
    # Cupy specific attributes and methods
    # -------------------------------------------------------------------------
    @property
    def device(self):
        """CUDA device on which this array resides."""
        return self.data.device

    cpdef get(self, stream=None, order='C'):
        """Returns a copy of the array on host memory.

        Args:
            stream (cupy.cuda.Stream): CUDA stream object. If it is given, the
                copy runs asynchronously. Otherwise, the copy is synchronous.
                The default uses CUDA stream object of the current context.
            order ({'C', 'F', 'A'}): The desired memory layout of the host
                array. When ``order`` is 'A', it uses 'F' if the array is
                fortran-contiguous and 'C' otherwise.

        Returns:
            numpy.ndarray: Copy of the array on host memory.

        """
        if self.size == 0:
            return numpy.ndarray(self._shape, dtype=self.dtype)

        order = order.upper()
        if order == 'A':
            if self._f_contiguous:
                order = 'F'
            else:
                order = 'C'

        with self.device:
            if order == 'C':
                a_gpu = ascontiguousarray(self)
            elif order == 'F':
                a_gpu = asfortranarray(self)
            else:
                raise ValueError("unsupported order: {}".format(order))
        a_cpu = numpy.empty(self._shape, dtype=self.dtype, order=order)
        ptr = a_cpu.ctypes.get_as_parameter()
        if stream is not None:
            a_gpu.data.copy_to_host_async(ptr, a_gpu.nbytes, stream)
        else:
            stream_ptr = stream_module.get_current_stream_ptr()
            if stream_ptr == 0:
                a_gpu.data.copy_to_host(ptr, a_gpu.nbytes)
            else:
                a_gpu.data.copy_to_host_async(ptr, a_gpu.nbytes)
        return a_cpu

    cpdef set(self, arr, stream=None):
        """Copies an array on the host memory to :class:`cupy.ndarray`.

        Args:
            arr (numpy.ndarray): The source array on the host memory.
            stream (cupy.cuda.Stream): CUDA stream object. If it is given, the
                copy runs asynchronously. Otherwise, the copy is synchronous.
                The default uses CUDA stream object of the current context.

        """
        if not isinstance(arr, numpy.ndarray):
            raise TypeError('Only numpy.ndarray can be set to cupy.ndarray')
        if self.dtype != arr.dtype:
            raise TypeError('{} array cannot be set to {} array'.format(
                arr.dtype, self.dtype))
        if self.shape != arr.shape:
            raise ValueError(
                'Shape mismatch. Old shape: {}, new shape: {}'.format(
                    self.shape, arr.shape))
        if self._c_contiguous:
            arr = numpy.ascontiguousarray(arr)
        elif self._f_contiguous:
            arr = numpy.asfortranarray(arr)
        else:
            raise RuntimeError('Cannot set to non-contiguous array')

        ptr = arr.ctypes.get_as_parameter()
        if stream is not None:
            self.data.copy_from_host_async(ptr, self.nbytes, stream)
        else:
            stream_ptr = stream_module.get_current_stream_ptr()
            if stream_ptr == 0:
                self.data.copy_from_host(ptr, self.nbytes)
            else:
                self.data.copy_from_host_async(ptr, self.nbytes)

    cpdef ndarray reduced_view(self, dtype=None):
        """Returns a view of the array with minimum number of dimensions.

        Args:
            dtype: Data type specifier. If it is given, then the memory
                sequence is reinterpreted as the new type.

        Returns:
            cupy.ndarray: A view of the array with reduced dimensions.

        """
        cdef vector.vector[Py_ssize_t] shape, strides
        cdef Py_ssize_t ndim
        ndim = self._shape.size()
        if ndim <= 1:
            return self
        internal.get_reduced_dims(
            self._shape, self._strides, self.itemsize, shape, strides)
        if ndim == <Py_ssize_t>shape.size():
            return self

        view = self.view(dtype=dtype)
        # TODO(niboshi): Confirm update_x_contiguity flags
        view._set_shape_and_strides(shape, strides, True, True)
        return view

    cpdef _update_c_contiguity(self):
        if self.size == 0:
            self._c_contiguous = True
            return
        self._c_contiguous = internal.get_c_contiguity(
            self._shape, self._strides, self.itemsize)

    cpdef _update_f_contiguity(self):
        cdef Py_ssize_t i, count
        cdef vector.vector[Py_ssize_t] rev_shape, rev_strides
        if self.size == 0:
            self._f_contiguous = True
            return
        if self._c_contiguous:
            count = 0
            for i in self._shape:
                if i == 1:
                    count += 1
            self._f_contiguous = (<Py_ssize_t>self._shape.size()) - count <= 1
            return
        rev_shape.assign(self._shape.rbegin(), self._shape.rend())
        rev_strides.assign(self._strides.rbegin(), self._strides.rend())
        self._f_contiguous = internal.get_c_contiguity(
            rev_shape, rev_strides, self.itemsize)

    cpdef _update_contiguity(self):
        self._update_c_contiguity()
        self._update_f_contiguity()

    cpdef _set_shape_and_strides(self, vector.vector[Py_ssize_t]& shape,
                                 vector.vector[Py_ssize_t] & strides,
                                 bint update_c_contiguity,
                                 bint update_f_contiguity):
        if shape.size() != strides.size():
            raise ValueError('len(shape) != len(strides)')
        self._shape = shape
        self._strides = strides
        self.size = internal.prod_ssize_t(shape)
        if update_c_contiguity:
            self._update_c_contiguity()
        if update_f_contiguity:
            self._update_f_contiguity()

    cpdef _set_shape_and_contiguous_strides(
            self, vector.vector[Py_ssize_t]& shape,
            Py_ssize_t itemsize, bint is_c_contiguous):

        self.size = internal.set_contiguous_strides(
            shape, self._strides, itemsize, is_c_contiguous)
        self._shape = shape
        if is_c_contiguous:
            self._c_contiguous = True
            self._update_f_contiguity()
        else:
            self._f_contiguous = True
            self._update_c_contiguity()

    cdef function.CPointer get_pointer(self):
        return CArray(self)

    cpdef object toDlpack(self):
        """Zero-copy conversion to a DLPack tensor.

        DLPack is a open in memory tensor structure proposed in this
        repository: `dmlc/dlpack <https://github.com/dmlc/dlpack>`_.

        This function returns a :class:`PyCapsule` object which contains a
        pointer to a DLPack tensor converted from the own ndarray. This
        function does not copy the own data to the output DLpack tensor
        but it shares the pointer which is pointing to the same memory region
        for the data.

        Returns:
            dltensor (:class:`PyCapsule`): Output DLPack tensor which is
                encapsulated in a :class:`PyCapsule` object.

        .. seealso::

            :meth:`~cupy.fromDlpack` is a method for zero-copy conversion from
            a DLPack tensor (which is encapsulated in a :class:`PyCapsule`
            object) to a :class:`ndarray`

        .. admonition:: Example

            >>> import cupy
            >>> array1 = cupy.array([0, 1, 2], dtype=cupy.float32)
            >>> dltensor = array1.toDlpack()
            >>> array2 = cupy.fromDlpack(dltensor)
            >>> cupy.testing.assert_array_equal(array1, array2)

        """
        return dlpack.toDlpack(self)


cpdef vector.vector[Py_ssize_t] _get_strides_for_nocopy_reshape(
        ndarray a, vector.vector[Py_ssize_t] & newshape) except *:
    cdef vector.vector[Py_ssize_t] newstrides
    cdef Py_ssize_t size, itemsize, ndim, dim, last_stride
    size = a.size
    if size != internal.prod_ssize_t(newshape):
        return newstrides

    itemsize = a.itemsize
    if size == 1:
        newstrides.assign(<Py_ssize_t>newshape.size(), itemsize)
        return newstrides

    cdef vector.vector[Py_ssize_t] shape, strides
    internal.get_reduced_dims(a._shape, a._strides, itemsize, shape, strides)

    ndim = shape.size()
    dim = 0
    sh = shape[0]
    st = strides[0]
    last_stride = shape[0] * strides[0]
    for size in newshape:
        if size <= 1:
            newstrides.push_back(last_stride)
            continue
        if dim >= ndim or shape[dim] % size != 0:
            newstrides.clear()
            break
        shape[dim] //= size
        last_stride = shape[dim] * strides[dim]
        newstrides.push_back(last_stride)
        if shape[dim] == 1:
            dim += 1
    return newstrides


cpdef int _update_order_char(ndarray x, int order_char):
    # update order_char based on array contiguity
    if order_char == 'A':
        if x._f_contiguous:
            order_char = 'F'
        else:
            order_char = 'C'
    elif order_char == 'K':
        if x._f_contiguous:
            order_char = 'F'
        elif x._c_contiguous:
            order_char = 'C'
    return order_char


cpdef vector.vector[Py_ssize_t] _get_strides_for_order_K(ndarray x, dtype):
    cdef vector.vector[Py_ssize_t] strides
    # strides used when order='K' for astype, empty_like, etc.
    stride_and_index = [
        (abs(s), -i) for i, s in enumerate(x.strides)]
    stride_and_index.sort()
    strides.resize(x.ndim)
    stride = dtype.itemsize
    for s, i in stride_and_index:
        strides[-i] = stride
        stride *= x.shape[-i]
    return strides


include "carray.pxi"


# =============================================================================
# Routines
# =============================================================================

cdef str _id = 'out0 = in0'

cdef fill_kernel = ElementwiseKernel('T x', 'T y', 'y = x', 'fill')

elementwise_copy = create_ufunc(
    'cupy_copy',
    ('?->?', 'b->b', 'B->B', 'h->h', 'H->H', 'i->i', 'I->I', 'l->l', 'L->L',
     'q->q', 'Q->Q', 'e->e', 'f->f', 'd->d', 'F->F', 'D->D'),
    'out0 = out0_type(in0)', default_casting='unsafe')
# complex numbers requires out0 = complex<T>(in0)

elementwise_copy_where = create_ufunc(
    'cupy_copy_where',
    ('??->?', 'b?->b', 'B?->B', 'h?->h', 'H?->H', 'i?->i', 'I?->I', 'l?->l',
     'L?->L', 'q?->q', 'Q?->Q', 'e?->e', 'f?->f', 'd?->d', 'F?->F', 'D?->D'),
    'if (in1) out0 = in0', default_casting='unsafe')

cdef str _divmod_float = '''
    out0_type a = _floor_divide(in0, in1);
    out0 = a;
    out1 = in0 - a * in1'''


divmod = create_ufunc(
    'cupy_divmod',
    ('bb->bb', 'BB->BB', 'hh->hh', 'HH->HH', 'ii->ii', 'II->II', 'll->ll',
     'LL->LL', 'qq->qq', 'QQ->QQ',
     ('ee->ee', _divmod_float),
     ('ff->ff', _divmod_float),
     ('dd->dd', _divmod_float)),
    '''
    if (in1 == 0) {
        out0 = 0;
        out1 = 0;
    } else {
        out0_type a = _floor_divide(in0, in1);
        out0 = a;
        out1 = in0 - a * in1;
    }''')


cdef _min_max_preamble = '''
template <typename T>
struct min_max_st{
    T value;
    int index;
    __device__ min_max_st() : index(-1) { }
    __device__ min_max_st(T v) : value(v), index(0) { }
    __device__ min_max_st(T v, int i) : value(v), index(i) { }
};

template <typename T>
inline __device__ bool is_nan(T x) {
    return x != x;
}

template <typename T>
__device__ min_max_st<T> my_min(
        const min_max_st<T>& a, const min_max_st<T>& b) {
    if (a.index == -1) return b;
    if (b.index == -1) return a;
    return min_max_st<T>(min(a.value, b.value));
}
template <typename T>
__device__ min_max_st<T> my_min_float(
        const min_max_st<T>& a, const min_max_st<T>& b) {
    if (a.index == -1) return b;
    if (b.index == -1) return a;
    if (is_nan(a.value)) return a;
    if (is_nan(b.value)) return b;
    return min_max_st<T>(min(a.value, b.value));
}
template <typename T>
__device__ min_max_st<T> my_min_complex(
        const min_max_st<T>& a, const min_max_st<T>& b) {
    if (a.index == -1) return b;
    if (b.index == -1) return a;
    if (is_nan(a.value.real())) return a;
    if (is_nan(a.value.imag())) return a;
    if (is_nan(b.value.real())) return b;
    if (is_nan(b.value.imag())) return b;
    return min_max_st<T>(min(a.value, b.value));
}

template <typename T>
__device__ min_max_st<T> my_max(
        const min_max_st<T>& a, const min_max_st<T>& b) {
    if (a.index == -1) return b;
    if (b.index == -1) return a;
    return min_max_st<T>(max(a.value, b.value));
}
template <typename T>
__device__ min_max_st<T> my_max_float(
        const min_max_st<T>& a, const min_max_st<T>& b) {
    if (a.index == -1) return b;
    if (b.index == -1) return a;
    if (is_nan(a.value)) return a;
    if (is_nan(b.value)) return b;
    return min_max_st<T>(max(a.value, b.value));
}
template <typename T>
__device__ min_max_st<T> my_max_complex(
        const min_max_st<T>& a, const min_max_st<T>& b) {
    if (a.index == -1) return b;
    if (b.index == -1) return a;
    if (is_nan(a.value.real())) return a;
    if (is_nan(a.value.imag())) return a;
    if (is_nan(b.value.real())) return b;
    if (is_nan(b.value.imag())) return b;
    return min_max_st<T>(max(a.value, b.value));
}

template <typename T>
__device__ min_max_st<T> my_argmin(
        const min_max_st<T>& a, const min_max_st<T>& b) {
    if (a.index == -1) return b;
    if (b.index == -1) return a;
    if (a.value == b.value)
        return min_max_st<T>(a.value, min(a.index, b.index));
    return (a.value <= b.value) ? a : b;
}
template <typename T>
__device__ min_max_st<T> my_argmin_float(
        const min_max_st<T>& a, const min_max_st<T>& b) {
    if (a.index == -1) return b;
    if (b.index == -1) return a;
    if (a.value == b.value)
        return min_max_st<T>(a.value, min(a.index, b.index));
    if (is_nan(a.value)) return a;
    if (is_nan(b.value)) return b;
    return (a.value <= b.value) ? a : b;
}
template <typename T>
__device__ min_max_st<T> my_argmin_complex(
        const min_max_st<T>& a, const min_max_st<T>& b) {
    if (a.index == -1) return b;
    if (b.index == -1) return a;
    if (a.value == b.value)
        return min_max_st<T>(a.value, min(a.index, b.index));
    if (is_nan(a.value.real())) return a;
    if (is_nan(a.value.imag())) return a;
    if (is_nan(b.value.real())) return b;
    if (is_nan(b.value.imag())) return b;
    return (a.value <= b.value) ? a : b;
}

template <typename T>
__device__ min_max_st<T> my_argmax(
        const min_max_st<T>& a, const min_max_st<T>& b) {
    if (a.index == -1) return b;
    if (b.index == -1) return a;
    if (a.value == b.value)
        return min_max_st<T>(a.value, min(a.index, b.index));
    return (a.value >= b.value) ? a : b;
}
template <typename T>
__device__ min_max_st<T> my_argmax_float(
        const min_max_st<T>& a, const min_max_st<T>& b) {
    if (a.index == -1) return b;
    if (b.index == -1) return a;
    if (a.value == b.value)
        return min_max_st<T>(a.value, min(a.index, b.index));
    if (is_nan(a.value)) return a;
    if (is_nan(b.value)) return b;
    return (a.value >= b.value) ? a : b;
}
template <typename T>
__device__ min_max_st<T> my_argmax_complex(
        const min_max_st<T>& a, const min_max_st<T>& b) {
    if (a.index == -1) return b;
    if (b.index == -1) return a;
    if (a.value == b.value)
        return min_max_st<T>(a.value, min(a.index, b.index));
    if (is_nan(a.value.real())) return a;
    if (is_nan(a.value.imag())) return a;
    if (is_nan(b.value.real())) return b;
    if (is_nan(b.value.imag())) return b;
    return (a.value >= b.value) ? a : b;
}
'''


_amin = create_reduction_func(
    'cupy_min',
    ('?->?', 'b->b', 'B->B', 'h->h', 'H->H', 'i->i', 'I->I', 'l->l', 'L->L',
     'q->q', 'Q->Q',
     ('e->e', (None, 'my_min_float(a, b)', None, None)),
     ('f->f', (None, 'my_min_float(a, b)', None, None)),
     ('d->d', (None, 'my_min_float(a, b)', None, None)),
     ('F->F', (None, 'my_min_complex(a, b)', None, None)),
     ('D->D', (None, 'my_min_complex(a, b)', None, None))),
    ('min_max_st<type_in0_raw>(in0)', 'my_min(a, b)', 'out0 = a.value',
     'min_max_st<type_in0_raw>'),
    None, _min_max_preamble)


_amax = create_reduction_func(
    'cupy_max',
    ('?->?', 'b->b', 'B->B', 'h->h', 'H->H', 'i->i', 'I->I', 'l->l', 'L->L',
     'q->q', 'Q->Q',
     ('e->e', (None, 'my_max_float(a, b)', None, None)),
     ('f->f', (None, 'my_max_float(a, b)', None, None)),
     ('d->d', (None, 'my_max_float(a, b)', None, None)),
     ('F->F', (None, 'my_max_complex(a, b)', None, None)),
     ('D->D', (None, 'my_max_complex(a, b)', None, None)),
     ),
    ('min_max_st<type_in0_raw>(in0)', 'my_max(a, b)', 'out0 = a.value',
     'min_max_st<type_in0_raw>'),
    None, _min_max_preamble)


nanmin = create_reduction_func(
    'cupy_nanmin',
    ('?->?', 'b->b', 'B->B', 'h->h', 'H->H', 'i->i', 'I->I', 'l->l', 'L->L',
     'q->q', 'Q->Q', 'e->e', 'f->f', 'd->d'),
    ('min_max_st<type_in0_raw>(in0)', 'my_min(a, b)', 'out0 = a.value',
     'min_max_st<type_in0_raw>'),
    None, _min_max_preamble)


nanmax = create_reduction_func(
    'cupy_nanmax',
    ('?->?', 'b->b', 'B->B', 'h->h', 'H->H', 'i->i', 'I->I', 'l->l', 'L->L',
     'q->q', 'Q->Q', 'e->e', 'f->f', 'd->d'),
    ('min_max_st<type_in0_raw>(in0)', 'my_max(a, b)', 'out0 = a.value',
     'min_max_st<type_in0_raw>'),
    None, _min_max_preamble)


cdef _argmin = create_reduction_func(
    'cupy_argmin',
    ('?->q', 'B->q', 'h->q', 'H->q', 'i->q', 'I->q', 'l->q', 'L->q',
     'q->q', 'Q->q',
     ('e->q', (None, 'my_argmin_float(a, b)', None, None)),
     ('f->q', (None, 'my_argmin_float(a, b)', None, None)),
     ('d->q', (None, 'my_argmin_float(a, b)', None, None)),
     ('F->q', (None, 'my_argmin_complex(a, b)', None, None)),
     ('D->q', (None, 'my_argmin_complex(a, b)', None, None))),
    ('min_max_st<type_in0_raw>(in0, _J)', 'my_argmin(a, b)', 'out0 = a.index',
     'min_max_st<type_in0_raw>'),
    None, _min_max_preamble)


cdef _argmax = create_reduction_func(
    'cupy_argmax',
    ('?->q', 'B->q', 'h->q', 'H->q', 'i->q', 'I->q', 'l->q', 'L->q',
     'q->q', 'Q->q',
     ('e->q', (None, 'my_argmax_float(a, b)', None, None)),
     ('f->q', (None, 'my_argmax_float(a, b)', None, None)),
     ('d->q', (None, 'my_argmax_float(a, b)', None, None)),
     ('F->q', (None, 'my_argmax_complex(a, b)', None, None)),
     ('D->q', (None, 'my_argmax_complex(a, b)', None, None))),
    ('min_max_st<type_in0_raw>(in0, _J)', 'my_argmax(a, b)', 'out0 = a.index',
     'min_max_st<type_in0_raw>'),
    None, _min_max_preamble)


cdef _round_preamble = '''
template<typename T> __device__ T pow10(long long n){
  T x = 1, a = 10;
  while (n) {
    if (n & 1) x *= a;
    a *= a;
    n >>= 1;
  }
  return x;
};
'''


cdef _round_float = '''
if (in1 == 0) {
    out0 = round(in0);
} else {
    double x;
    x = pow10<double>(abs(in1));  // TODO(okuta): Move before loop
    out0 = in1 < 0 ? round(in0 / x) * x : round(in0 * x) / x;
}'''

cdef _round_complex = '''
double x, inv_x;
if (in1 == 0) {
    x = inv_x = 1;
} else {
    x = pow10<double>(abs(in1));  // TODO(okuta): Move before loop
    inv_x = 1.0 / x;
    if (in1 < 0) {
        double y = x;
        x = inv_x;
        inv_x = y;
    }
}
out0 = in0_type(round(in0.real() * x) * inv_x,
                round(in0.imag() * x) * inv_x);'''


_round_ufunc = create_ufunc(
    'cupy_round',
    ('?q->e',
     'bq->b', 'Bq->B', 'hq->h', 'Hq->H', 'iq->i', 'Iq->I', 'lq->l', 'Lq->L',
     'qq->q', 'Qq->Q',
     ('eq->e', _round_float),
     ('fq->f', _round_float),
     ('dq->d', _round_float),
     ('Fq->F', _round_complex),
     ('Dq->D', _round_complex)),
    '''
    if (in1 < 0) {
        // TODO(okuta): Move before loop
        long long x = pow10<long long>(-in1 - 1);
        // TODO(okuta): Check Numpy
        out0 = ((in0 / x + (in0 > 0 ? 5 : -5)) / 10) * x * 10;
    } else {
        out0 = in0;
    }''', preamble=_round_preamble)


# -----------------------------------------------------------------------------
# Array creation routines
# -----------------------------------------------------------------------------

cpdef ndarray array(obj, dtype=None, bint copy=True, str order='K',
                    bint subok=False, Py_ssize_t ndmin=0):
    # TODO(beam2d): Support subok options
    cdef Py_ssize_t nvidem
    cdef ndarray a, src
    cdef size_t nbytes
    if subok:
        raise NotImplementedError
    if order is None:
        order = 'K'
    if isinstance(obj, ndarray):
        src = obj
        if dtype is None:
            dtype = src.dtype
        if src.data.device_id == device.get_device_id():
            a = src.astype(dtype, order=order, copy=copy)
        else:
            a = src.copy(order=order).astype(dtype, copy=False)

        ndim = a._shape.size()
        if ndmin > ndim:
            if a is obj:
                # When `copy` is False, `a` is same as `obj`.
                a = a.view()
            a.shape = (1,) * (ndmin - ndim) + a.shape
    else:
        if order is not None and len(order) >= 1 and order[0] in 'KAka':
            if isinstance(obj, numpy.ndarray) and obj.flags.f_contiguous:
                order = 'F'
            else:
                order = 'C'
        a_cpu = numpy.array(obj, dtype=dtype, copy=False, order=order,
                            ndmin=ndmin)
        a_dtype = a_cpu.dtype
        if a_dtype.char not in '?bhilqBHILQefdFD':
            raise ValueError('Unsupported dtype %s' % a_dtype)
        a = ndarray(a_cpu.shape, dtype=a_dtype, order=order)
        if a_cpu.ndim == 0:
            a.fill(a_cpu[()])
            return a
        nbytes = a.nbytes
        stream = stream_module.get_current_stream()

        mem = None
        error = None
        try:
            mem = pinned_memory.alloc_pinned_memory(nbytes)
        except CUDARuntimeError as e:
            if e.status != runtime.errorMemoryAllocation:
                raise
            error = e

        if mem is not None:
            src_cpu = numpy.frombuffer(mem, a_dtype, a_cpu.size)
            src_cpu[:] = a_cpu.ravel(order)
            a.data.copy_from_host_async(ctypes.c_void_p(mem.ptr), nbytes)
            pinned_memory._add_to_watch_list(stream.record(), mem)
        else:
            warnings.warn(
                'Using synchronous transfer as pinned memory ({} bytes) '
                'could not be allocated. '
                'This generally occurs because of insufficient host memory. '
                'The original error was: {}'.format(nbytes, error),
                util.PerformanceWarning)
            a.data.copy_from_host(a_cpu.ctypes.get_as_parameter(), nbytes)

    return a


cpdef ndarray ascontiguousarray(ndarray a, dtype=None):
    if dtype is None:
        if a._c_contiguous:
            return a
        dtype = a.dtype
    else:
        dtype = get_dtype(dtype)
        if a._c_contiguous and dtype == a.dtype:
            return a

    newarray = ndarray(a.shape, dtype)
    elementwise_copy(a, newarray)
    return newarray


cpdef ndarray asfortranarray(ndarray a, dtype=None):
    cdef ndarray newarray
    cdef int m, n

    if dtype is None:
        if a._f_contiguous:
            return a
        dtype = a.dtype
    else:
        dtype = get_dtype(dtype)
        if a._f_contiguous and dtype == a.dtype:
            return a

    newarray = ndarray(a.shape, dtype, order='F')
    if (a.flags.c_contiguous and
            (a.dtype == numpy.float32 or a.dtype == numpy.float64) and
            a.ndim == 2 and dtype == a.dtype):
        m, n = a.shape
        handle = device.get_cublas_handle()
        if a.dtype == numpy.float32:
            cublas.sgeam(
                handle,
                1,  # transpose a
                1,  # transpose newarray
                m, n, 1., a.data.ptr, n, 0., a.data.ptr, n,
                newarray.data.ptr, m)
        elif a.dtype == numpy.float64:
            cublas.dgeam(
                handle,
                1,  # transpose a
                1,  # transpose newarray
                m, n, 1., a.data.ptr, n, 0., a.data.ptr, n,
                newarray.data.ptr, m)
        return newarray
    else:
        elementwise_copy(a, newarray)
        return newarray


# -----------------------------------------------------------------------------
# Array manipulation routines
# -----------------------------------------------------------------------------

def _has_element(vector.vector[Py_ssize_t] source, Py_ssize_t n):
    for elem in source:
        if elem == n:
            return True
    return False


cpdef vector.vector[Py_ssize_t] normalize_axis_tuple(
        axis, Py_ssize_t ndim) except *:
    """Normalizes an axis argument into a tuple of non-negative integer axes.

    Arguments `allow_duplicate` and `axis_name` are not supported.

    """
    if numpy.isscalar(axis):
        axis = (axis,)

    cdef vector.vector[Py_ssize_t] ret
    for ax in axis:
        if ax >= ndim or ax < -ndim:
            raise _AxisError('axis {} is out of bounds for array of '
                             'dimension {}'.format(ax, ndim))
        if _has_element(ret, ax):
            raise _AxisError('repeated axis')
        ret.push_back(ax % ndim)

    return ret


cpdef ndarray moveaxis(ndarray a, source, destination):
    cdef vector.vector[Py_ssize_t] src = normalize_axis_tuple(source, a.ndim)
    cdef vector.vector[Py_ssize_t] dest = normalize_axis_tuple(destination,
                                                               a.ndim)

    if len(src) != len(dest):
        raise ValueError('`source` and `destination` arguments must have '
                         'the same number of elements')

    cdef vector.vector[Py_ssize_t] order
    cdef Py_ssize_t n = 0
    for i in range(a.ndim):
        n = <Py_ssize_t>i
        if not _has_element(src, n):
            order.push_back(n)

    cdef Py_ssize_t d, s
    for d, s in sorted(zip(dest, src)):
        order.insert(order.begin() + d, s)

    return a.transpose(order)


cpdef ndarray rollaxis(ndarray a, Py_ssize_t axis, Py_ssize_t start=0):
    cdef Py_ssize_t i, ndim = a.ndim
    cdef vector.vector[Py_ssize_t] axes
    if axis < 0:
        axis += ndim
    if start < 0:
        start += ndim
    if not (0 <= axis < ndim and 0 <= start <= ndim):
        raise ValueError('Axis out of range')
    if axis < start:
        start -= 1
    if axis == start:
        return a
    if ndim == 2:
        return a._transpose(axes)

    for i in range(ndim):
        axes.push_back(i)
    axes.erase(axes.begin() + axis)
    axes.insert(axes.begin() + start, axis)
    return a._transpose(axes)


def array_split(ndarray ary, indices_or_sections, Py_ssize_t axis):

    cdef Py_ssize_t i, ndim, size, each_size, index, prev, offset, stride
    cdef vector.vector[Py_ssize_t] shape

    ndim = ary.ndim
    if -ndim > axis or ndim <= axis:
        raise IndexError('Axis exceeds ndim')
    if axis < 0:
        axis += ndim
    size = ary._shape[axis]

    if numpy.isscalar(indices_or_sections):
        each_size = (size - 1) // indices_or_sections + 1
        indices = [i * each_size
                   for i in range(1, indices_or_sections)]
    else:
        indices = [i if i >= 0 else size + i for i in indices_or_sections]

    if len(indices) == 0:
        return [ary]

    # Make a copy of shape for each view
    shape = ary._shape

    prev = 0
    ret = []
    stride = ary._strides[axis]
    if ary.size == 0:
        stride = 0
    for index in indices:
        shape[axis] = index - prev
        v = ary.view()
        v.data = ary.data + prev * stride
        # TODO(niboshi): Confirm update_x_contiguity flags
        v._set_shape_and_strides(shape, ary._strides, True, True)
        ret.append(v)

        prev = index

    shape[axis] = size - prev
    v = ary.view()
    v.data = ary.data + prev * stride
    # TODO(niboshi): Confirm update_x_contiguity flags
    v._set_shape_and_strides(shape, ary._strides, True, True)
    ret.append(v)

    return ret


cdef Py_ssize_t PY_SSIZE_T_MAX = sys.maxsize


@cython.final
cdef class broadcast:
    """Object that performs broadcasting.

    CuPy actually uses this class to support broadcasting in various
    operations. Note that this class does not provide an iterator.

    Args:
        arrays (tuple of arrays): Arrays to be broadcasted.

    Attributes:
        ~broadcast.shape (tuple of ints): The broadcasted shape.
        nd (int): Number of dimensions of the broadcasted shape.
        ~broadcast.size (int): Total size of the broadcasted shape.
        values (list of arrays): The broadcasted arrays.

    .. seealso:: :class:`numpy.broadcast`

    """

    def __init__(self, *arrays):
        cdef Py_ssize_t i, j, s, smin, smax, a_ndim, a_sh
        cdef vector.vector[Py_ssize_t] shape, strides, r_shape, r_strides
        cdef vector.vector[vector.vector[Py_ssize_t]] shape_arr
        cdef ndarray a, view
        cdef slice rev = slice(None, None, -1)

        self.nd = 0
        for x in arrays:
            if not isinstance(x, ndarray):
                continue
            a = x
            self.nd = max(self.nd, <Py_ssize_t>a._shape.size())
            r_shape.assign(a._shape.rbegin(), a._shape.rend())
            shape_arr.push_back(r_shape)

        r_shape.clear()
        for i in range(self.nd):
            smin = PY_SSIZE_T_MAX
            smax = 0
            for j in range(<Py_ssize_t>shape_arr.size()):
                if i < <Py_ssize_t>shape_arr[j].size():
                    s = shape_arr[j][i]
                    smin = min(smin, s)
                    smax = max(smax, s)
            if smin == 0 and smax > 1:
                raise ValueError(
                    'shape mismatch: objects cannot be broadcast to a '
                    'single shape')
            r_shape.push_back(0 if smin == 0 else smax)

        shape.assign(r_shape.rbegin(), r_shape.rend())
        self.shape = tuple(shape)
        self.size = internal.prod_ssize_t(shape)

        broadcasted = []
        for x in arrays:
            if not isinstance(x, ndarray):
                broadcasted.append(x)
                continue
            a = x
            if internal.vector_equal(a._shape, shape):
                broadcasted.append(a)
                continue

            r_strides.assign(self.nd, <Py_ssize_t>0)
            a_ndim = a._shape.size()
            for i in range(a_ndim):
                a_sh = a._shape[a_ndim - i - 1]
                if a_sh == r_shape[i]:
                    r_strides[i] = a._strides[a_ndim - i - 1]
                elif a_sh != 1:
                    raise ValueError(
                        'operands could not be broadcast together with shapes '
                        '{}'.format(
                            ', '.join([str(x.shape) if isinstance(x, ndarray)
                                       else '()' for x in arrays])))

            strides.assign(r_strides.rbegin(), r_strides.rend())
            view = a.view()
            # TODO(niboshi): Confirm update_x_contiguity flags
            view._set_shape_and_strides(shape, strides, True, True)
            broadcasted.append(view)

        self.values = tuple(broadcasted)


cpdef ndarray broadcast_to(ndarray array, shape):
    """Broadcast an array to a given shape.

    .. seealso::
        :func:`cupy.broadcast_to` for full documentation,
        :meth:`numpy.broadcast_to`

    """
    cdef int i, j, ndim = array._shape.size(), length = len(shape)
    cdef Py_ssize_t sh, a_sh
    if ndim > length:
        raise ValueError(
            'input operand has more dimensions than allowed by the axis '
            'remapping')
    cdef vector.vector[Py_ssize_t] strides, _shape = shape
    strides.assign(length, 0)
    for i in range(ndim):
        j = i + length - ndim
        sh = _shape[j]
        a_sh = array._shape[i]
        if sh == a_sh:
            strides[j] = array._strides[i]
        elif a_sh != 1:
            raise ValueError(
                'operands could not be broadcast together with shape {} and '
                'requested shape {}'.format(array.shape, shape))

    view = array.view()
    # TODO(niboshi): Confirm update_x_contiguity flags
    view._set_shape_and_strides(_shape, strides, True, True)
    return view


cpdef ndarray _repeat(ndarray a, repeats, axis=None):
    """Repeat arrays along an axis.

    Args:
        a (cupy.ndarray): Array to transform.
        repeats (int, list or tuple): The number of repeats.
        axis (int): The axis to repeat.

    Returns:
        cupy.ndarray: Transformed array with repeats.

    .. seealso:: :func:`numpy.repeat`

    """
    cdef ndarray ret

    # Scalar and size 1 'repeat' arrays broadcast to any shape, for all
    # other inputs the dimension must match exactly.
    cdef bint broadcast = False
    # numpy.issubdtype(1, numpy.integer) fails with old numpy like 1.13.3.
    if (isinstance(repeats, int) or
            (hasattr(repeats, 'dtype') and
             numpy.issubdtype(repeats, numpy.integer))):
        if repeats < 0:
            raise ValueError(
                "'repeats' should not be negative: {}".format(repeats))
        broadcast = True
        repeats = [repeats]
    elif cpython.PySequence_Check(repeats):
        for rep in repeats:
            if rep < 0:
                raise ValueError(
                    "all elements of 'repeats' should not be negative: {}"
                    .format(repeats))
        if len(repeats) == 1:
            broadcast = True
    else:
        raise ValueError(
            "'repeats' should be int or sequence: {}".format(repeats))

    if axis is None:
        if broadcast:
            a = a._reshape((-1, 1))
            ret = ndarray((a.size, repeats[0]), dtype=a.dtype)
            if ret.size:
                ret[...] = a
            return ret.ravel()
        else:
            a = a.ravel()
            axis = 0
    elif not (-a.ndim <= axis < a.ndim):
        raise _AxisError(
            'axis {} is out of bounds for array of dimension {}'.format(
                axis, a.ndim))

    if broadcast:
        repeats = repeats * a._shape[axis % a._shape.size()]
    elif a.shape[axis] != len(repeats):
        raise ValueError(
            "'repeats' and 'axis' of 'a' should be same length: {} != {}"
            .format(a.shape[axis], len(repeats)))

    if axis < 0:
        axis += a.ndim

    ret_shape = list(a.shape)
    ret_shape[axis] = sum(repeats)
    ret = ndarray(ret_shape, dtype=a.dtype)
    a_index = [slice(None)] * len(ret_shape)
    ret_index = list(a_index)
    offset = 0
    for i in range(a._shape[axis]):
        if repeats[i] == 0:
            continue
        a_index[axis] = slice(i, i + 1)
        ret_index[axis] = slice(offset, offset + repeats[i])
        # convert to tuple because cupy has a indexing bug
        ret[tuple(ret_index)] = a[tuple(a_index)]
        offset += repeats[i]
    return ret


cpdef ndarray concatenate_method(tup, int axis):
    cdef int ndim, a_ndim
    cdef int i
    cdef ndarray a
    cdef bint have_same_types
    cdef vector.vector[Py_ssize_t] shape

    ndim = -1
    dtype = None
    have_same_types = True
    arrays = list(tup)
    for o in arrays:
        if not isinstance(o, ndarray):
            raise TypeError('Only cupy arrays can be concatenated')
        a = o
        a_ndim = a._shape.size()
        if a_ndim == 0:
            raise TypeError('zero-dimensional arrays cannot be concatenated')
        if ndim == -1:
            ndim = a_ndim
            shape = a._shape
            if axis < 0:
                axis += ndim
            if axis < 0 or axis >= ndim:
                raise _AxisError(
                    'axis {} out of bounds [0, {})'.format(axis, ndim))
            dtype = a.dtype
            continue

        have_same_types = have_same_types and (a.dtype == dtype)
        if a_ndim != ndim:
            raise ValueError(
                'All arrays to concatenate must have the same ndim')
        for i in range(ndim):
            if i != axis and shape[i] != a._shape[i]:
                raise ValueError(
                    'All arrays must have same shape except the axis to '
                    'concatenate')
        shape[axis] += a._shape[axis]

    if ndim == -1:
        raise ValueError('Cannot concatenate from empty tuple')

    if not have_same_types:
        dtype = numpy.find_common_type([a.dtype for a in arrays], [])
    return _concatenate(arrays, axis, tuple(shape), dtype)


cpdef ndarray _concatenate(list arrays, Py_ssize_t axis, tuple shape, dtype):
    cdef ndarray a, ret
    cdef Py_ssize_t i, aw, itemsize, axis_size
    cdef bint all_same_type, same_shape_and_contiguous
    # If arrays are large, Issuing each copy method is efficient.
    cdef Py_ssize_t threshold_size = 2 * 1024 * 1024

    if len(arrays) > 8:
        all_same_type = True
        same_shape_and_contiguous = True
        axis_size = shape[axis] // len(arrays)
        total_bytes = 0
        itemsize = dtype.itemsize
        for a in arrays:
            if a.dtype != dtype:
                all_same_type = False
                break
            if same_shape_and_contiguous:
                same_shape_and_contiguous = (
                    a._c_contiguous and a._shape[axis] == axis_size)
            total_bytes += a.size * itemsize

        if all_same_type and total_bytes < threshold_size * len(arrays):
            return _concatenate_single_kernel(
                arrays, axis, shape, dtype, same_shape_and_contiguous)

    ret = ndarray(shape, dtype=dtype)
    i = 0
    slice_list = [slice(None)] * len(shape)
    for a in arrays:
        aw = a._shape[axis]
        slice_list[axis] = slice(i, i + aw)
        elementwise_copy(a, _simple_getitem(ret, slice_list))
        i += aw
    return ret


cpdef ndarray _concatenate_single_kernel(
        list arrays, Py_ssize_t axis, tuple shape, dtype,
        bint same_shape_and_contiguous):
    cdef ndarray a, x, ret
    cdef Py_ssize_t base, cum, ndim
    cdef int i, j
    cdef Py_ssize_t[:] ptrs
    cdef Py_ssize_t[:] cum_sizes
    cdef Py_ssize_t[:, :] x_strides

    ptrs = numpy.ndarray(len(arrays), numpy.int64)
    for i, a in enumerate(arrays):
        ptrs[i] = a.data.ptr
    x = array(ptrs)

    ret = ndarray(shape, dtype=dtype)
    if same_shape_and_contiguous:
        base = internal.prod_ssize_t(shape[axis:]) // len(arrays)
        _concatenate_kernel_same_size(x, base, ret)
        return ret

    ndim = len(shape)
    x_strides = numpy.ndarray((len(arrays), ndim), numpy.int64)
    cum_sizes = numpy.ndarray(len(arrays), numpy.int64)
    cum = 0
    for i, a in enumerate(arrays):
        for j in range(ndim):
            x_strides[i, j] = <int>a._strides[j]
        cum_sizes[i] = cum
        cum += <int>a._shape[axis]

    _concatenate_kernel(
        x, axis, array(cum_sizes), array(x_strides), ret)
    return ret


cdef _concatenate_kernel_same_size = ElementwiseKernel(
    'raw P x, int64 base',
    'T y',
    '''
    ptrdiff_t middle = i / base;
    ptrdiff_t top = middle / x.size();
    ptrdiff_t array_ind = middle - top * x.size();
    ptrdiff_t offset = i + (top - middle) * base;
    y = reinterpret_cast<T*>(x[array_ind])[offset];
    ''',
    'cupy_concatenate_same_size'
)


cdef _concatenate_kernel = ElementwiseKernel(
    '''raw P x, int32 axis, raw int64 cum_sizes, raw int64 x_strides''',
    'T y',
    '''
    ptrdiff_t axis_ind = _ind.get()[axis];
    ptrdiff_t left = 0;
    ptrdiff_t right = cum_sizes.size();

    while (left < right - 1) {
      ptrdiff_t m = (left + right) / 2;
      if (axis_ind < cum_sizes[m]) {
        right = m;
      } else {
        left = m;
      }
    }

    ptrdiff_t array_ind = left;
    axis_ind -= cum_sizes[left];
    char* ptr = reinterpret_cast<char*>(x[array_ind]);
    for (int j = _ind.ndim - 1; j >= 0; --j) {
      ptrdiff_t ind[] = {array_ind, j};
      ptrdiff_t offset;
      if (j == axis) {
        offset = axis_ind;
      } else {
        offset = _ind.get()[j];
      }
      ptr += x_strides[ind] * offset;
    }

    y = *reinterpret_cast<T*>(ptr);
    ''',
    'cupy_concatenate',
    reduce_dims=False
)


cpdef Py_ssize_t size(ndarray a, axis=None) except? -1:
    """Returns the number of elements along a given axis.

    Args:
        a (ndarray): Input data.
        axis (int or None): Axis along which the elements are counted.
            When it is ``None``, it returns the total number of elements.

    Returns:
        int: Number of elements along the given axis.

    """
    cdef int index, ndim
    if axis is None:
        return a.size
    else:
        index = axis
        ndim = a._shape.size()
        if index < 0:
            index += ndim
        if not 0 <= index < ndim:
            raise IndexError('index out of range')
        return a._shape[index]

# -----------------------------------------------------------------------------
# Binary operations
# -----------------------------------------------------------------------------

cpdef _create_bit_op(name, op, no_bool, doc=''):
    types = () if no_bool else ('??->?',)
    return create_ufunc(
        'cupy_' + name,
        types + ('bb->b', 'BB->B', 'hh->h', 'HH->H', 'ii->i', 'II->I', 'll->l',
                 'LL->L', 'qq->q', 'QQ->Q'),
        'out0 = in0 %s in1' % op,
        doc=doc)


bitwise_and = _create_bit_op(
    'bitwise_and', '&', False,
    '''Computes the bitwise AND of two arrays elementwise.

    Only integer and boolean arrays are handled.

    .. seealso:: :data:`numpy.bitwise_and`

    ''')


bitwise_or = _create_bit_op(
    'bitwise_or', '|', False,
    '''Computes the bitwise OR of two arrays elementwise.

    Only integer and boolean arrays are handled.

    .. seealso:: :data:`numpy.bitwise_or`

    ''')


bitwise_xor = _create_bit_op(
    'bitwise_xor', '^', False,
    '''Computes the bitwise XOR of two arrays elementwise.

    Only integer and boolean arrays are handled.

    .. seealso:: :data:`numpy.bitwise_xor`

    ''')


invert = create_ufunc(
    'cupy_invert',
    (('?->?', 'out0 = !in0'), 'b->b', 'B->B', 'h->h', 'H->H', 'i->i', 'I->I',
     'l->l', 'L->L', 'q->q', 'Q->Q'),
    'out0 = ~in0',
    doc='''Computes the bitwise NOT of an array elementwise.

    Only integer and boolean arrays are handled.

    .. seealso:: :data:`numpy.invert`

    ''')


left_shift = _create_bit_op(
    'left_shift', '<<', True,
    '''Shifts the bits of each integer element to the left.

    Only integer arrays are handled.

    .. seealso:: :data:`numpy.left_shift`

    ''')


right_shift = _create_bit_op(
    'right_shift', '>>', True,
    '''Shifts the bits of each integer element to the right.

    Only integer arrays are handled

    .. seealso:: :data:`numpy.right_shift`

    ''')

# -----------------------------------------------------------------------------
# Indexing routines
# -----------------------------------------------------------------------------

cpdef tuple _prepare_slice_list(slices, Py_ssize_t ndim):
    cdef Py_ssize_t i, n_newaxes, axis
    cdef list slice_list
    cdef str kind
    cdef bint advanced, mask_exists

    if isinstance(slices, tuple):
        slice_list = list(slices)
    elif isinstance(slices, list):
        slice_list = list(slices)  # copy list
        for s in slice_list:
            if not isinstance(s, int):
                break
        else:
            slice_list = [slice_list]
    else:
        slice_list = [slices]

    slice_list, n_newaxes = internal.complete_slice_list(slice_list, ndim)

    # Check if advanced is true,
    # and convert list/NumPy arrays to cupy.ndarray
    advanced = False
    mask_exists = False
    for i, s in enumerate(slice_list):
        is_list = isinstance(s, list)
        if is_list or isinstance(s, numpy.ndarray):
            # handle the case when s is an empty list
            s = array(s)
            if is_list and s.size == 0:
                s = s.astype(numpy.int32)
            slice_list[i] = s
        elif isinstance(s, bool):
            s = array(s)
            slice_list[i] = s
        elif not isinstance(s, ndarray):
            continue
        kind = s.dtype.kind
        if kind == 'i' or kind == 'u':
            advanced = True
        elif kind == 'b':
            mask_exists = True
        else:
            raise IndexError(
                'arrays used as indices must be of integer or boolean '
                'type. (actual: {})'.format(s.dtype.type))

    if not mask_exists and len(slice_list) > ndim + n_newaxes:
        raise IndexError('too many indices for array')
    return slice_list, advanced, mask_exists


cdef Py_ssize_t _get_mask_index(list slice_list) except *:
    cdef Py_ssize_t i, n_not_slice_none, mask_i
    cdef slice none_slice = slice(None)
    n_not_slice_none = 0
    mask_i = -1
    for i, s in enumerate(slice_list):
        if not isinstance(s, slice) or s != none_slice:
            n_not_slice_none += 1
            if isinstance(s, ndarray) and s.dtype == numpy.bool_:
                mask_i = i
    if n_not_slice_none != 1 or mask_i == -1:
        raise ValueError('currently, CuPy only supports slices that '
                         'consist of one boolean array.')
    return mask_i


cdef tuple _prepare_advanced_indexing(ndarray a, list slice_list):
    cdef slice none_slice = slice(None)

    # split slices that can be handled by basic-indexing
    cdef list basic_slices = []
    cdef list adv_slices = []
    cdef list adv_mask = []
    cdef bint use_basic_indexing = False
    for i, s in enumerate(slice_list):
        if s is None:
            basic_slices.append(None)
            adv_slices.append(none_slice)
            adv_mask.append(False)
            use_basic_indexing = True
        elif isinstance(s, slice):
            basic_slices.append(s)
            adv_slices.append(none_slice)
            adv_mask.append(False)
            use_basic_indexing |= s != none_slice
        elif isinstance(s, ndarray):
            kind = s.dtype.kind
            assert kind == 'i' or kind == 'u'
            basic_slices.append(none_slice)
            adv_slices.append(s)
            adv_mask.append(True)
        elif isinstance(s, int):
            basic_slices.append(none_slice)
            scalar_array = ndarray((), dtype=numpy.int64)
            scalar_array.fill(s)
            adv_slices.append(scalar_array)
            adv_mask.append(True)
        else:
            raise IndexError(
                'only integers, slices (`:`), ellipsis (`...`),'
                'numpy.newaxis (`None`) and integer or '
                'boolean arrays are valid indices')

    # check if this is a combination of basic and advanced indexing
    if use_basic_indexing:
        a = _simple_getitem(a, basic_slices)

    return a, adv_slices, adv_mask

cdef ndarray _simple_getitem(ndarray a, list slice_list):
    cdef vector.vector[Py_ssize_t] shape, strides
    cdef ndarray v
    cdef Py_ssize_t i, j, offset, ndim
    cdef Py_ssize_t s_start, s_stop, s_step, dim, ind
    cdef slice ss

    # Create new shape and stride
    j = 0
    offset = 0
    ndim = a._shape.size()
    for i, s in enumerate(slice_list):
        if s is None:
            shape.push_back(1)
            if j < ndim:
                strides.push_back(a._strides[j])
            elif ndim > 0:
                strides.push_back(a._strides[ndim - 1])
            else:
                strides.push_back(a.itemsize)
        elif ndim <= j:
            raise IndexError("too many indices for array")
        elif isinstance(s, slice):
            ss = internal.complete_slice(s, a._shape[j])
            s_start = ss.start
            s_stop = ss.stop
            s_step = ss.step
            if s_step > 0:
                dim = (s_stop - s_start - 1) // s_step + 1
            else:
                dim = (s_stop - s_start + 1) // s_step + 1

            if dim == 0:
                strides.push_back(a._strides[j])
            else:
                strides.push_back(a._strides[j] * s_step)

            if s_start > 0:
                offset += a._strides[j] * s_start
            shape.push_back(dim)
            j += 1
        elif numpy.isscalar(s):
            ind = int(s)
            if ind < 0:
                ind += a._shape[j]
            if not (0 <= ind < a._shape[j]):
                msg = ('Index %s is out of bounds for axis %s with '
                       'size %s' % (s, j, a._shape[j]))
                raise IndexError(msg)
            offset += ind * a._strides[j]
            j += 1
        else:
            raise TypeError('Invalid index type: %s' % type(slice_list[i]))

    v = a.view()
    if a.size != 0:
        v.data = a.data + offset
    # TODO(niboshi): Confirm update_x_contiguity flags
    v._set_shape_and_strides(shape, strides, True, True)
    return v

cdef _take_kernel_core = '''
ptrdiff_t out_i = indices % index_range;
if (out_i < 0) out_i += index_range;
if (ldim != 1) out_i += (i / (cdim * rdim)) * index_range;
if (rdim != 1) out_i = out_i * rdim + i % rdim;
out = a[out_i];
'''

cdef _take_kernel = ElementwiseKernel(
    'raw T a, S indices, uint32 ldim, uint32 cdim, uint32 rdim, S index_range',
    'T out', _take_kernel_core, 'cupy_take')

cdef _take_kernel_scalar = ElementwiseKernel(
    'raw T a, int64 indices, uint32 ldim, uint32 cdim, uint32 rdim, '
    'int64 index_range',
    'T out', _take_kernel_core, 'cupy_take_scalar')


cdef _choose_kernel = ElementwiseKernel(
    'S a, raw T choices, int32 n_channel',
    'T y',
    'y = choices[i + n_channel * a]',
    'cupy_choose')


cdef _choose_clip_kernel = ElementwiseKernel(
    'S a, raw T choices, int32 n_channel, int32 n',
    'T y',
    '''
      S x = a;
      if (a < 0) {
        x = 0;
      } else if (a >= n) {
        x = n - 1;
      }
      y = choices[i + n_channel * x];
    ''',
    'cupy_choose_clip')


cdef _scatter_update_kernel = ElementwiseKernel(
    'T v, S indices, int32 cdim, int32 rdim, int32 adim',
    'raw T a',
    '''
      S wrap_indices = indices % adim;
      if (wrap_indices < 0) wrap_indices += adim;
      ptrdiff_t li = i / (rdim * cdim);
      ptrdiff_t ri = i % rdim;
      a[(li * adim + wrap_indices) * rdim + ri] = v;
    ''',
    'cupy_scatter_update')


cdef _scatter_add_kernel = ElementwiseKernel(
    'raw T v, S indices, int32 cdim, int32 rdim, int32 adim',
    'raw T a',
    '''
      S wrap_indices = indices % adim;
      if (wrap_indices < 0) wrap_indices += adim;
      ptrdiff_t li = i / (rdim * cdim);
      ptrdiff_t ri = i % rdim;
      atomicAdd(&a[(li * adim + wrap_indices) * rdim + ri], v[i]);
    ''',
    'cupy_scatter_add')


cdef _scatter_update_mask_kernel = ElementwiseKernel(
    'raw T v, bool mask, S mask_scanned',
    'T a',
    'if (mask) a = v[mask_scanned - 1]',
    'cupy_scatter_update_mask')


cdef _scatter_add_mask_kernel = ElementwiseKernel(
    'raw T v, bool mask, S mask_scanned',
    'T a',
    'if (mask) a = a + v[mask_scanned - 1]',
    'cupy_scatter_add_mask')


cdef _getitem_mask_kernel = ElementwiseKernel(
    'T a, bool mask, S mask_scanned',
    'raw T out',
    'if (mask) out[mask_scanned - 1] = a',
    'cupy_getitem_mask')


cpdef _prepare_mask_indexing_single(ndarray a, ndarray mask, Py_ssize_t axis):
    cdef ndarray mask_scanned, mask_br, mask_br_scanned
    cdef int n_true
    cdef tuple lshape, rshape, out_shape

    lshape = a.shape[:axis]
    rshape = a.shape[axis + mask._shape.size():]

    if mask.size == 0:
        masked_shape = lshape + (0,) + rshape
        mask_br = mask._reshape(masked_shape)
        return mask_br, mask_br, masked_shape

    for i, s in enumerate(mask._shape):
        if a.shape[axis + i] != s:
            raise IndexError('boolean index did not match')

    # Get number of True in the mask to determine the shape of the array
    # after masking.
    if mask.size <= 2 ** 31 - 1:
        mask_type = numpy.int32
    else:
        mask_type = numpy.int64
    mask_scanned = scan(mask.astype(mask_type).ravel())  # starts with 1
    n_true = int(mask_scanned[-1])
    masked_shape = lshape + (n_true,) + rshape

    # When mask covers the entire array, broadcasting is not necessary.
    if mask._shape.size() == a._shape.size() and axis == 0:
        return mask, mask_scanned._reshape(mask._shape), masked_shape
    mask_scanned = None

    # The scan of the broadcasted array is used to index on kernel.
    mask = mask._reshape(
        axis * (1,) + mask.shape + (a.ndim - axis - mask.ndim) * (1,))
    if mask._shape.size() > a._shape.size():
        raise IndexError('too many indices for array')

    mask = broadcast_to(mask, a.shape)
    if mask.size <= 2 ** 31 - 1:
        mask_type = numpy.int32
    else:
        mask_type = numpy.int64
    mask_scanned = scan(mask.astype(mask_type).ravel())._reshape(mask._shape)
    return mask, mask_scanned, masked_shape


cpdef ndarray _getitem_mask_single(ndarray a, ndarray mask, int axis):
    cdef ndarray mask_scanned
    cdef tuple masked_shape

    mask, mask_scanned, masked_shape = _prepare_mask_indexing_single(
        a, mask, axis)
    out = ndarray(masked_shape, dtype=a.dtype)
    if out.size == 0:
        return out
    return _getitem_mask_kernel(a, mask, mask_scanned, out)


cpdef ndarray _take(ndarray a, indices, int li, int ri, ndarray out=None):
    # When li + 1 == ri this function behaves similarly to np.take
    cdef tuple out_shape, ind_shape, indices_shape
    cdef int i, ndim = a._shape.size()
    cdef Py_ssize_t ldim, cdim, rdim, index_range
    if ndim == 0:
        a = a.ravel()
        ndim = 1

    if not (-ndim <= li < ndim and -ndim <= ri < ndim):
        raise _AxisError('Axis overrun')

    if ndim == 1:
        li = ri = 0
    else:
        li %= ndim
        ri %= ndim
        assert 0 <= li <= ri

    if numpy.isscalar(indices):
        indices_shape = ()
        cdim = 1
    else:
        if not isinstance(indices, ndarray):
            indices = array(indices, dtype=int)
        indices_shape = indices.shape
        cdim = indices.size

    ldim = rdim = 1
    if ndim == 1:
        out_shape = indices_shape
        index_range = a.size
    else:
        a_shape = a.shape
        out_shape = a_shape[:li] + indices_shape + a_shape[ri + 1:]
        if len(indices_shape) != 0:
            indices = indices._reshape(
                (1,) * li + indices_shape + (1,) * (ndim - (ri + 1)))
        for i in range(li):
            ldim *= a._shape[i]
        for i in range(ri + 1, ndim):
            rdim *= a._shape[i]
        index_range = a.size // (ldim * rdim)

    if out is None:
        out = ndarray(out_shape, dtype=a.dtype)
    else:
        if out.dtype != a.dtype:
            raise TypeError('Output dtype mismatch')
        if out.shape != out_shape:
            raise ValueError('Output shape mismatch')
    if a.size == 0 and out.size != 0:
        raise IndexError('cannot do a non-empty take from an empty axes.')

    if isinstance(indices, ndarray):
        return _take_kernel(
            a.reduced_view(), indices, ldim, cdim, rdim, index_range, out)
    else:
        return _take_kernel_scalar(
            a.reduced_view(), indices, ldim, cdim, rdim, index_range, out)


cpdef _scatter_op_single(ndarray a, ndarray indices, v,
                         Py_ssize_t li=0, Py_ssize_t ri=0, op=''):
    # When op == 'update', this function behaves similarly to
    # a code below using NumPy under the condition that a = a._reshape(shape)
    # does not invoke copy.
    #
    # shape = a[:li] +\
    #     (numpy.prod(a[li:ri+1]),) + a[ri+1:]
    # a = a._reshape(shape)
    # slices = (slice(None),) * li + indices +\
    #     (slice(None),) * (a.ndim - indices.ndim - ri)
    # a[slices] = v
    cdef Py_ssize_t ndim, adim, cdim, rdim
    cdef tuple a_shape, indices_shape, lshape, rshape, v_shape

    ndim = a._shape.size()

    if ndim == 0:
        raise ValueError("requires a.ndim >= 1")
    if not (-ndim <= li < ndim and -ndim <= ri < ndim):
        raise ValueError('Axis overrun')

    if not isinstance(v, ndarray):
        v = array(v, dtype=a.dtype)
    else:
        v = v.astype(a.dtype, copy=False)

    a_shape = a.shape
    li %= ndim
    ri %= ndim

    lshape = a_shape[:li]
    rshape = a_shape[ri + 1:]
    adim = internal.prod(a_shape[li:ri + 1])

    indices_shape = indices.shape
    v_shape = lshape + indices_shape + rshape
    v = broadcast_to(v, v_shape)

    cdim = indices.size
    rdim = internal.prod(rshape)
    indices = indices._reshape(
        (1,) * len(lshape) + indices_shape + (1,) * len(rshape))
    indices = broadcast_to(indices, v_shape)

    if op == 'update':
        _scatter_update_kernel(
            v, indices, cdim, rdim, adim, a.reduced_view())
    elif op == 'add':
        # There is constraints on types because atomicAdd() in CUDA 7.5
        # only supports int32, uint32, uint64, and float32.
        if not issubclass(v.dtype.type,
                          (numpy.int32, numpy.float16, numpy.float32,
                           numpy.float64, numpy.uint32, numpy.uint64,
                           numpy.ulonglong)):
            raise TypeError(
                'scatter_add only supports int32, float16, float32, float64, '
                'uint32, uint64, as data type')
        _scatter_add_kernel(
            v, indices, cdim, rdim, adim, a.reduced_view())
    else:
        raise ValueError('provided op is not supported')


cpdef _scatter_op_mask_single(ndarray a, ndarray mask, v, Py_ssize_t axis, op):
    cdef ndarray mask_scanned, src
    cdef tuple masked_shape

    mask, mask_scanned, masked_shape = _prepare_mask_indexing_single(
        a, mask, axis)
    if internal.prod(masked_shape) == 0:
        return

    if not isinstance(v, ndarray):
        src = array(v, dtype=a.dtype)
    else:
        src = v
        src = src.astype(a.dtype, copy=False)
    # broadcast src to shape determined by the mask
    src = broadcast_to(src, masked_shape)

    if op == 'update':
        _scatter_update_mask_kernel(src, mask, mask_scanned, a)
    elif op == 'add':
        _scatter_add_mask_kernel(src, mask, mask_scanned, a)
    else:
        raise ValueError('provided op is not supported')


cpdef _scatter_op(ndarray a, slices, value, op):
    cdef Py_ssize_t i, li, ri
    cdef ndarray v, x, y, a_interm, reduced_idx
    cdef list slice_list, adv_mask, adv_slices
    cdef bint advanced, mask_exists

    slice_list, advanced, mask_exists = _prepare_slice_list(
        slices, a._shape.size())

    if mask_exists:
        mask_i = _get_mask_index(slice_list)
        _scatter_op_mask_single(a, slice_list[mask_i], value, mask_i, op)
        return

    if advanced:
        a, adv_slices, adv_mask = _prepare_advanced_indexing(a, slice_list)
        if sum(adv_mask) == 1:
            axis = adv_mask.index(True)
            _scatter_op_single(a, adv_slices[axis], value, axis, axis, op)
            return

        # scatter_op with multiple integer arrays
        a_interm, reduced_idx, li, ri =\
            _prepare_multiple_array_indexing(a, adv_slices)
        _scatter_op_single(a_interm, reduced_idx, value, li, ri, op)
        return

    y = _simple_getitem(a, slice_list)
    if op == 'update':
        if not isinstance(value, ndarray):
            y.fill(value)
            return
        x = value
        if (internal.vector_equal(y._shape, x._shape) and
                internal.vector_equal(y._strides, x._strides)):
            if y.data.ptr == x.data.ptr:
                return  # Skip since x and y are the same array
            elif y._c_contiguous and x.dtype == y.dtype:
                y.data.copy_from_device_async(x.data, x.nbytes)
                return
        elementwise_copy(x, y)
        return
    if op == 'add':
        add(y, value, y)
        return
    raise ValueError('this op is not supported')


cpdef ndarray _diagonal(ndarray a, Py_ssize_t offset=0, Py_ssize_t axis1=0,
                        Py_ssize_t axis2=1):
    cdef Py_ssize_t ndim = a.ndim
    if not (-ndim <= axis1 < ndim and -ndim <= axis2 < ndim):
        raise _AxisError('axis1(={0}) and axis2(={1}) must be within range '
                         '(ndim={2})'.format(axis1, axis2, ndim))

    axis1 %= ndim
    axis2 %= ndim
    if axis1 < axis2:
        min_axis, max_axis = axis1, axis2
    else:
        min_axis, max_axis = axis2, axis1

    tr = list(range(ndim))
    del tr[max_axis]
    del tr[min_axis]
    if offset >= 0:
        a = a._transpose(tr + [axis1, axis2])
    else:
        a = a._transpose(tr + [axis2, axis1])
        offset = -offset

    diag_size = max(0, min(a.shape[-2], a.shape[-1] - offset))
    ret_shape = a.shape[:-2] + (diag_size,)
    if diag_size == 0:
        return ndarray(ret_shape, dtype=a.dtype)

    a = a[..., :diag_size, offset:offset + diag_size]

    ret = a.view()
    # TODO(niboshi): Confirm update_x_contiguity flags
    ret._set_shape_and_strides(
        a.shape[:-2] + (diag_size,),
        a.strides[:-2] + (a.strides[-1] + a.strides[-2],),
        True, True)
    return ret


cpdef tuple _prepare_multiple_array_indexing(ndarray a, list slices):
    # slices consist of either slice(None) or ndarray
    cdef Py_ssize_t i, p, li, ri, max_index
    cdef ndarray take_idx, input_flat, out_flat, ret
    cdef tuple a_shape

    br = broadcast(*slices)
    slices = list(br.values)

    # check if transpose is necessasry
    # li:  index of the leftmost array in slices
    # ri:  index of the rightmost array in slices
    do_transpose = False
    prev_arr_i = None
    li = 0
    ri = 0
    for i, s in enumerate(slices):
        if isinstance(s, ndarray):
            if prev_arr_i is None:
                prev_arr_i = i
                li = i
            elif prev_arr_i is not None and i - prev_arr_i > 1:
                do_transpose = True
            else:
                prev_arr_i = i
                ri = i

    if do_transpose:
        transp_a = []
        transp_b = []
        slices_a = []
        slices_b = []

        for i, s in enumerate(slices):
            if isinstance(s, ndarray):
                transp_a.append(i)
                slices_a.append(s)
            else:
                transp_b.append(i)
                slices_b.append(s)
        a = a._transpose(transp_a + transp_b)
        slices = slices_a + slices_b
        li = 0
        ri = len(transp_a) - 1

    a_interm_shape = a.shape
    a_interm = a

    # build the strides
    strides = [1]
    for s in a.shape[ri:li:-1]:
        strides.insert(0, s * strides[0])

    flattened_indexes = []
    for stride, s, a_interm_shape_i in zip(
            strides, slices[li:ri + 1], a_interm_shape[li:ri + 1]):
        max_index = stride * (a_interm_shape_i - 1)
        # cast to appropriate dtype if the linearized index can
        # exceed the range of the original dtype.
        dtype = None
        if max_index >= 2**31 and issubclass(
                s.dtype.type, (numpy.int8, numpy.int16, numpy.int32)):
            dtype = numpy.int64
        elif max_index >= 2**15 and issubclass(
                s.dtype.type, (numpy.int8, numpy.int16)):
            dtype = numpy.int32
        elif max_index >= 2**7 and issubclass(s.dtype.type, numpy.int8):
            dtype = numpy.int16

        if max_index >= 2**32 and issubclass(
                s.dtype.type, (numpy.uint8, numpy.uint16, numpy.uint32)):
            dtype = numpy.uint64
        elif max_index >= 2**16 and issubclass(
                s.dtype.type, (numpy.uint8, numpy.uint16)):
            dtype = numpy.uint32
        elif max_index >= 2**8 and issubclass(s.dtype.type, numpy.uint8):
            dtype = numpy.uint16

        if dtype is not None:
            s = s.astype(dtype)
        # wrap all out-of-bound indices
        flattened_indexes.append(stride * (s % a_interm_shape_i))

    # do stack: flattened_indexes = stack(flattened_indexes, axis=0)
    concat_shape = (len(flattened_indexes),) + br.shape
    flattened_indexes = _concatenate(
        [index._reshape((1,) + index.shape) for index in flattened_indexes],
        axis=0, shape=concat_shape, dtype=flattened_indexes[0].dtype)

    reduced_idx = _sum_auto_dtype(flattened_indexes, axis=0)

    return a_interm, reduced_idx, li, ri


cpdef ndarray _getitem_multiple(ndarray a, list slices):
    a, reduced_idx, li, ri = _prepare_multiple_array_indexing(a, slices)
    return _take(a, reduced_idx, li, ri)


# -----------------------------------------------------------------------------
# Linear algebra
# -----------------------------------------------------------------------------

cpdef ndarray dot(ndarray a, ndarray b, ndarray out=None):
    cdef Py_ssize_t a_ndim, b_ndim, a_axis, b_axis, n, m, k
    cdef bint input_a_is_vec, input_b_is_vec
    cdef vector.vector[Py_ssize_t] ret_shape
    cdef vector.vector[Py_ssize_t] shape

    a_ndim = a._shape.size()
    b_ndim = b._shape.size()

    if out is not None and numpy.result_type(a.dtype, b.dtype) != out.dtype:
        raise ValueError('Not supported dtype combination.')

    if a_ndim == 0 or b_ndim == 0:
        return multiply(a, b, out=out)

    input_a_is_vec = a_ndim == 1
    input_b_is_vec = b_ndim == 1
    if input_a_is_vec:
        shape.clear()
        shape.push_back(1)
        shape.push_back(a.size)
        a = a._reshape(shape)
        a_ndim = 2
    if input_b_is_vec:
        shape.clear()
        shape.push_back(b.size)
        shape.push_back(1)
        b = b._reshape(shape)
        b_ndim = 2

    a_axis = a_ndim - 1
    b_axis = b_ndim - 2

    if a._shape[a_axis] != b._shape[b_axis]:
        raise ValueError('Axis dimension mismatch')

    if a_axis:
        a = rollaxis(a, a_axis, 0)
    if b_axis:
        b = rollaxis(b, b_axis, 0)

    k = a._shape[0]
    if k != 0:
        m = b.size // k
        n = a.size // k
    else:
        # When k==0, the function must return a matrix filled with zero
        # like NumPy.
        m = 0
        n = 0

    if not input_a_is_vec:
        ret_shape.insert(ret_shape.end(), a._shape.begin() + 1, a._shape.end())
    if not input_b_is_vec:
        ret_shape.insert(ret_shape.end(), b._shape.begin() + 1, b._shape.end())
    if out is not None:
        if k != 0 and out.size != n * m:
            raise ValueError('Output array has an invalid size')
        if not out._c_contiguous:
            raise ValueError('Output array must be C-contiguous')

    return tensordot_core(a, b, out, n, m, k, ret_shape)


cpdef ndarray _get_all_addresses(size_t start_adr,
                                 vector.vector[size_t] & shape,
                                 vector.vector[size_t] & strides):
    idx = numpy.array([start_adr])
    for sh_, st_ in zip(shape, strides):
        idx = (idx[:, None] + (numpy.arange(sh_) * st_)[None, :]).ravel()
    idx = idx.astype(numpy.uintp)

    ret = ndarray((idx.size,), dtype=numpy.uintp)
    ret.set(idx)
    return ret


cdef ndarray _mat_ptrs(ndarray a):
    """Creates an array of pointers to matrices
    Args:
        a: A batch of matrices on GPU.
           shape: () -> one ptr
           shape: (A) -> one ptr to mat o size (A)
           shape: (A, B) -> one ptr to mat o size (A, B)
           shape: (A, B, C) -> A ptrs to mat o size (B, C)
           shape: (A_1, ..., A_N, B, C) -> A_1*...*A_N ptrs to mat of
                  size (B, C)
    Returns:
        GPU array of pointers to matrices.
    """
    cdef Py_ssize_t stride, ptr, pointer, i
    cdef ndarray ret
    if a.ndim <= 2:
        ret = ndarray((1,), dtype=numpy.uintp)
        ret.fill(a.data.ptr)
        return ret
    else:
        return _get_all_addresses(a.data.ptr, a.shape[:-2], a.strides[:-2])


cpdef int _get_stride_for_strided_batched_gemm(ndarray a):
    if a.ndim > 2:
        return a.strides[-3] / a.itemsize
    else:
        return a.shape[-2] * a.shape[-1]


cpdef ndarray matmul(ndarray a, ndarray b, ndarray out=None):
    """ Returns the matrix product of two arrays and is the implementation of
    the `@` operator introduced in Python 3.5 following PEP465.

    The main difference against cupy.dot are the handling of arrays with more
    than 2 dimensions. For more information see :func:`numpy.matmul`.

    .. note::
        The out array as input is currently not supported.

    Args:
        a (cupy.ndarray): The left argument.
        b (cupy.ndarray): The right argument.
        out (cupy.ndarray): Output array.

    Returns:
        cupy.ndarray: Output array.

    .. seealso:: :func:`numpy.matmul`

    """
    # ToDo: remove python object .shape
    # ToDo: remove python object .strides
    # ToDo: remove python object out_shape
    # ToDo: remove python object .reshape
    if out is not None:
        raise NotImplementedError('The out array as input is currently not '
                                  'supported')

    cdef Py_ssize_t i, n, m, ka, kb
    cdef Py_ssize_t batchCount
    cdef ndarray ap, bp, outp

    orig_a_shape = a.shape
    orig_b_shape = b.shape
    if len(orig_a_shape) == 0 or len(orig_b_shape) == 0:
        raise ValueError('Scalar operands are not allowed, use \'*\' instead')

    ret_dtype = numpy.result_type(a.dtype, b.dtype)
    dtype = numpy.find_common_type((ret_dtype, 'f'), ())

    a = a.astype(dtype, copy=False)
    b = b.astype(dtype, copy=False)

    if a.ndim == 1:
        a = a.reshape(1, len(a))
        a_part_outshape = ()
    else:
        a_part_outshape = (a.shape[-2],)
    if b.ndim == 1:
        b = b.reshape(len(b), 1)
        b_part_outshape = ()
        ldout = 1
    else:
        b_part_outshape = b.shape[-1:]
        ldout = b.shape[-1]

    # expand dims
    if a.ndim < b.ndim:
        view = a.view()
        # TODO(niboshi): Confirm update_x_contiguity flags
        view._set_shape_and_strides(
            (1,) * (b.ndim - a.ndim) + a.shape,
            (0,) * (b.ndim - a.ndim) + a.strides,
            True, True)
        a = view
    elif a.ndim > b.ndim:
        view = b.view()
        # TODO(niboshi): Confirm update_x_contiguity flags
        view._set_shape_and_strides(
            (1,) * (a.ndim - b.ndim) + b.shape,
            (0,) * (a.ndim - b.ndim) + b.strides,
            True, True)
        b = view

    broadcast_pre_shape = numpy.maximum(
        numpy.array(a.shape[:-2], numpy.uint64) - 1,
        numpy.array(b.shape[:-2], numpy.uint64) - 1
    ) + 1

    out_shape = (*broadcast_pre_shape, *a_part_outshape, *b_part_outshape)

    a = ascontiguousarray(a, dtype=dtype)
    b = ascontiguousarray(b, dtype=dtype)

    # broadcast
    a_strides = list(a.strides)
    a_shape = list(a.shape)
    b_strides = list(b.strides)
    b_shape = list(b.shape)
    use_broadcast = False
    for i in range(len(a_strides) - 2):
        if a_shape[i] == 1 and broadcast_pre_shape[i] > 1:
            a_strides[i] = 0
            a_shape[i] = broadcast_pre_shape[i]
            use_broadcast = True
    for i in range(len(b_strides) - 2):
        if b_shape[i] == 1 and broadcast_pre_shape[i] > 1:
            b_strides[i] = 0
            b_shape[i] = broadcast_pre_shape[i]
            use_broadcast = True

    view = a.view()
    # TODO(niboshi): Confirm update_x_contiguity flags
    view._set_shape_and_strides(a_shape, a_strides, True, True)
    a = view
    view = b.view()
    # TODO(niboshi): Confirm update_x_contiguity flags
    view._set_shape_and_strides(b_shape, b_strides, True, True)
    b = view

    out = ndarray(out_shape, dtype=dtype)
    out.data.memset_async(0, out.nbytes)

    out_view = out.view()
    out_view_shape = out.shape
    out_view_strides = out.strides
    if a_part_outshape == ():
        out_view_shape += (1,)
        out_view_strides += (0,)
    if b_part_outshape == ():
        out_view_shape += (1,)
        out_view_strides += (0,)

    # TODO(niboshi): Confirm update_x_contiguity flags
    out_view._set_shape_and_strides(
        out_view_shape, out_view_strides, True, True)

    # (A B)^T = B^T A^T
    a, b = b, a

    lda = a.shape[-1]
    ldb = b.shape[-1]

    *la, ka, n = a.shape
    *lb, m, kb = b.shape

    if ka != kb:
        raise ValueError(
            'shapes ({}) and ({}) not aligned'.format(
                ','.join([str(_) for _ in orig_a_shape]),
                ','.join([str(_) for _ in orig_b_shape])))
    for la_, lb_ in zip(la, lb):
        if not (la_ == lb_ or la_ == 1 or lb_ == 1):
            raise ValueError(
                'operands could not be broadcast together with '
                'remapped shapes')

    if a.size == 0 or b.size == 0:
        return cupy.zeros(out_shape, ret_dtype)

    batchCount = 1  # batchCount = numpy.prod(la)
    for i in la:
        batchCount *= i

    global _cuda_runtime_version
    if _cuda_runtime_version < 0:
        _cuda_runtime_version = runtime.runtimeGetVersion()

    handle = device.get_cublas_handle()

    # TODO(anaruse) use cublasGemmStridedBatchedEx() when cuda version >= 9.1
    if not use_broadcast:
        strideA = _get_stride_for_strided_batched_gemm(a)
        strideB = _get_stride_for_strided_batched_gemm(b)
        strideC = _get_stride_for_strided_batched_gemm(out_view)
        if dtype == numpy.float32:
            cublas.sgemmStridedBatched(
                handle,
                0,  # transa
                0,  # transb
                n, m, ka, 1.0,
                a.data.ptr, lda, strideA,
                b.data.ptr, ldb, strideB,
                0.0, out_view.data.ptr, ldout, strideC,
                batchCount)
        elif dtype == numpy.float64:
            cublas.dgemmStridedBatched(
                handle,
                0,  # transa
                0,  # transb
                n, m, ka, 1.0,
                a.data.ptr, lda, strideA,
                b.data.ptr, ldb, strideB,
                0.0, out_view.data.ptr, ldout, strideC,
                batchCount)
        elif dtype == numpy.complex64:
            cublas.cgemmStridedBatched(
                handle,
                0,  # transa
                0,  # transb
                n, m, ka, 1,
                a.data.ptr, lda, strideA,
                b.data.ptr, ldb, strideB,
                0, out_view.data.ptr, ldout, strideC,
                batchCount)
        elif dtype == numpy.complex128:
            cublas.zgemmStridedBatched(
                handle,
                0,  # transa
                0,  # transb
                n, m, ka, 1,
                a.data.ptr, lda, strideA,
                b.data.ptr, ldb, strideB,
                0, out_view.data.ptr, ldout, strideC,
                batchCount)
        else:
            raise TypeError(dtype, a.dtype, b.dtype)
    else:
        ap = _mat_ptrs(a)
        bp = _mat_ptrs(b)
        outp = _mat_ptrs(out_view)
        if dtype == numpy.float32:
            cublas.sgemmBatched(
                handle,
                0,  # transa
                0,  # transb
                n, m, ka, 1.0,
                ap.data.ptr, lda,
                bp.data.ptr, ldb,
                0.0, outp.data.ptr, ldout, batchCount)
        elif dtype == numpy.float64:
            cublas.dgemmBatched(
                handle,
                0,  # transa
                0,  # transb
                n, m, ka, 1.0,
                ap.data.ptr, lda,
                bp.data.ptr, ldb,
                0.0, outp.data.ptr, ldout, batchCount)
        elif dtype == numpy.complex64:
            cublas.cgemmBatched(
                handle,
                0,  # transa
                0,  # transb
                n, m, ka, 1,
                ap.data.ptr, lda,
                bp.data.ptr, ldb,
                0, outp.data.ptr, ldout, batchCount)
        elif dtype == numpy.complex128:
            cublas.zgemmBatched(
                handle,
                0,  # transa
                0,  # transb
                n, m, ka, 1,
                ap.data.ptr, lda,
                bp.data.ptr, ldb,
                0, outp.data.ptr, ldout, batchCount)
        else:
            raise TypeError(dtype, a.dtype, b.dtype)

    if dtype == ret_dtype:
        return out
    else:
        ret = ndarray(out_shape, ret_dtype)
        elementwise_copy(out, ret)
        return ret


cdef int _cuda_runtime_version = -1
cdef _tensordot_core_mul_sum = ReductionKernel(
    'S x, T y', 'U out',
    'static_cast<U>(x) * static_cast<U>(y)',
    'a + b', 'out = a', '0', '_tensordot_core_mul_sum')


cpdef ndarray tensordot_core(
        ndarray a, ndarray b, ndarray out, Py_ssize_t n, Py_ssize_t m,
        Py_ssize_t k, vector.vector[Py_ssize_t] ret_shape):
    cdef vector.vector[Py_ssize_t] shape
    cdef Py_ssize_t inca, incb, transa, transb, lda, ldb
    cdef Py_ssize_t mode, handle
    cdef str dtype, ret_dtype
    cdef bint use_sgemmEx
    cdef float one_fp32, zero_fp32
    ret_dtype = a.dtype.char
    if ret_dtype != b.dtype.char:
        ret_dtype = numpy.find_common_type((ret_dtype, b.dtype), ()).char

    if not a.size or not b.size:
        if out is None:
            out = ndarray(ret_shape, dtype=ret_dtype)
        out.fill(0)
        return out

    global _cuda_runtime_version
    if _cuda_runtime_version < 0:
        _cuda_runtime_version = runtime.runtimeGetVersion()

    use_sgemmEx = (a.dtype == 'e' and b.dtype == 'e' and
                   (ret_dtype == 'e' or ret_dtype == 'f'))
    use_tensor_core = (use_sgemmEx and
                       _cuda_runtime_version >= 9000 and
                       int(device.get_compute_capability()) == 70)

    if use_sgemmEx or ret_dtype in 'fdFD':
        dtype = ret_dtype
    else:
        dtype = numpy.find_common_type((ret_dtype, 'f'), ()).char

    if out is None:
        out = ndarray(ret_shape, dtype)
        if dtype == ret_dtype:
            ret = out
        else:
            ret = ndarray(ret_shape, ret_dtype)
    else:
        ret = out
        if out.dtype != dtype:
            out = ndarray(ret_shape, dtype)

    if m == 1 and n == 1:
        _tensordot_core_mul_sum(a.ravel(), b.ravel(), out._reshape(()))
        if out is not ret:
            elementwise_copy(out, ret)
        return ret

    # It copies the operands if needed
    if a._shape.size() != 2 or a._shape[0] != k or a._shape[1] != n:
        shape.clear()
        shape.push_back(k)
        shape.push_back(n)
        a = a._reshape(shape)
    if b._shape.size() != 2 or b._shape[0] != k or b._shape[1] != m:
        shape.clear()
        shape.push_back(k)
        shape.push_back(m)
        b = b._reshape(shape)
    c = out
    if c._shape.size() != 2 or c._shape[0] != n or c._shape[1] != m:
        c = c.view()
        c.shape = (n, m)

    if not use_sgemmEx:
        a = a.astype(dtype, copy=False)
        b = b.astype(dtype, copy=False)

    # Be careful that cuBLAS uses the FORTRAN-order matrix representation.
    handle = device.get_cublas_handle()
    # Matrix-Matrix product A^T * B
    # c is C-contiguous while cuBLAS assumes F-contiguous inputs, so we
    # compute C^T = B^T * A here.
    a, transa, lda = _mat_to_cublas_contiguous(a, 0)
    b, transb, ldb = _mat_to_cublas_contiguous(b, 1)
    if use_sgemmEx:
        Ctype = runtime.CUDA_R_16F if c.dtype == 'e' else runtime.CUDA_R_32F
        if use_tensor_core:
            one_fp32 = 1
            zero_fp32 = 0
            cublas.setMathMode(handle, cublas.CUBLAS_TENSOR_OP_MATH)
            cublas.gemmEx(
                handle, <int>transb, <int> transa, <int>m, <int>n, <int>k,
                <size_t>&one_fp32,
                b.data.ptr, runtime.CUDA_R_16F, <int>ldb,
                a.data.ptr, runtime.CUDA_R_16F, <int>lda,
                <size_t>&zero_fp32,
                c.data.ptr, Ctype, <int>m,
                runtime.CUDA_R_32F, cublas.CUBLAS_GEMM_DEFAULT_TENSOR_OP)
            cublas.setMathMode(handle, cublas.CUBLAS_DEFAULT_MATH)
        else:
            cublas.sgemmEx(
                handle, <int>transb, <int> transa, <int>m, <int>n, <int>k, 1,
                b.data.ptr, runtime.CUDA_R_16F, <int>ldb, a.data.ptr,
                runtime.CUDA_R_16F, <int>lda, 0, c.data.ptr, Ctype, <int>m)
    elif dtype == 'f':
        cublas.sgemmEx(
            handle, <int>transb, <int> transa, <int>m, <int>n, <int>k, 1,
            b.data.ptr, runtime.CUDA_R_32F, <int>ldb,
            a.data.ptr, runtime.CUDA_R_32F, <int>lda, 0,
            c.data.ptr, runtime.CUDA_R_32F, <int>m)
    elif dtype == 'd':
        cublas.dgemm(
            handle, <int>transb, <int>transa, <int>m, <int>n, <int>k, 1,
            b.data.ptr, <int>ldb, a.data.ptr, <int>lda, 0, c.data.ptr, <int>m)
    elif dtype == 'F':
        cublas.cgemm(
            handle, <int>transb, <int>transa, <int>m, <int>n, <int>k, 1,
            b.data.ptr, <int>ldb, a.data.ptr, <int>lda, 0, c.data.ptr, <int>m)
    elif dtype == 'D':
        cublas.zgemm(
            handle, <int>transb, <int>transa, <int>m, <int>n, <int>k, 1,
            b.data.ptr, <int>ldb, a.data.ptr, <int>lda, 0, c.data.ptr, <int>m)
    else:
        raise ValueError('Invalid dtype: %s' % str(dtype))

    if out is not ret:
        elementwise_copy(out, ret)
    return ret


@cython.profile(False)
cpdef inline tuple _mat_to_cublas_contiguous(ndarray a, Py_ssize_t trans):
    assert a.ndim == 2
    if a._f_contiguous:
        # builtin max function is not used for Cython 0.23
        lda = a._strides[1] // a.itemsize
        if lda < a._shape[0]:
            lda = a._shape[0]
        return a, trans, lda
    if not a._c_contiguous:
        a = a.copy()
    return a, 1 - trans, a._strides[0] // a.itemsize


@cython.profile(False)
cpdef inline tuple _to_cublas_vector(ndarray a, Py_ssize_t rundim):
    if a._strides[rundim] < 0:
        return a.copy(), 1
    else:
        return a, a._strides[rundim] // a.itemsize

# -----------------------------------------------------------------------------
# Logic functions
# -----------------------------------------------------------------------------

cpdef create_comparison(name, op, doc='', no_complex_dtype=True):

    if no_complex_dtype:
        ops = ('??->?', 'bb->?', 'BB->?', 'hh->?', 'HH->?', 'ii->?', 'II->?',
               'll->?', 'LL->?', 'qq->?', 'QQ->?', 'ee->?', 'ff->?', 'dd->?')
    else:
        ops = ('??->?', 'bb->?', 'BB->?', 'hh->?', 'HH->?', 'ii->?', 'II->?',
               'll->?', 'LL->?', 'qq->?', 'QQ->?', 'ee->?', 'ff->?', 'dd->?',
               'FF->?', 'DD->?')

    return create_ufunc(
        'cupy_' + name,
        ops,
        'out0 = in0 %s in1' % op,
        doc=doc)


greater = create_comparison(
    'greater', '>',
    '''Tests elementwise if ``x1 > x2``.

    .. seealso:: :data:`numpy.greater`

    ''',
    no_complex_dtype=False)


greater_equal = create_comparison(
    'greater_equal', '>=',
    '''Tests elementwise if ``x1 >= x2``.

    .. seealso:: :data:`numpy.greater_equal`

    ''',
    no_complex_dtype=False)


less = create_comparison(
    'less', '<',
    '''Tests elementwise if ``x1 < x2``.

    .. seealso:: :data:`numpy.less`

    ''',
    no_complex_dtype=False)


less_equal = create_comparison(
    'less_equal', '<=',
    '''Tests elementwise if ``x1 <= x2``.

    .. seealso:: :data:`numpy.less_equal`

    ''',
    no_complex_dtype=False)


equal = create_comparison(
    'equal', '==',
    '''Tests elementwise if ``x1 == x2``.

    .. seealso:: :data:`numpy.equal`

    ''',
    no_complex_dtype=False)


not_equal = create_comparison(
    'not_equal', '!=',
    '''Tests elementwise if ``x1 != x2``.

    .. seealso:: :data:`numpy.equal`

    ''',
    no_complex_dtype=False)


_all = create_reduction_func(
    'cupy_all',
    ('?->?', 'B->?', 'h->?', 'H->?', 'i->?', 'I->?', 'l->?', 'L->?',
     'q->?', 'Q->?', 'e->?', 'f->?', 'd->?', 'F->?', 'D->?'),
    ('in0 != type_in0_raw(0)', 'a & b', 'out0 = a', 'bool'),
    'true', '')


_any = create_reduction_func(
    'cupy_any',
    ('?->?', 'B->?', 'h->?', 'H->?', 'i->?', 'I->?', 'l->?', 'L->?',
     'q->?', 'Q->?', 'e->?', 'f->?', 'd->?', 'F->?', 'D->?'),
    ('in0 != type_in0_raw(0)', 'a | b', 'out0 = a', 'bool'),
    'false', '')


# -----------------------------------------------------------------------------
# Mathematical functions
# -----------------------------------------------------------------------------

_sum_auto_dtype = create_reduction_func(
    'cupy_sum',
    ('?->l', 'b->l', 'B->L', 'h->l', 'H->L', 'i->l', 'I->L', 'l->l', 'L->L',
     'q->q', 'Q->Q',
     ('e->e', (None, None, None, 'float')),
     'f->f', 'd->d', 'F->F', 'D->D'),
    ('in0', 'a + b', 'out0 = type_out0_raw(a)', None), 0)


_sum_keep_dtype = create_reduction_func(
    'cupy_sum_with_dtype',
    ('?->?', 'b->b', 'B->B', 'h->h', 'H->H', 'i->i', 'I->I', 'l->l', 'L->L',
     'q->q', 'Q->Q',
     ('e->e', (None, None, None, 'float')),
     'f->f', 'd->d', 'F->F', 'D->D'),
    ('in0', 'a + b', 'out0 = type_out0_raw(a)', None), 0)


_prod_auto_dtype = create_reduction_func(
    'cupy_prod',
    ('?->l', 'b->l', 'B->L', 'h->l', 'H->L', 'i->l', 'I->L', 'l->l', 'L->L',
     'q->q', 'Q->Q',
     ('e->e', (None, None, None, 'float')),
     'f->f', 'd->d', 'F->F', 'D->D'),
    ('in0', 'a * b', 'out0 = type_out0_raw(a)', None), 1)


_prod_keep_dtype = create_reduction_func(
    'cupy_prod_with_dtype',
    ('?->?', 'b->b', 'B->B', 'h->h', 'H->H', 'i->i', 'I->I', 'l->l', 'L->L',
     'q->q', 'Q->Q',
     ('e->e', (None, None, None, 'float')),
     'f->f', 'd->d', 'F->F', 'D->D'),
    ('in0', 'a * b', 'out0 = type_out0_raw(a)', None), 1)


cdef create_arithmetic(name, op, boolop, doc):
    return create_ufunc(
        'cupy_' + name,
        (('??->?', 'out0 = in0 %s in1' % boolop),
         'bb->b', 'BB->B', 'hh->h', 'HH->H', 'ii->i', 'II->I', 'll->l',
         'LL->L', 'qq->q', 'QQ->Q', 'ee->e', 'ff->f', 'dd->d', 'FF->F',
         'DD->D'),
        'out0 = in0 %s in1' % op,
        doc=doc)


add = create_arithmetic(
    'add', '+', '|',
    '''Adds two arrays elementwise.

    .. seealso:: :data:`numpy.add`

    ''')


conj = create_ufunc(
    'cupy_conj',
    ('b->b', 'B->B', 'h->h', 'H->H', 'i->i', 'I->I', 'l->l', 'L->L', 'q->q',
     'Q->Q', 'e->e', 'f->f', 'd->d',
     ('F->F', 'out0 = conj(in0)'),
     ('D->D', 'out0 = conj(in0)')),
    'out0 = in0',
    doc='''Returns the complex conjugate, element-wise.

    .. seealso:: :data:`numpy.conj`

    ''')


angle = create_ufunc(
    'cupy_angle',
    ('?->d', 'e->e', 'f->f', 'd->d',
     ('F->f', 'out0 = arg(in0)'),
     ('D->d', 'out0 = arg(in0)')),
    'out0 = in0 >= 0 ? 0 : M_PI',
    doc='''Returns the angle of the complex argument.

    .. seealso:: :func:`numpy.angle`

    ''')


real = create_ufunc(
    'cupy_real',
    ('?->?', 'b->b', 'B->B', 'h->h', 'H->H', 'i->i', 'I->I', 'l->l', 'L->L',
     'q->q', 'Q->Q', 'e->e', 'f->f', 'd->d',
     ('F->f', 'out0 = in0.real()'),
     ('D->d', 'out0 = in0.real()')),
    'out0 = in0',
    doc='''Returns the real part of the elements of the array.

    .. seealso:: :func:`numpy.real`

    ''')

_real_setter = create_ufunc(
    'cupy_real_setter',
    ('f->F', 'd->D'),
    'out0.real(in0)',
    doc='''Sets the real part of the elements of the array.
    ''')


imag = create_ufunc(
    'cupy_imag',
    ('?->?', 'b->b', 'B->B', 'h->h', 'H->H', 'i->i', 'I->I', 'l->l', 'L->L',
     'q->q', 'Q->Q', 'e->e', 'f->f', 'd->d',
     ('F->f', 'out0 = in0.imag()'),
     ('D->d', 'out0 = in0.imag()')),
    'out0 = 0',
    doc='''Returns the imaginary part of the elements of the array.

    .. seealso:: :func:`numpy.imag`

    ''')


_imag_setter = create_ufunc(
    'cupy_imag_setter',
    ('f->F', 'd->D'),
    'out0.imag(in0)',
    doc='''Sets the imaginary part of the elements of the array.
    ''')


negative = create_ufunc(
    'cupy_negative',
    (('?->?', 'out0 = !in0'),
     'b->b', 'B->B', 'h->h', 'H->H', 'i->i', 'I->I', 'l->l', 'L->L',
     'q->q', 'Q->Q', 'e->e', 'f->f', 'd->d', 'F->F', 'D->D'),
    'out0 = -in0',
    doc='''Takes numerical negative elementwise.

    .. seealso:: :data:`numpy.negative`

    ''')


multiply = create_arithmetic(
    'multiply', '*', '&',
    '''Multiplies two arrays elementwise.

    .. seealso:: :data:`numpy.multiply`

    ''')


divide = create_ufunc(
    'cupy_divide',
    ('bb->b', 'BB->B', 'hh->h', 'HH->H', 'ii->i', 'II->I', 'll->l', 'LL->L',
     'qq->q', 'QQ->Q',
     ('ee->e', 'out0 = in0 / in1'),
     ('ff->f', 'out0 = in0 / in1'),
     ('dd->d', 'out0 = in0 / in1'),
     ('FF->F', 'out0 = in0 / in1'),
     ('DD->D', 'out0 = in0 / in1')),
    'out0 = in1 == 0 ? 0 : floor((double)in0 / (double)in1)',
    doc='''Divides arguments elementwise.

    .. seealso:: :data:`numpy.divide`

    ''')


power = create_ufunc(
    'cupy_power',
    ('??->b', 'bb->b', 'BB->B', 'hh->h', 'HH->H', 'ii->i', 'II->I', 'll->l',
     'LL->L', 'qq->q', 'QQ->Q',
     ('ee->e', 'out0 = powf(in0, in1)'),
     ('ff->f', 'out0 = powf(in0, in1)'),
     ('dd->d', 'out0 = pow(in0, in1)'),
     ('FF->F', 'out0 = pow(in0, in1)'),
     ('DD->D', 'out0 = pow(in0, in1)')),
    'out0 = rint(pow((double)in0, (double)in1))',
    doc='''Computes ``x1 ** x2`` elementwise.

    .. seealso:: :data:`numpy.power`

    ''')


subtract = create_arithmetic(
    'subtract', '-', '^',
    '''Subtracts arguments elementwise.

    .. seealso:: :data:`numpy.subtract`

    ''')


true_divide = create_ufunc(
    'cupy_true_divide',
    ('bb->d', 'BB->d', 'hh->d', 'HH->d', 'ii->d', 'II->d', 'll->d', 'LL->d',
     'qq->d', 'QQ->d', 'ee->e', 'ff->f', 'dd->d', 'FF->F', 'DD->D'),
    'out0 = (out0_type)in0 / (out0_type)in1',
    doc='''Elementwise true division (i.e. division as floating values).

    .. seealso:: :data:`numpy.true_divide`

    ''')


if six.PY3:
    divide = true_divide


floor_divide = create_ufunc(
    'cupy_floor_divide',
    ('bb->b', 'BB->B', 'hh->h', 'HH->H', 'ii->i', 'II->I', 'll->l', 'LL->L',
     'qq->q', 'QQ->Q', 'ee->e', 'ff->f', 'dd->d'),
    'out0 = _floor_divide(in0, in1)',
    doc='''Elementwise floor division (i.e. integer quotient).

    .. seealso:: :data:`numpy.floor_divide`

    ''')


remainder = create_ufunc(
    'cupy_remainder',
    ('bb->b', 'BB->B', 'hh->h', 'HH->H', 'ii->i', 'II->I', 'll->l', 'LL->L',
     'qq->q', 'QQ->Q',
     ('ee->e', 'out0 = in0 - _floor_divide(in0, in1) * in1'),
     ('ff->f', 'out0 = in0 - _floor_divide(in0, in1) * in1'),
     ('dd->d', 'out0 = in0 - _floor_divide(in0, in1) * in1')),
    'out0 = (in0 - _floor_divide(in0, in1) * in1) * (in1 != 0)',
    doc='''Computes the remainder of Python division elementwise.

    .. seealso:: :data:`numpy.remainder`

    ''')


absolute = create_ufunc(
    'cupy_absolute',
    (('?->?', 'out0 = in0'),
     'b->b', ('B->B', 'out0 = in0'), 'h->h', ('H->H', 'out0 = in0'),
     'i->i', ('I->I', 'out0 = in0'), 'l->l', ('L->L', 'out0 = in0'),
     'q->q', ('Q->Q', 'out0 = in0'),
     ('e->e', 'out0 = fabsf(in0)'),
     ('f->f', 'out0 = fabsf(in0)'),
     ('d->d', 'out0 = fabs(in0)'),
     ('F->f', 'out0 = abs(in0)'),
     ('D->d', 'out0 = abs(in0)')),
    'out0 = in0 > 0 ? in0 : -in0',
    doc='''Elementwise absolute value function.

    .. seealso:: :data:`numpy.absolute`

    ''')


sqrt = create_ufunc(
    'cupy_sqrt',
    ('e->e', 'f->f', 'd->d', 'F->F', 'D->D'),
    'out0 = sqrt(in0)',
    doc='''Elementwise square root function.

    .. seealso:: :data:`numpy.sqrt`

    ''')


_clip = create_ufunc(
    'cupy_clip',
    ('???->?', 'bbb->b', 'BBB->B', 'hhh->h', 'HHH->H', 'iii->i', 'III->I',
     'lll->l', 'LLL->L', 'qqq->q', 'QQQ->Q', 'eee->e', 'fff->f', 'ddd->d'),
    'out0 = in0 < in1 ? in1 : (in0 > in2 ? in2 : in0)')


# -----------------------------------------------------------------------------
# Statistics
# -----------------------------------------------------------------------------

cpdef ndarray _var(ndarray a, axis=None, dtype=None, out=None, ddof=0,
                   keepdims=False):
    assert a.dtype.kind != 'c', 'Variance for complex numbers is not ' \
                                'implemented. Current implemention does not ' \
                                'convert the dtype'
    if axis is None:
        axis = tuple(range(a.ndim))
    if not isinstance(axis, tuple):
        axis = (axis,)

    if dtype is None and a.dtype.kind in 'biu':
        dtype = 'd'

    shape = a.shape
    items = 1
    for ax in axis:
        items *= shape[ax]
    alpha = 1. / max(items - ddof, 0)
    arrmean = a.mean(axis=axis, dtype=dtype, keepdims=True)
    if out is None:
        return _var_core(a, arrmean, alpha, axis=axis, keepdims=keepdims)
    else:
        return _var_core_out(
            a, arrmean, alpha, out, axis=axis, keepdims=keepdims)


cpdef _std(a, axis=None, dtype=None, out=None, ddof=0, keepdims=False):
    ret = _var(a, axis=axis, dtype=dtype, ddof=ddof, keepdims=keepdims)
    return sqrt(ret, dtype=dtype, out=out)


cdef _var_core = ReductionKernel(
    'S x, T mean, T alpha', 'T out',
    '(x - mean) * (x - mean)',
    'a + b', 'out = alpha * a', '0', '_var_core')

cdef _var_core_out = ReductionKernel(
    'S x, T mean, T alpha', 'U out',
    '(x - mean) * (x - mean)',
    'a + b', 'out = alpha * a', '0', '_var_core')

# TODO(okuta) needs cast
cdef _mean = create_reduction_func(
    'cupy_mean',
    ('?->d', 'B->d', 'h->d', 'H->d', 'i->d', 'I->d', 'l->d', 'L->d',
     'q->d', 'Q->d',
     ('e->e', (None, None, None, 'float')),
     'f->f', 'd->d', 'F->F', 'D->D'),
    ('in0', 'a + b',
     'out0 = a / _type_reduce(_in_ind.size() / _out_ind.size())', None))


# -----------------------------------------------------------------------------
# scan
# -----------------------------------------------------------------------------

@util.memoize(for_each_device=True)
def _inclusive_scan_kernel(dtype, block_size):
    """return Prefix Sum(Scan) cuda kernel

    e.g
    if blocksize * 2 >= len(src)
    src [1, 2, 3, 4]
    dst [1, 3, 6, 10]

    if blocksize * 2 < len(src)
    block_size: 2
    src [1, 2, 3, 4, 5, 6]
    dst [1, 3, 6, 10, 5, 11]

    Args:
        dtype: src, dst array type
        block_size: block_size

    Returns:
         cupy.cuda.Function: cuda function
    """

    name = "inclusive_scan_kernel"
    dtype = _get_typename(dtype)
    source = string.Template("""
    extern "C" __global__ void ${name}(const CArray<${dtype}, 1> src,
        CArray<${dtype}, 1> dst){
        long long n = src.size();
        extern __shared__ ${dtype} temp[];
        unsigned int thid = threadIdx.x;
        unsigned int block = 2 * blockIdx.x * blockDim.x;

        unsigned int idx0 = thid + block;
        unsigned int idx1 = thid + blockDim.x + block;

        temp[thid] = (idx0 < n) ? src[idx0] : (${dtype})0;
        temp[thid + blockDim.x] = (idx1 < n) ? src[idx1] : (${dtype})0;
        __syncthreads();

        for(int i = 1; i <= ${block_size}; i <<= 1){
            int index = (threadIdx.x + 1) * i * 2 - 1;
            if (index < (${block_size} << 1)){
                temp[index] = temp[index] + temp[index - i];
            }
            __syncthreads();
        }

        for(int i = ${block_size} >> 1; i > 0; i >>= 1){
            int index = (threadIdx.x + 1) * i * 2 - 1;
            if(index + i < (${block_size} << 1)){
                temp[index + i] = temp[index + i] + temp[index];
            }
            __syncthreads();
        }

        if(idx0 < n){
            dst[idx0] = temp[thid];
        }
        if(idx1 < n){
            dst[idx1] = temp[thid + blockDim.x];
        }
    }
    """).substitute(name=name, dtype=dtype, block_size=block_size)
    module = compile_with_cache(source)
    return module.get_function(name)


@util.memoize(for_each_device=True)
def _add_scan_blocked_sum_kernel(dtype):
    name = "add_scan_blocked_sum_kernel"
    dtype = _get_typename(dtype)
    source = string.Template("""
    extern "C" __global__ void ${name}(CArray<${dtype}, 1> src_dst){
        long long n = src_dst.size();
        unsigned int idxBase = (blockDim.x + 1) * (blockIdx.x + 1);
        unsigned int idxAdded = idxBase + threadIdx.x;
        unsigned int idxAdd = idxBase - 1;

        if(idxAdded < n){
            src_dst[idxAdded] += src_dst[idxAdd];
        }
    }
    """).substitute(name=name, dtype=dtype)
    module = compile_with_cache(source)
    return module.get_function(name)


cdef _nonzero_kernel_1d = ElementwiseKernel(
    'T src, S index', 'raw S dst',
    'if (src != 0) dst[index - 1] = i',
    'nonzero_kernel_1d')


cdef _nonzero_kernel = ElementwiseKernel(
    'T src, S index', 'raw S dst',
    '''
    if (src != 0){
        for(int j = 0; j < _ind.ndim; j++){
            ptrdiff_t ind[] = {j, index - 1};
            dst[ind] = _ind.get()[j];
        }
    }''',
    'nonzero_kernel',
    reduce_dims=False)


cpdef ndarray scan(ndarray a, ndarray out=None):
    """Return the prefix sum(scan) of the elements.

    Args:
        a (cupy.ndarray): input array.
        out (cupy.ndarray): Alternative output array in which to place
         the result. The same size and same type as the input array(a).

    Returns:
        cupy.ndarray: A new array holding the result is returned.

    """
    if a._shape.size() != 1:
        raise TypeError("Input array should be 1D array.")

    cdef Py_ssize_t block_size = 256

    if out is None:
        out = ndarray(a.shape, dtype=a.dtype)
    else:
        if a.size != out.size:
            raise ValueError("Provided out is the wrong size")

    kern_scan = _inclusive_scan_kernel(a.dtype, block_size)
    kern_scan(grid=((a.size - 1) // (2 * block_size) + 1,),
              block=(block_size,),
              args=(a, out),
              shared_mem=a.itemsize * block_size * 2)

    if (a.size - 1) // (block_size * 2) > 0:
        blocked_sum = out[block_size * 2 - 1:None:block_size * 2]
        scan(blocked_sum, blocked_sum)
        kern_add = _add_scan_blocked_sum_kernel(out.dtype)
        kern_add(grid=((a.size - 1) // (2 * block_size),),
                 block=(2 * block_size - 1,),
                 args=(out,))
    return out


# -----------------------------------------------------------------------------
# partition
# -----------------------------------------------------------------------------

@util.memoize(for_each_device=True)
def _partition_kernel(dtype):
    name = 'partition_kernel'
    merge_kernel = 'partition_merge_kernel'
    dtype = _get_typename(dtype)
    source = string.Template('''
    template<typename T>
    __device__ void bitonic_sort_step(CArray<T, 1> a,
            ptrdiff_t x, ptrdiff_t y, int i, ptrdiff_t s, ptrdiff_t w) {
        for (ptrdiff_t j = i; j < (y - x) / 2; j += 32) {
            ptrdiff_t n = j + (j & -w);
            T v = a[n + x], u = a[n + w + x];
            if (n & s ? v < u : v > u) {
                a[n + x] = u;
                a[n + w + x] = v;
            }
        }
    }

    // Sort a[x:y].
    template<typename T>
    __device__ void bitonic_sort(
            CArray<T, 1> a, ptrdiff_t x, ptrdiff_t y, int i) {
        for (ptrdiff_t s = 2; s <= y - x; s *= 2) {
            for (ptrdiff_t w = s / 2; w >= 1; w /= 2) {
                bitonic_sort_step<T>(a, x, y, i, s, w);
            }
        }
    }

    // Merge first k elements and the next 32 times t elements.
    template<typename T>
    __device__ void merge(
            CArray<T, 1> a, int k, int i, ptrdiff_t x, ptrdiff_t z, int u) {
        for (int s = i; s < u; s += 32) {
            if (a[x + k - s - 1] > a[z + s]) {
                T tmp = a[x + k - s - 1];
                a[x + k - s - 1] = a[z + s];
                a[z + s] = tmp;
            }
        }

        // After merge step, the first k elements are already bitonic.
        // Therefore, we do not need to fully sort.
        for (int w = k / 2; w >= 1; w /= 2) {
            bitonic_sort_step<T>(a, x, k + x, i, k, w);
        }
    }

    extern "C" {
    // In this function, 32 threads handle one subarray. This number equals to
    // the warp size. The first k elements are always sorted and the next 32
    // times t elements stored values that have possibilities to be selected.
    __global__ void ${name}(
            CArray<${dtype}, 1> a, int k, ptrdiff_t n, int t, ptrdiff_t sz) {

        // This thread handles a[z:m].
        ptrdiff_t i = static_cast<ptrdiff_t>(blockIdx.x) * blockDim.x
            + threadIdx.x;
        ptrdiff_t z = i / 32 * n / sz;
        ptrdiff_t m = (i / 32 + 1) * n / sz;
        int id = i % 32;
        int x = 0;

        bitonic_sort<${dtype}>(a, z, k + z, id);
        ptrdiff_t j;
        for (j = k + id + z; j < m - (m - z) % 32; j += 32) {
            if (a[j] < a[k - 1 + z]) {
                ${dtype} tmp = a[k + 32 * x + id + z];
                a[k + 32 * x + id + z] = a[j];
                a[j] = tmp;
                ++x;
            }

            // If at least one thread in the warp has found t values that
            // can be selected, we update the first k elements.
    #if __CUDACC_VER_MAJOR__ >= 9
            if (__any_sync(0xffffffff, x >= t)) {
    #else
            if (__any(x >= t)) {
    #endif
                bitonic_sort<${dtype}>(a, k + z, 32 * t + k + z, id);
                merge<${dtype}>(a, k, id, z, k + z, min(k, 32 * t));
                x = 0;
            }
        }
        if (j < m && a[j] < a[k - 1 + z]) {
            ${dtype} tmp = a[k + 32 * x + id + z];
            a[k + 32 * x + id + z] = a[j];
            a[j] = tmp;
        }

        // Finally, we merge the first k elements and the remainders to be
        // stored.
        bitonic_sort<${dtype}>(a, k + z, 32 * t + k + z, id);
        merge<${dtype}>(a, k, id, z, k + z, min(k, 32 * t));
    }

    __global__ void ${merge_kernel}(
            CArray<${dtype}, 1> a, int k, ptrdiff_t n, int sz, int s) {
        ptrdiff_t i = static_cast<ptrdiff_t>(blockIdx.x) * blockDim.x
            + threadIdx.x;
        ptrdiff_t z = i / 32 * 2 * s * n / sz;
        ptrdiff_t m = (i / 32 * 2 + 1) * s * n / sz;
        int id = i % 32;
        merge<${dtype}>(a, k, id, z, m, k);
    }
    }
    ''').substitute(name=name, merge_kernel=merge_kernel, dtype=dtype)
    module = compile_with_cache(source)
    return module.get_function(name), module.get_function(merge_kernel)<|MERGE_RESOLUTION|>--- conflicted
+++ resolved
@@ -552,11 +552,7 @@
         newarray._set_shape_and_strides(shape, strides, False, True)
         return newarray
 
-<<<<<<< HEAD
-    def reshape(self, *shape, **kwargs):
-=======
     def reshape(self, *shape, order='C'):
->>>>>>> 04a8cb39
         """Returns an array of a different shape and the same content.
 
         .. seealso::
@@ -564,34 +560,11 @@
            :meth:`numpy.ndarray.reshape`
 
         """
-<<<<<<< HEAD
-        cdef int order_char = 'C'
-=======
         cdef int order_char = _normalize_order(order, False)
->>>>>>> 04a8cb39
 
         if len(shape) == 1 and cpython.PySequence_Check(shape[0]):
             shape = shape[0]
 
-<<<<<<< HEAD
-        if 'order' in kwargs:
-            order_char = _normalize_order(kwargs['order'], False)
-            if order_char == 'A':
-                if self._f_contiguous and not self._c_contiguous:
-                    order_char = 'F'
-                else:
-                    order_char = 'C'
-        if order_char == 'C':
-            return self._reshape(shape)
-        else:
-            # TODO(beam2d): Support ordering option within _reshape instead
-            """
-            The Fortran-ordered case is equivalent to:
-                1.) reverse the axes via transpose
-                2.) C-ordered reshape using reversed shape
-                3.) reverse the axes via transpose
-            """
-=======
         if order_char == 'A':
             if self._f_contiguous and not self._c_contiguous:
                 order_char = 'F'
@@ -606,7 +579,6 @@
             #     1.) reverse the axes via transpose
             #     2.) C-ordered reshape using reversed shape
             #     3.) reverse the axes via transpose
->>>>>>> 04a8cb39
             return self.transpose()._reshape(shape[::-1]).transpose()
 
     # TODO(okuta): Implement resize
@@ -722,11 +694,7 @@
            :meth:`numpy.ndarray.ravel`
 
         """
-<<<<<<< HEAD
-        # TODO(beam2d): Support K ordering option
-=======
         # TODO(beam2d, grlee77): Support K ordering option
->>>>>>> 04a8cb39
         cdef int order_char
         cdef vector.vector[Py_ssize_t] shape
         shape.push_back(self.size)
