# distutils: language = c++

import os
import pickle
import re
import sys
import warnings

import ctypes
import numpy

import cupy
from cupy.core import _errors
from cupy.core._kernel import create_ufunc
from cupy.core._kernel import ElementwiseKernel
from cupy.core._kernel import ufunc  # NOQA
from cupy.core._reduction import ReductionKernel
from cupy.core._ufuncs import elementwise_copy
from cupy.core._ufuncs import elementwise_copy_where
from cupy.core import flags
from cupy.core import syncdetect
from cupy import cuda
from cupy.cuda import device
from cupy.cuda import memory as memory_module


from cupy.cuda.runtime import CUDARuntimeError
from cupy import util

cimport cpython  # NOQA
cimport cython  # NOQA
from libcpp cimport vector

from cupy.core cimport _carray
from cupy.core cimport _dtype
from cupy.core._dtype cimport get_dtype
from cupy.core._kernel cimport create_ufunc
from cupy.core cimport _routines_indexing as _indexing
from cupy.core cimport _routines_logic as _logic
from cupy.core cimport _routines_manipulation as _manipulation
from cupy.core cimport _routines_math as _math
from cupy.core cimport _routines_sorting as _sorting
from cupy.core cimport _routines_statistics as _statistics
from cupy.core cimport dlpack
from cupy.core cimport internal
from cupy.cuda cimport cublas
from cupy.cuda cimport function
from cupy.cuda cimport pinned_memory
from cupy.cuda cimport runtime
from cupy.cuda cimport memory
from cupy.cuda cimport stream as stream_module


@cython.profile(False)
cdef inline _should_use_rop(x, y):
    xp = getattr(x, '__array_priority__', 0)
    yp = getattr(y, '__array_priority__', 0)
    return xp < yp and not isinstance(y, ndarray)


cdef tuple _HANDLED_TYPES


cdef class ndarray:

    """Multi-dimensional array on a CUDA device.

    This class implements a subset of methods of :class:`numpy.ndarray`.
    The difference is that this class allocates the array content on the
    current GPU device.

    Args:
        shape (tuple of ints): Length of axes.
        dtype: Data type. It must be an argument of :class:`numpy.dtype`.
        memptr (cupy.cuda.MemoryPointer): Pointer to the array content head.
        strides (tuple of ints or None): Strides of data in memory.
        order ({'C', 'F'}): Row-major (C-style) or column-major
            (Fortran-style) order.

    Attributes:
        base (None or cupy.ndarray): Base array from which this array is
            created as a view.
        data (cupy.cuda.MemoryPointer): Pointer to the array content head.
        ~ndarray.dtype(numpy.dtype): Dtype object of element type.

            .. seealso::
               `Data type objects (dtype) \
               <https://docs.scipy.org/doc/numpy/reference/arrays.dtypes.html>`_
        ~ndarray.size (int): Number of elements this array holds.

            This is equivalent to product over the shape tuple.

            .. seealso:: :attr:`numpy.ndarray.size`

    """

    def __init__(self, shape, dtype=float, memptr=None, strides=None,
                 order='C'):
        cdef Py_ssize_t x, itemsize
        cdef tuple s = internal.get_size(shape)
        del shape

        cdef int order_char = (
            b'C' if order is None else internal._normalize_order(order))

        # `strides` is prioritized over `order`, but invalid `order` should be
        # checked even if `strides` is given.
        if order_char != b'C' and order_char != b'F':
            raise TypeError('order not understood. order=%s' % order)

        # Check for erroneous shape
        self._shape.reserve(len(s))
        for x in s:
            if x < 0:
                raise ValueError('Negative dimensions are not allowed')
            self._shape.push_back(x)
        del s

        # dtype
        self.dtype, itemsize = _dtype.get_dtype_with_itemsize(dtype)

        # Store shape and strides
        if strides is not None:
            if memptr is None:
                raise ValueError('memptr is required if strides is given.')
            self._set_shape_and_strides(self._shape, strides, True, True)
        elif order_char == b'C':
            self._set_contiguous_strides(itemsize, True)
        elif order_char == b'F':
            self._set_contiguous_strides(itemsize, False)
        else:
            assert False

        # data
        if memptr is None:
            self.data = memory.alloc(self.size * itemsize)
        else:
            self.data = memptr

    cdef _init_fast(self, const vector.vector[Py_ssize_t]& shape, dtype,
                    bint c_order):
        """ For internal ndarray creation. """
        self._shape = shape
        self.dtype, itemsize = _dtype.get_dtype_with_itemsize(dtype)
        self._set_contiguous_strides(itemsize, c_order)
        self.data = memory.alloc(self.size * itemsize)

    @property
    def __cuda_array_interface__(self):
        desc = {
            'shape': self.shape,
            'typestr': self.dtype.str,
            'descr': self.dtype.descr,
            'version': 2,
        }
        if self._c_contiguous:
            desc['strides'] = None
        else:
            desc['strides'] = self.strides
        if self.size > 0:
            desc['data'] = (self.data.ptr, False)
        else:
            desc['data'] = (0, False)

        return desc

    # The definition order of attributes and methods are borrowed from the
    # order of documentation at the following NumPy document.
    # https://docs.scipy.org/doc/numpy/reference/arrays.ndarray.html

    # -------------------------------------------------------------------------
    # Memory layout
    # -------------------------------------------------------------------------
    @property
    def flags(self):
        """Object containing memory-layout information.

        It only contains ``c_contiguous``, ``f_contiguous``, and ``owndata``
        attributes. All of these are read-only. Accessing by indexes is also
        supported.

        .. seealso:: :attr:`numpy.ndarray.flags`

        """
        return flags.Flags(self._c_contiguous, self._f_contiguous,
                           self.base is None)

    property shape:
        """Lengths of axes.

        Setter of this property involves reshaping without copy. If the array
        cannot be reshaped without copy, it raises an exception.

        .. seealso: :attr:`numpy.ndarray.shape`

        """

        def __get__(self):
            return tuple(self._shape)

        def __set__(self, newshape):
            _manipulation._ndarray_shape_setter(self, newshape)

    @property
    def strides(self):
        """Strides of axes in bytes.

        .. seealso:: :attr:`numpy.ndarray.strides`

        """
        return tuple(self._strides)

    @property
    def ndim(self):
        """Number of dimensions.

        ``a.ndim`` is equivalent to ``len(a.shape)``.

        .. seealso:: :attr:`numpy.ndarray.ndim`

        """
        return self._shape.size()

    @property
    def itemsize(self):
        """Size of each element in bytes.

        .. seealso:: :attr:`numpy.ndarray.itemsize`

        """
        return self.dtype.itemsize

    @property
    def nbytes(self):
        """Total size of all elements in bytes.

        It does not count skips between elements.

        .. seealso:: :attr:`numpy.ndarray.nbytes`

        """
        return self.size * self.dtype.itemsize

    # -------------------------------------------------------------------------
    # Other attributes
    # -------------------------------------------------------------------------
    @property
    def T(self):
        """Shape-reversed view of the array.

        If ndim < 2, then this is just a reference to the array itself.

        """
        if self.ndim < 2:
            return self
        else:
            return _manipulation._T(self)

    __array_priority__ = 100

    # -------------------------------------------------------------------------
    # Array interface
    # -------------------------------------------------------------------------
    # TODO(beam2d): Implement __array_interface__

    # -------------------------------------------------------------------------
    # foreign function interface
    # -------------------------------------------------------------------------
    @property
    def cstruct(self):
        """C representation of the array.

        This property is used for sending an array to CUDA kernels. The type of
        returned C structure is different for different dtypes and ndims. The
        definition of C type is written in ``cupy/carray.cuh``.

        """
        return _CArray_from_ndarray(self)

    # -------------------------------------------------------------------------
    # Array conversion
    # -------------------------------------------------------------------------
    cpdef item(self):
        """Converts the array with one element to a Python scalar

        Returns:
            int or float or complex: The element of the array.

        .. seealso:: :meth:`numpy.ndarray.item`

        """
        if self.size != 1:
            raise ValueError(
                'can only convert an array of size 1 to a Python scalar')
        return self.get().item()

    cpdef tolist(self):
        """Converts the array to a (possibly nested) Python list.

        Returns:
            list: The possibly nested Python list of array elements.

        .. seealso:: :meth:`numpy.ndarray.tolist`

        """
        return self.get().tolist()

    # TODO(okuta): Implement itemset
    # TODO(okuta): Implement tostring

    cpdef bytes tobytes(self, order='C'):
        """Turns the array into a Python bytes object."""
        return self.get().tobytes(order)

    cpdef tofile(self, fid, sep='', format='%s'):
        """Writes the array to a file.

        .. seealso:: :meth:`numpy.ndarray.tolist`

        """
        self.get().tofile(fid, sep, format)

    cpdef dump(self, file):
        """Dumps a pickle of the array to a file.

        Dumped file can be read back to :class:`cupy.ndarray` by
        :func:`cupy.load`.

        """
        pickle.dump(self, file, -1)

    cpdef bytes dumps(self):
        """Dumps a pickle of the array to a string."""
        return pickle.dumps(self, -1)

    cpdef ndarray astype(
            self, dtype, order='K', casting=None, subok=None, copy=True):
        """Casts the array to given data type.

        Args:
            dtype: Type specifier.
            order ({'C', 'F', 'A', 'K'}): Row-major (C-style) or column-major
                (Fortran-style) order.
                When ``order`` is 'A', it uses 'F' if ``a`` is column-major and
                uses 'C' otherwise.
                And when ``order`` is 'K', it keeps strides as closely as
                possible.
            copy (bool): If it is False and no cast happens, then this method
                returns the array itself. Otherwise, a copy is returned.

        Returns:
            If ``copy`` is False and no cast is required, then the array itself
            is returned. Otherwise, it returns a (possibly casted) copy of the
            array.

        .. note::
           This method currently does not support ``casting``, and ``subok``
           arguments.

        .. seealso:: :meth:`numpy.ndarray.astype`

        """
        cdef vector.vector[Py_ssize_t] strides
        cdef Py_ssize_t stride

        # TODO(beam2d): Support casting and subok option
        if casting is not None:
            raise TypeError('casting is not supported yet')
        if subok is not None:
            raise TypeError('subok is not supported yet')

        if order is None:
            order = 'K'
        cdef int order_char = internal._normalize_order(order)

        dtype = get_dtype(dtype)
        if dtype == self.dtype:
            if not copy and (
                    order_char == b'K' or
                    order_char == b'A' and (self._c_contiguous or
                                            self._f_contiguous) or
                    order_char == b'C' and self._c_contiguous or
                    order_char == b'F' and self._f_contiguous):
                return self

        order_char = _update_order_char(self, order_char)

        if order_char == b'K':
            strides = _get_strides_for_order_K(self, dtype)
            newarray = _ndarray_init(self._shape, dtype)
            # TODO(niboshi): Confirm update_x_contiguity flags
            newarray._set_shape_and_strides(self._shape, strides, True, True)
        else:
            newarray = ndarray(self.shape, dtype=dtype, order=chr(order_char))

        if self.size == 0:
            # skip copy
            pass
        elif self.dtype.kind == 'c' and newarray.dtype.kind == 'b':
            cupy.not_equal(self, 0j, out=newarray)
        elif self.dtype.kind == 'c' and newarray.dtype.kind != 'c':
            warnings.warn(
                'Casting complex values to real discards the imaginary part',
                numpy.ComplexWarning)
            elementwise_copy(self.real, newarray)
        else:
            elementwise_copy(self, newarray)
        return newarray

    # TODO(okuta): Implement byteswap

    cpdef ndarray copy(self, order='C'):
        """Returns a copy of the array.

        This method makes a copy of a given array in the current device.
        Even when a given array is located in another device, you can copy it
        to the current device.

        Args:
            order ({'C', 'F', 'A', 'K'}): Row-major (C-style) or column-major
                (Fortran-style) order.
                When ``order`` is 'A', it uses 'F' if ``a`` is column-major and
                uses 'C' otherwise.
                And when `order` is 'K', it keeps strides as closely as
                possible.

        .. seealso::
           :func:`cupy.copy` for full documentation,
           :meth:`numpy.ndarray.copy`

        """
        cdef ndarray x
        if self.size == 0:
            return self.astype(self.dtype, order=order)

        dev_id = device.get_device_id()
        if self.data.device_id == dev_id:
            return self.astype(self.dtype, order=order)

        # It need to make a contiguous copy for copying from another device
        runtime.setDevice(self.data.device_id)
        try:
            x = self.astype(self.dtype, order=order, copy=False)
        finally:
            runtime.setDevice(dev_id)
        newarray = _ndarray_init(x._shape, x.dtype)
        if not x._c_contiguous and not x._f_contiguous:
            raise NotImplementedError(
                'CuPy cannot copy non-contiguous array between devices.')
        # TODO(niboshi): Confirm update_x_contiguity flags
        newarray._strides = x._strides
        newarray._c_contiguous = x._c_contiguous
        newarray._f_contiguous = x._f_contiguous
        newarray.data.copy_from_device(x.data, x.nbytes)
        return newarray

    cpdef ndarray view(self, dtype=None):
        """Returns a view of the array.

        Args:
            dtype: If this is different from the data type of the array, the
                returned view reinterpret the memory sequence as an array of
                this type.

        Returns:
            cupy.ndarray: A view of the array. A reference to the original
            array is stored at the :attr:`~ndarray.base` attribute.

        .. seealso:: :meth:`numpy.ndarray.view`

        """
        # Use __new__ instead of __init__ to skip recomputation of contiguity
        cdef Py_ssize_t ndim
        cdef int self_is, v_is
        v = self._view(self._shape, self._strides, False, False)
        if dtype is None:
            return v

        v.dtype, v_is = _dtype.get_dtype_with_itemsize(dtype)
        self_is = self.dtype.itemsize
        if v_is == self_is:
            return v

        ndim = self._shape.size()
        if ndim == 0:
            raise ValueError(
                'Changing the dtype of a 0d array is only supported if '
                'the itemsize is unchanged')
        if not self._c_contiguous:
            raise ValueError(
                'To change to a dtype of a different size, the array must '
                'be C-contiguous')
        v._shape[ndim - 1] = v._shape[ndim - 1] * self_is // v_is
        v._strides[ndim - 1] = v._strides[ndim - 1] * v_is // self_is
        v.size = v.size * self_is // v_is
        return v

    # TODO(okuta): Implement getfield
    # TODO(okuta): Implement setflags

    cpdef fill(self, value):
        """Fills the array with a scalar value.

        Args:
            value: A scalar value to fill the array content.

        .. seealso:: :meth:`numpy.ndarray.fill`

        """
        if isinstance(value, numpy.ndarray):
            if value.shape != ():
                raise ValueError(
                    'non-scalar numpy.ndarray cannot be used for fill')
            value = value.item()

        if value == 0 and self._c_contiguous:
            self.data.memset_async(0, self.nbytes)
        else:
            fill_kernel(value, self)

    # -------------------------------------------------------------------------
    # Shape manipulation
    # -------------------------------------------------------------------------
    def reshape(self, *shape, order='C'):
        """Returns an array of a different shape and the same content.

        .. seealso::
           :func:`cupy.reshape` for full documentation,
           :meth:`numpy.ndarray.reshape`

        """
        return _manipulation._ndarray_reshape(self, shape, order)

    # TODO(okuta): Implement resize

    def transpose(self, *axes):
        """Returns a view of the array with axes permuted.

        .. seealso::
           :func:`cupy.transpose` for full documentation,
           :meth:`numpy.ndarray.reshape`

        """
        return _manipulation._ndarray_transpose(self, axes)

    cpdef ndarray swapaxes(self, Py_ssize_t axis1, Py_ssize_t axis2):
        """Returns a view of the array with two axes swapped.

        .. seealso::
           :func:`cupy.swapaxes` for full documentation,
           :meth:`numpy.ndarray.swapaxes`

        """
        return _manipulation._ndarray_swapaxes(self, axis1, axis2)

    cpdef ndarray flatten(self):
        """Returns a copy of the array flatten into one dimension.

        It currently supports C-order only.

        Returns:
            cupy.ndarray: A copy of the array with one dimension.

        .. seealso:: :meth:`numpy.ndarray.flatten`

        """
        # TODO(beam2d): Support ordering option
        return _manipulation._ndarray_flatten(self)

    cpdef ndarray ravel(self, order='C'):
        """Returns an array flattened into one dimension.

        .. seealso::
           :func:`cupy.ravel` for full documentation,
           :meth:`numpy.ndarray.ravel`

        """
        return _manipulation._ndarray_ravel(self, order)

    cpdef ndarray squeeze(self, axis=None):
        """Returns a view with size-one axes removed.

        .. seealso::
           :func:`cupy.squeeze` for full documentation,
           :meth:`numpy.ndarray.squeeze`

        """
        return _manipulation._ndarray_squeeze(self, axis)

    # -------------------------------------------------------------------------
    # Item selection and manipulation
    # -------------------------------------------------------------------------
    cpdef ndarray take(self, indices, axis=None, out=None):
        """Returns an array of elements at given indices along the axis.

        .. seealso::
           :func:`cupy.take` for full documentation,
           :meth:`numpy.ndarray.take`

        """
        return _indexing._ndarray_take(self, indices, axis, out)

    cpdef put(self, indices, values, mode='wrap'):
        """Replaces specified elements of an array with given values.

        .. seealso::
           :func:`cupy.put` for full documentation,
           :meth:`numpy.ndarray.put`
        """
        return _indexing._ndarray_put(self, indices, values, mode)

    cpdef repeat(self, repeats, axis=None):
        """Returns an array with repeated arrays along an axis.

        .. seealso::
            :func:`cupy.repeat` for full documentation,
            :meth:`numpy.ndarray.repeat`

        """
        return _manipulation._ndarray_repeat(self, repeats, axis)

    cpdef choose(self, choices, out=None, mode='raise'):
        # TODO(niboshi): Write docstring
        return _indexing._ndarray_choose(self, choices, out, mode)

    cpdef sort(self, int axis=-1):
        """Sort an array, in-place with a stable sorting algorithm.

        Args:
            axis (int): Axis along which to sort. Default is -1, which means
                sort along the last axis.

        .. note::
           For its implementation reason, ``ndarray.sort`` currently supports
           only arrays with their own data, and does not support ``kind`` and
           ``order`` parameters that ``numpy.ndarray.sort`` does support.

        .. seealso::
            :func:`cupy.sort` for full documentation,
            :meth:`numpy.ndarray.sort`

        """
        # TODO(takagi): Support kind argument.
        _sorting._ndarray_sort(self, axis)

    cpdef ndarray argsort(self, axis=-1):
        """Returns the indices that would sort an array with stable sorting

        Args:
            axis (int or None): Axis along which to sort. Default is -1, which
                means sort along the last axis. If None is supplied, the array
                is flattened before sorting.

        Returns:
            cupy.ndarray: Array of indices that sort the array.

        .. seealso::
            :func:`cupy.argsort` for full documentation,
            :meth:`numpy.ndarray.argsort`

        """
        # TODO(takagi): Support kind argument.
        return _sorting._ndarray_argsort(self, axis)

    cpdef partition(self, kth, int axis=-1):
        """Partitions an array.

        Args:
            kth (int or sequence of ints): Element index to partition by. If
                supplied with a sequence of k-th it will partition all elements
                indexed by k-th of them into their sorted position at once.

            axis (int): Axis along which to sort. Default is -1, which means
                sort along the last axis.

        .. seealso::
            :func:`cupy.partition` for full documentation,
            :meth:`numpy.ndarray.partition`

        """
        _sorting._ndarray_partition(self, kth, axis)

    cpdef ndarray argpartition(self, kth, axis=-1):
        """Returns the indices that would partially sort an array.

        Args:
            kth (int or sequence of ints): Element index to partition by. If
                supplied with a sequence of k-th it will partition all elements
                indexed by k-th of them into their sorted position at once.
            axis (int or None): Axis along which to sort. Default is -1, which
                means sort along the last axis. If None is supplied, the array
                is flattened before sorting.

        Returns:
            cupy.ndarray: Array of the same type and shape as ``a``.

        .. seealso::
            :func:`cupy.argpartition` for full documentation,
            :meth:`numpy.ndarray.argpartition`

        """
        return _sorting._ndarray_argpartition(self, kth, axis)

    cpdef tuple nonzero(self):
        """Return the indices of the elements that are non-zero.

        Returned Array is containing the indices of the non-zero elements
        in that dimension.

        Returns:
            tuple of arrays: Indices of elements that are non-zero.

        .. warning::

            This function may synchronize the device.

        .. seealso::
            :func:`numpy.nonzero`

        """
        if self.ndim == 0:
            warnings.warn(
                'calling nonzero on 0d arrays is deprecated',
                DeprecationWarning)

        return _indexing._ndarray_nonzero(self)

    # TODO(okuta): Implement compress

    cpdef ndarray diagonal(self, offset=0, axis1=0, axis2=1):
        """Returns a view of the specified diagonals.

        .. seealso::
           :func:`cupy.diagonal` for full documentation,
           :meth:`numpy.ndarray.diagonal`

        """
        return _indexing._ndarray_diagonal(self, offset, axis1, axis2)

    # -------------------------------------------------------------------------
    # Calculation
    # -------------------------------------------------------------------------
    cpdef ndarray max(self, axis=None, out=None, keepdims=False):
        """Returns the maximum along a given axis.

        .. seealso::
           :func:`cupy.amax` for full documentation,
           :meth:`numpy.ndarray.max`

        """
        return _statistics._ndarray_max(self, axis, out, None, keepdims)

    cpdef ndarray argmax(self, axis=None, out=None, dtype=None,
                         keepdims=False):
        """Returns the indices of the maximum along a given axis.

        .. note::
           ``dtype`` and ``keepdim`` arguments are specific to CuPy. They are
           not in NumPy.

        .. note::
           ``axis`` argument accepts a tuple of ints, but this is specific to
           CuPy. NumPy does not support it.

        .. seealso::
           :func:`cupy.argmax` for full documentation,
           :meth:`numpy.ndarray.argmax`

        """
        return _statistics._ndarray_argmax(self, axis, out, dtype, keepdims)

    cpdef ndarray min(self, axis=None, out=None, keepdims=False):
        """Returns the minimum along a given axis.

        .. seealso::
           :func:`cupy.amin` for full documentation,
           :meth:`numpy.ndarray.min`

        """
        return _statistics._ndarray_min(self, axis, out, None, keepdims)

    cpdef ndarray argmin(self, axis=None, out=None, dtype=None,
                         keepdims=False):
        """Returns the indices of the minimum along a given axis.

        .. note::
           ``dtype`` and ``keepdim`` arguments are specific to CuPy. They are
           not in NumPy.

        .. note::
           ``axis`` argument accepts a tuple of ints, but this is specific to
           CuPy. NumPy does not support it.

        .. seealso::
           :func:`cupy.argmin` for full documentation,
           :meth:`numpy.ndarray.argmin`

        """
        return _statistics._ndarray_argmin(self, axis, out, dtype, keepdims)

    cpdef ndarray ptp(self, axis=None, out=None, keepdims=False):
        """Returns (maximum - minimum) along a given axis.

        .. seealso::
           :func:`cupy.ptp` for full documentation,
           :meth:`numpy.ndarray.ptp`

        """
        return _statistics._ndarray_ptp(self, axis, out, keepdims)

    cpdef ndarray clip(self, a_min=None, a_max=None, out=None):
        """Returns an array with values limited to [a_min, a_max].

        .. seealso::
           :func:`cupy.clip` for full documentation,
           :meth:`numpy.ndarray.clip`

        """
        return _math._ndarray_clip(self, a_min, a_max, out)

    cpdef ndarray round(self, decimals=0, out=None):
        """Returns an array with values rounded to the given number of decimals.

        .. seealso::
           :func:`cupy.around` for full documentation,
           :meth:`numpy.ndarray.round`

        """
        return _round_ufunc(self, decimals, out=out)

    cpdef ndarray trace(self, offset=0, axis1=0, axis2=1, dtype=None,
                        out=None):
        """Returns the sum along diagonals of the array.

        .. seealso::
           :func:`cupy.trace` for full documentation,
           :meth:`numpy.ndarray.trace`

        """
        d = self.diagonal(offset, axis1, axis2)
        return d.sum(-1, dtype, out, False)

    cpdef ndarray sum(self, axis=None, dtype=None, out=None, keepdims=False):
        """Returns the sum along a given axis.

        .. seealso::
           :func:`cupy.sum` for full documentation,
           :meth:`numpy.ndarray.sum`

        """
        return _math._ndarray_sum(self, axis, dtype, out, keepdims)

    cpdef ndarray cumsum(self, axis=None, dtype=None, out=None):
        """Returns the cumulative sum of an array along a given axis.

        .. seealso::
           :func:`cupy.cumsum` for full documentation,
           :meth:`numpy.ndarray.cumsum`

        """
        return _math._ndarray_cumsum(self, axis, dtype, out)

    cpdef ndarray mean(self, axis=None, dtype=None, out=None, keepdims=False):
        """Returns the mean along a given axis.

        .. seealso::
           :func:`cupy.mean` for full documentation,
           :meth:`numpy.ndarray.mean`

        """
        return _statistics._ndarray_mean(self, axis, dtype, out, keepdims)

    cpdef ndarray var(self, axis=None, dtype=None, out=None, ddof=0,
                      keepdims=False):
        """Returns the variance along a given axis.

        .. seealso::
           :func:`cupy.var` for full documentation,
           :meth:`numpy.ndarray.var`

        """
        return _statistics._ndarray_var(
            self, axis, dtype, out, ddof, keepdims)

    cpdef ndarray std(self, axis=None, dtype=None, out=None, ddof=0,
                      keepdims=False):
        """Returns the standard deviation along a given axis.

        .. seealso::
           :func:`cupy.std` for full documentation,
           :meth:`numpy.ndarray.std`

        """
        return _statistics._ndarray_std(self, axis, dtype, out, ddof, keepdims)

    cpdef ndarray prod(self, axis=None, dtype=None, out=None, keepdims=None):
        """Returns the product along a given axis.

        .. seealso::
           :func:`cupy.prod` for full documentation,
           :meth:`numpy.ndarray.prod`

        """
        return _math._ndarray_prod(self, axis, dtype, out, keepdims)

    cpdef ndarray cumprod(self, axis=None, dtype=None, out=None):
        """Returns the cumulative product of an array along a given axis.

        .. seealso::
           :func:`cupy.cumprod` for full documentation,
           :meth:`numpy.ndarray.cumprod`

        """
        return _math._ndarray_cumprod(self, axis, dtype, out)

    cpdef ndarray all(self, axis=None, out=None, keepdims=False):
        # TODO(niboshi): Write docstring
        return _logic._ndarray_all(self, axis, out, keepdims)

    cpdef ndarray any(self, axis=None, out=None, keepdims=False):
        # TODO(niboshi): Write docstring
        return _logic._ndarray_any(self, axis, out, keepdims)

    # -------------------------------------------------------------------------
    # Arithmetic and comparison operations
    # -------------------------------------------------------------------------
    # Comparison operators:

    def __richcmp__(object self, object other, int op):
        if isinstance(other, numpy.ndarray) and other.ndim == 0:
            other = other.item()  # Workaround for numpy<1.13
        if op == 0:
            return less(self, other)
        if op == 1:
            return less_equal(self, other)
        if op == 2:
            return equal(self, other)
        if op == 3:
            return not_equal(self, other)
        if op == 4:
            return greater(self, other)
        if op == 5:
            return greater_equal(self, other)
        return NotImplemented

    # Truth value of an array (bool):

    def __nonzero__(self):
        if self.size == 0:
            return False
        elif self.size == 1:
            return bool(self.get())
        else:
            msg = ('The truth value of an array with more than one element is '
                   'ambiguous. Use a.any() or a.all()')
            raise ValueError(msg)

    # Unary operations:

    def __neg__(self):
        return _math._negative(self)

    def __pos__(self):
        return self

    def __abs__(self):
        return _math._absolute(self)

    def __invert__(self):
        return invert(self)

    # Arithmetic:

    def __add__(x, y):
        if _should_use_rop(x, y):
            return y.__radd__(x)
        else:
            return _math._add(x, y)

    def __sub__(x, y):
        if _should_use_rop(x, y):
            return y.__rsub__(x)
        else:
            return _math._subtract(x, y)

    def __mul__(x, y):
        if _should_use_rop(x, y):
            return y.__rmul__(x)
        else:
            return _math._multiply(x, y)

    def __matmul__(x, y):
        if _should_use_rop(x, y):
            return y.__rmatmul__(x)
        else:
            return matmul(x, y)

    def __div__(x, y):
        if _should_use_rop(x, y):
            return y.__rdiv__(x)
        else:
            return _math._divide(x, y)

    def __truediv__(x, y):
        if _should_use_rop(x, y):
            return y.__rtruediv__(x)
        else:
            return _math._true_divide(x, y)

    def __floordiv__(x, y):
        if _should_use_rop(x, y):
            return y.__rfloordiv__(x)
        else:
            return _math._floor_divide(x, y)

    def __mod__(x, y):
        if _should_use_rop(x, y):
            return y.__rmod__(x)
        else:
            return _math._remainder(x, y)

    def __divmod__(x, y):
        if _should_use_rop(x, y):
            return y.__rdivmod__(x)
        else:
            return divmod(x, y)

    def __pow__(x, y, modulo):
        # Note that we ignore the modulo argument as well as NumPy.
        if _should_use_rop(x, y):
            return y.__rpow__(x)
        else:
            return _math._power(x, y)

    def __lshift__(x, y):
        if _should_use_rop(x, y):
            return y.__rlshift__(x)
        else:
            return left_shift(x, y)

    def __rshift__(x, y):
        if _should_use_rop(x, y):
            return y.__rrshift__(x)
        else:
            return right_shift(x, y)

    def __and__(x, y):
        if _should_use_rop(x, y):
            return y.__rand__(x)
        else:
            return bitwise_and(x, y)

    def __or__(x, y):
        if _should_use_rop(x, y):
            return y.__ror__(x)
        else:
            return bitwise_or(x, y)

    def __xor__(x, y):
        if _should_use_rop(x, y):
            return y.__rxor__(x)
        else:
            return bitwise_xor(x, y)

    # Arithmetic, in-place:

    def __iadd__(self, other):
        return _math._add(self, other, self)

    def __isub__(self, other):
        return _math._subtract(self, other, self)

    def __imul__(self, other):
        return _math._multiply(self, other, self)

    def __idiv__(self, other):
        return _math._divide(self, other, self)

    def __itruediv__(self, other):
        return _math._true_divide(self, other, self)

    def __ifloordiv__(self, other):
        return _math._floor_divide(self, other, self)

    def __imod__(self, other):
        return _math._remainder(self, other, self)

    def __ipow__(self, other):
        return _math._power(self, other, self)

    def __ilshift__(self, other):
        return left_shift(self, other, self)

    def __irshift__(self, other):
        return right_shift(self, other, self)

    def __iand__(self, other):
        return bitwise_and(self, other, self)

    def __ior__(self, other):
        return bitwise_or(self, other, self)

    def __ixor__(self, other):
        return bitwise_xor(self, other, self)

    cpdef ndarray conj(self):
        return _math._ndarray_conj(self)

    cpdef ndarray conjugate(self):
        return _math._ndarray_conj(self)

    @property
    def real(self):
        return _math._ndarray_real_getter(self)

    @real.setter
    def real(self, value):
        _math._ndarray_real_setter(self, value)

    @property
    def imag(self):
        return _math._ndarray_imag_getter(self)

    @imag.setter
    def imag(self, value):
        _math._ndarray_imag_setter(self, value)

    # -------------------------------------------------------------------------
    # Special methods
    # -------------------------------------------------------------------------
    # For standard library functions:

    def __copy__(self):
        return self.copy()

    def __deepcopy__(self, memo):
        with self.device:
            return self.copy()

    def __reduce__(self):
        return array, (self.get(),)

    # Basic customization:

    # cupy.ndarray does not define __new__

    def __array__(self, dtype=None):
        if dtype is None or self.dtype == dtype:
            return self
        else:
            return self.astype(dtype)

    # TODO(okuta): Implement __array_wrap__

    # Container customization:

    def __iter__(self):
        if self._shape.size() == 0:
            raise TypeError('iteration over a 0-d array')
        return (self[i] for i in range(self._shape[0]))

    def __len__(self):
        if self._shape.size() == 0:
            raise TypeError('len() of unsized object')
        return self._shape[0]

    def __getitem__(self, slices):
        """x.__getitem__(y) <==> x[y]

        Supports both basic and advanced indexing.

        .. note::

            Currently, it does not support ``slices`` that consists of more
            than one boolean arrays

        .. note::

           CuPy handles out-of-bounds indices differently from NumPy.
           NumPy handles them by raising an error, but CuPy wraps around them.

        Example:

            >>> a = cupy.arange(3)
            >>> a[[1, 3]]
            array([1, 0])

        """
        return _indexing._ndarray_getitem(self, slices)

    def __setitem__(self, slices, value):
        """x.__setitem__(slices, y) <==> x[slices] = y

        Supports both basic and advanced indexing.

        .. note::

            Currently, it does not support ``slices`` that consists of more
            than one boolean arrays

        .. note::

            CuPy handles out-of-bounds indices differently from NumPy when
            using integer array indexing.
            NumPy handles them by raising an error, but CuPy wraps around them.

            >>> import cupy
            >>> x = cupy.arange(3)
            >>> x[[1, 3]] = 10
            >>> x
            array([10, 10,  2])

        .. note::

            The behavior differs from NumPy when integer arrays in ``slices``
            reference the same location multiple times.
            In that case, the value that is actually stored is undefined.

            >>> import cupy
            >>> a = cupy.zeros((2,))
            >>> i = cupy.arange(10000) % 2
            >>> v = cupy.arange(10000).astype(cupy.float)
            >>> a[i] = v
            >>> a  # doctest: +SKIP
            array([9150., 9151.])

            On the other hand, NumPy stores the value corresponding to the
            last index among the indices referencing duplicate locations.

            >>> import numpy
            >>> a_cpu = numpy.zeros((2,))
            >>> i_cpu = numpy.arange(10000) % 2
            >>> v_cpu = numpy.arange(10000).astype(numpy.float)
            >>> a_cpu[i_cpu] = v_cpu
            >>> a_cpu
            array([9998., 9999.])

        """
        if (util.ENABLE_SLICE_COPY and slices == slice(None, None, None) and
                isinstance(value, numpy.ndarray)):
            if (self.dtype == value.dtype and
                    self.shape == value.shape):
                if self.strides == value.strides:
                    ptr = ctypes.c_void_p(value.__array_interface__['data'][0])
                else:
                    order = 'F' if self.flags.f_contiguous else 'C'
                    tmp = value.ravel(order)
                    ptr = ctypes.c_void_p(tmp.__array_interface__['data'][0])
                stream_ptr = stream_module.get_current_stream_ptr()
                if stream_ptr == 0:
                    self.data.copy_from_host(ptr, self.nbytes)
                else:
                    self.data.copy_from_host_async(ptr, self.nbytes)
            else:
                raise ValueError(
                    'copying a numpy.ndarray to a cupy.ndarray by empty slice '
                    'assignment must ensure arrays have same shape and dtype')
        else:
            _indexing._ndarray_setitem(self, slices, value)

    def scatter_add(self, slices, value):
        """Adds given values to specified elements of an array.

        .. seealso::
            :func:`cupyx.scatter_add` for full documentation.

        """
        _indexing._ndarray_scatter_add(self, slices, value)

    def scatter_max(self, slices, value):
        """Stores a maximum value of elements specified by indices to an array.

        .. seealso::
            :func:`cupyx.scatter_max` for full documentation.

        """
        _indexing._ndarray_scatter_max(self, slices, value)

    def scatter_min(self, slices, value):
        """Stores a minimum value of elements specified by indices to an array.

        .. seealso::
            :func:`cupyx.scatter_min` for full documentation.

        """
        _indexing._ndarray_scatter_min(self, slices, value)

    # TODO(okuta): Implement __getslice__
    # TODO(okuta): Implement __setslice__
    # TODO(okuta): Implement __contains__

    # numpy/ufunc compat
    def __array_ufunc__(self, ufunc, method, *inputs, **kwargs):

        """Apply unary or binary ufunc to this array

        If binary, only allow if second argument is another cupy ndarray or
        a number, i.e., raise ValueError instead of silently converting a
        numpy array.
        """
        import cupy  # top-level ufuncs
        if 'out' in kwargs:
            # need to unfold tuple argument in kwargs
            out = kwargs['out']
            if len(out) != 1:
                raise ValueError('The \'out\' parameter must have exactly one '
                                 'array value')
            kwargs['out'] = out[0]

        if method == '__call__':
            if ufunc.signature is not None:
                # we don't support generalised-ufuncs (gufuncs)
                return NotImplemented
            name = ufunc.__name__
            try:
                cp_ufunc = getattr(cupy, name)
            except AttributeError:
                return NotImplemented
            if name in [
                    'greater', 'greater_equal', 'less', 'less_equal',
                    'equal', 'not_equal']:
                # workaround for numpy/numpy#12142
                inputs = tuple([
                    x.item()
                    if isinstance(x, numpy.ndarray) and x.ndim == 0
                    else x
                    for x in inputs
                ])
            return cp_ufunc(*inputs, **kwargs)
        # Don't use for now, interface uncertain
        # elif method =='at' and name == 'add':
            # the only ufunc attribute currently
            # http://docs-cupy.chainer.org/en/stable/reference/ufunc.html#ufunc-at
            # self.scatter_add(*inputs, **kwargs)
        else:
            return NotImplemented

    def __array_function__(self, func, types, args, kwargs):
        module = cupy
        for submodule in func.__module__.split('.')[1:]:
            try:
                module = getattr(module, submodule)
            except AttributeError:
                return NotImplemented
        if not hasattr(module, func.__name__):
            return NotImplemented
        cupy_func = getattr(module, func.__name__)
        if cupy_func is func:
            # avoid NumPy func
            return NotImplemented
        for t in types:
            if t not in _HANDLED_TYPES:
                return NotImplemented
        return cupy_func(*args, **kwargs)

    # Conversion:

    def __int__(self):
        return int(self.get())

    def __float__(self):
        return float(self.get())

    def __complex__(self):
        return complex(self.get())

    def __oct__(self):
        return oct(self.get())

    def __hex__(self):
        return hex(self.get())

    # String representations:

    def __repr__(self):
        return repr(self.get())

    def __str__(self):
        return str(self.get())

    # -------------------------------------------------------------------------
    # Methods outside of the ndarray main documentation
    # -------------------------------------------------------------------------
    def dot(self, ndarray b, ndarray out=None):
        """Returns the dot product with given array.

        .. seealso::
           :func:`cupy.dot` for full documentation,
           :meth:`numpy.ndarray.dot`

        """
        return dot(self, b, out)

    # -------------------------------------------------------------------------
    # Cupy specific attributes and methods
    # -------------------------------------------------------------------------
    @property
    def device(self):
        """CUDA device on which this array resides."""
        return self.data.device

    cpdef get(self, stream=None, order='C', out=None):
        """Returns a copy of the array on host memory.

        Args:
            stream (cupy.cuda.Stream): CUDA stream object. If it is given, the
                copy runs asynchronously. Otherwise, the copy is synchronous.
                The default uses CUDA stream object of the current context.
            order ({'C', 'F', 'A'}): The desired memory layout of the host
                array. When ``order`` is 'A', it uses 'F' if the array is
                fortran-contiguous and 'C' otherwise. The ``order`` will be
                ignored if ``out`` is specified.
            out (numpy.ndarray): Output array. In order to enable asynchronous
                copy, the underlying memory should be a pinned memory.

        Returns:
            numpy.ndarray: Copy of the array on host memory.

        """
        if out is not None:
            if not isinstance(out, numpy.ndarray):
                raise TypeError('Only numpy.ndarray can be obtained from'
                                'cupy.ndarray')
            if self.dtype != out.dtype:
                raise TypeError(
                    '{} array cannot be obtained from {} array'.format(
                        out.dtype, self.dtype))
            if self.shape != out.shape:
                raise ValueError(
                    'Shape mismatch. Expected shape: {}, '
                    'actual shape: {}'.format(self.shape, out.shape))
            if not (out.flags.c_contiguous and self._c_contiguous or
                    out.flags.f_contiguous and self._f_contiguous):
                with self.device:
                    if out.flags.c_contiguous:
                        a_gpu = _internal_ascontiguousarray(self)
                    elif out.flags.f_contiguous:
                        a_gpu = _internal_asfortranarray(self)
                    else:
                        raise RuntimeError(
                            '`out` cannot be specified when copying to '
                            'non-contiguous ndarray')
            else:
                a_gpu = self
            a_cpu = out
        else:
            if self.size == 0:
                return numpy.ndarray(self._shape, dtype=self.dtype)

            order = order.upper()
            if order == 'A':
                if self._f_contiguous:
                    order = 'F'
                else:
                    order = 'C'
            if not (order == 'C' and self._c_contiguous or
                    order == 'F' and self._f_contiguous):
                with self.device:
                    if order == 'C':
                        a_gpu = _internal_ascontiguousarray(self)
                    elif order == 'F':
                        a_gpu = _internal_asfortranarray(self)
                    else:
                        raise ValueError('unsupported order: {}'.format(order))
            else:
                a_gpu = self
            a_cpu = numpy.empty(self._shape, dtype=self.dtype, order=order)

        syncdetect._declare_synchronize()
        ptr = ctypes.c_void_p(a_cpu.__array_interface__['data'][0])
        with self.device:
            if stream is not None:
                a_gpu.data.copy_to_host_async(ptr, a_gpu.nbytes, stream)
            else:
                stream_ptr = stream_module.get_current_stream_ptr()
                if stream_ptr == 0:
                    a_gpu.data.copy_to_host(ptr, a_gpu.nbytes)
                else:
                    a_gpu.data.copy_to_host_async(ptr, a_gpu.nbytes)
        return a_cpu

    cpdef set(self, arr, stream=None):
        """Copies an array on the host memory to :class:`cupy.ndarray`.

        Args:
            arr (numpy.ndarray): The source array on the host memory.
            stream (cupy.cuda.Stream): CUDA stream object. If it is given, the
                copy runs asynchronously. Otherwise, the copy is synchronous.
                The default uses CUDA stream object of the current context.

        """
        if not isinstance(arr, numpy.ndarray):
            raise TypeError('Only numpy.ndarray can be set to cupy.ndarray')
        if self.dtype != arr.dtype:
            raise TypeError('{} array cannot be set to {} array'.format(
                arr.dtype, self.dtype))
        if self.shape != arr.shape:
            raise ValueError(
                'Shape mismatch. Old shape: {}, new shape: {}'.format(
                    self.shape, arr.shape))
        if self._c_contiguous:
            arr = numpy.ascontiguousarray(arr)
        elif self._f_contiguous:
            arr = numpy.asfortranarray(arr)
        else:
            raise RuntimeError('Cannot set to non-contiguous array')

        ptr = ctypes.c_void_p(arr.__array_interface__['data'][0])
        with self.device:
            if stream is not None:
                self.data.copy_from_host_async(ptr, self.nbytes, stream)
            else:
                stream_ptr = stream_module.get_current_stream_ptr()
                if stream_ptr == 0:
                    self.data.copy_from_host(ptr, self.nbytes)
                else:
                    self.data.copy_from_host_async(ptr, self.nbytes)

    cpdef ndarray reduced_view(self, dtype=None):
        """Returns a view of the array with minimum number of dimensions.

        Args:
            dtype: (Deprecated) Data type specifier.
                If it is given, then the memory
                sequence is reinterpreted as the new type.

        Returns:
            cupy.ndarray: A view of the array with reduced dimensions.

        """
        cdef vector.vector[Py_ssize_t] shape, strides
        cdef Py_ssize_t ndim
        cdef ndarray view
        if dtype is not None:
            warnings.warn(
                'calling reduced_view with dtype is deprecated',
                DeprecationWarning)
            return self.reduced_view().view(dtype)

        ndim = self._shape.size()
        if ndim <= 1:
            return self
        if self._c_contiguous:
            view = self.view()
            view._shape.assign(1, self.size)
            view._strides.assign(1, self.dtype.itemsize)
            view._update_f_contiguity()
            return view

        internal.get_reduced_dims(
            self._shape, self._strides, self.dtype.itemsize, shape, strides)
        if ndim == <Py_ssize_t>shape.size():
            return self

        # TODO(niboshi): Confirm update_x_contiguity flags
        return self._view(shape, strides, False, True)

    cpdef _update_c_contiguity(self):
        if self.size == 0:
            self._c_contiguous = True
            return
        self._c_contiguous = internal.get_c_contiguity(
            self._shape, self._strides, self.dtype.itemsize)

    cpdef _update_f_contiguity(self):
        cdef Py_ssize_t i, count
        cdef vector.vector[Py_ssize_t] rev_shape, rev_strides
        if self.size == 0:
            self._f_contiguous = True
            return
        if self._c_contiguous:
            count = 0
            for i in self._shape:
                if i == 1:
                    count += 1
            self._f_contiguous = (<Py_ssize_t>self._shape.size()) - count <= 1
            return
        rev_shape.assign(self._shape.rbegin(), self._shape.rend())
        rev_strides.assign(self._strides.rbegin(), self._strides.rend())
        self._f_contiguous = internal.get_c_contiguity(
            rev_shape, rev_strides, self.dtype.itemsize)

    cpdef _update_contiguity(self):
        self._update_c_contiguity()
        self._update_f_contiguity()

    cpdef _set_shape_and_strides(self, const vector.vector[Py_ssize_t]& shape,
                                 const vector.vector[Py_ssize_t]& strides,
                                 bint update_c_contiguity,
                                 bint update_f_contiguity):
        if shape.size() != strides.size():
            raise ValueError('len(shape) != len(strides)')
        self._shape = shape
        self._strides = strides
        self.size = internal.prod(shape)
        if update_c_contiguity:
            self._update_c_contiguity()
        if update_f_contiguity:
            self._update_f_contiguity()

    cdef ndarray _view(self, const vector.vector[Py_ssize_t]& shape,
                       const vector.vector[Py_ssize_t]& strides,
                       bint update_c_contiguity,
                       bint update_f_contiguity):
        cdef ndarray v
        v = ndarray.__new__(ndarray)
        v.data = self.data
        v.base = self.base if self.base is not None else self
        v.dtype = self.dtype
        v._c_contiguous = self._c_contiguous
        v._f_contiguous = self._f_contiguous
        v._set_shape_and_strides(
            shape, strides, update_c_contiguity, update_f_contiguity)
        return v

    cpdef _set_contiguous_strides(
            self, Py_ssize_t itemsize, bint is_c_contiguous):
        self.size = internal.set_contiguous_strides(
            self._shape, self._strides, itemsize, is_c_contiguous)
        if is_c_contiguous:
            self._c_contiguous = True
            self._update_f_contiguity()
        else:
            self._f_contiguous = True
            self._update_c_contiguity()

    cdef function.CPointer get_pointer(self):
        return _CArray_from_ndarray(self)

    cpdef object toDlpack(self):
        """Zero-copy conversion to a DLPack tensor.

        DLPack is a open in memory tensor structure proposed in this
        repository: `dmlc/dlpack <https://github.com/dmlc/dlpack>`_.

        This function returns a :class:`PyCapsule` object which contains a
        pointer to a DLPack tensor converted from the own ndarray. This
        function does not copy the own data to the output DLpack tensor
        but it shares the pointer which is pointing to the same memory region
        for the data.

        Returns:
            dltensor (:class:`PyCapsule`): Output DLPack tensor which is
                encapsulated in a :class:`PyCapsule` object.

        .. seealso::

            :meth:`~cupy.fromDlpack` is a method for zero-copy conversion from
            a DLPack tensor (which is encapsulated in a :class:`PyCapsule`
            object) to a :class:`ndarray`

        .. admonition:: Example

            >>> import cupy
            >>> array1 = cupy.array([0, 1, 2], dtype=cupy.float32)
            >>> dltensor = array1.toDlpack()
            >>> array2 = cupy.fromDlpack(dltensor)
            >>> cupy.testing.assert_array_equal(array1, array2)

        """
        return dlpack.toDlpack(self)


cdef inline _carray.CArray _CArray_from_ndarray(ndarray arr):
    # Creates CArray from ndarray.
    # Note that this function cannot be defined in _carray.pxd because that
    # would cause cyclic cimport dependencies.
    cdef _carray.CArray carr = _carray.CArray.__new__(_carray.CArray)
    carr.init(<void*>arr.data.ptr, arr.size, arr._shape, arr._strides)
    return carr


cpdef int _update_order_char(ndarray x, int order_char):
    # update order_char based on array contiguity
    if order_char == b'A':
        if x._f_contiguous:
            order_char = b'F'
        else:
            order_char = b'C'
    elif order_char == b'K':
        if x._f_contiguous:
            order_char = b'F'
        elif x._c_contiguous:
            order_char = b'C'
    return order_char


cpdef vector.vector[Py_ssize_t] _get_strides_for_order_K(ndarray x, dtype,
                                                         shape=None):
    cdef vector.vector[Py_ssize_t] strides
    # strides used when order='K' for astype, empty_like, etc.
    stride_and_index = [
        (abs(s), -i) for i, s in enumerate(x.strides)]
    stride_and_index.sort()
    strides.resize(x.ndim)
    stride = dtype.itemsize
    for s, i in stride_and_index:
        strides[-i] = stride
        stride *= shape[-i] if shape else x.shape[-i]
    return strides


_HANDLED_TYPES = (ndarray, numpy.ndarray)


# =============================================================================
# compile_with_cache
# =============================================================================
# TODO(niboshi): Move it out of core.pyx

cdef list _cupy_header_list = [
    'cupy/complex.cuh',
    'cupy/carray.cuh',
    'cupy/atomics.cuh',
]
cdef str _cupy_header = ''.join(
    ['#include <%s>\n' % i for i in _cupy_header_list])

# This is indirect include header list.
# These header files are subject to a hash key.
cdef list _cupy_extra_header_list = [
    'cupy/complex/complex.h',
    'cupy/complex/math_private.h',
    'cupy/complex/complex_inl.h',
    'cupy/complex/arithmetic.h',
    'cupy/complex/cproj.h',
    'cupy/complex/cexp.h',
    'cupy/complex/cexpf.h',
    'cupy/complex/clog.h',
    'cupy/complex/clogf.h',
    'cupy/complex/cpow.h',
    'cupy/complex/ccosh.h',
    'cupy/complex/ccoshf.h',
    'cupy/complex/csinh.h',
    'cupy/complex/csinhf.h',
    'cupy/complex/ctanh.h',
    'cupy/complex/ctanhf.h',
    'cupy/complex/csqrt.h',
    'cupy/complex/csqrtf.h',
    'cupy/complex/catrig.h',
    'cupy/complex/catrigf.h',
]

cdef str _header_path_cache = None
cdef str _header_source = None


cpdef str _get_header_dir_path():
    global _header_path_cache
    if _header_path_cache is None:
        # Cython cannot use __file__ in global scope
        _header_path_cache = os.path.abspath(
            os.path.join(os.path.dirname(__file__), 'include'))
    return _header_path_cache


cpdef str _get_header_source():
    global _header_source
    if _header_source is None:
        source = []
        base_path = _get_header_dir_path()
        for file_path in _cupy_header_list + _cupy_extra_header_list:
            header_path = os.path.join(base_path, file_path)
            with open(header_path) as header_file:
                source.append(header_file.read())
        _header_source = '\n'.join(source)
    return _header_source


# added at the module level for precompiling the regex
_cucomplex_include_tokens = ['', '#', 'include', '<', r'cuComplex\.h', '>']
_cucomplex_include_pattern = re.compile(r'\s*'.join(_cucomplex_include_tokens))


cdef inline str _translate_cucomplex_to_thrust(str source):
    lines = []
    for line in source.splitlines(keepends=True):
        if _cucomplex_include_pattern.match(line):
            lines += '#include <cupy/cuComplex_bridge.h>  '\
                     '// translate_cucomplex\n'
        else:
            lines += line
    return ''.join(lines)


cpdef function.Module compile_with_cache(
        str source, tuple options=(), arch=None, cachd_dir=None,
        prepend_cupy_headers=True, backend='nvrtc', translate_cucomplex=False,
        enable_cooperative_groups=False):
    if translate_cucomplex:
        source = _translate_cucomplex_to_thrust(source)
        _cupy_header_list.append('cupy/cuComplex_bridge.h')
        prepend_cupy_headers = True

    if prepend_cupy_headers:
        source = _cupy_header + source
    extra_source = _get_header_source()
    options += ('-I%s' % _get_header_dir_path(),)

    # The variable _cuda_runtime_version is declared in cupy/core/core.pyx,
    # but it might not have been set appropriately before coming here.
    global _cuda_runtime_version
    if _cuda_runtime_version < 0:
        _cuda_runtime_version = runtime.runtimeGetVersion()

    if _cuda_runtime_version >= 9000:
        if 9020 <= _cuda_runtime_version < 9030:
            bundled_include = 'cuda-9.2'
        elif 10000 <= _cuda_runtime_version < 10010:
            bundled_include = 'cuda-10.0'
        elif 10010 <= _cuda_runtime_version < 10020:
            bundled_include = 'cuda-10.1'
        elif 10020 <= _cuda_runtime_version < 10030:
            bundled_include = 'cuda-10.2'
        else:
            # CUDA v9.0, v9.1 or versions not yet supported.
            bundled_include = None

        cuda_path = cuda.get_cuda_path()

        if bundled_include is None and cuda_path is None:
            raise RuntimeError(
                'Failed to auto-detect CUDA root directory. '
                'Please specify `CUDA_PATH` environment variable if you '
                'are using CUDA v9.0, v9.1 or versions not yet supported by '
                'CuPy.')

        if bundled_include is not None:
            options += ('-I ' + os.path.join(
                _get_header_dir_path(), 'cupy', '_cuda', bundled_include),)

        if cuda_path is not None:
            options += ('-I ' + os.path.join(cuda_path, 'include'),)

    return cuda.compile_with_cache(
        source, options, arch, cachd_dir, extra_source, backend,
        enable_cooperative_groups=enable_cooperative_groups)


# =============================================================================
# Routines
# =============================================================================

cdef str _id = 'out0 = in0'

cdef fill_kernel = ElementwiseKernel('T x', 'T y', 'y = x', 'fill')

cdef str _divmod_float = '''
    out0_type a = _floor_divide(in0, in1);
    out0 = a;
    out1 = in0 - a * in1'''


divmod = create_ufunc(
    'cupy_divmod',
    ('bb->bb', 'BB->BB', 'hh->hh', 'HH->HH', 'ii->ii', 'II->II', 'll->ll',
     'LL->LL', 'qq->qq', 'QQ->QQ',
     ('ee->ee', _divmod_float),
     ('ff->ff', _divmod_float),
     ('dd->dd', _divmod_float)),
    '''
    if (in1 == 0) {
        out0 = 0;
        out1 = 0;
    } else {
        out0_type a = _floor_divide(in0, in1);
        out0 = a;
        out1 = in0 - a * in1;
    }''')


cdef _round_preamble = '''
template<typename T> __device__ T pow10(long long n){
  T x = 1, a = 10;
  while (n) {
    if (n & 1) x *= a;
    a *= a;
    n >>= 1;
  }
  return x;
};
'''


cdef _round_float = '''
if (in1 == 0) {
    out0 = round(in0);
} else {
    double x;
    x = pow10<double>(abs(in1));  // TODO(okuta): Move before loop
    out0 = in1 < 0 ? round(in0 / x) * x : round(in0 * x) / x;
}'''

cdef _round_complex = '''
double x, inv_x;
if (in1 == 0) {
    x = inv_x = 1;
} else {
    x = pow10<double>(abs(in1));  // TODO(okuta): Move before loop
    inv_x = 1.0 / x;
    if (in1 < 0) {
        double y = x;
        x = inv_x;
        inv_x = y;
    }
}
out0 = in0_type(round(in0.real() * x) * inv_x,
                round(in0.imag() * x) * inv_x);'''


_round_ufunc = create_ufunc(
    'cupy_round',
    ('?q->e',
     'bq->b', 'Bq->B', 'hq->h', 'Hq->H', 'iq->i', 'Iq->I', 'lq->l', 'Lq->L',
     'qq->q', 'Qq->Q',
     ('eq->e', _round_float),
     ('fq->f', _round_float),
     ('dq->d', _round_float),
     ('Fq->F', _round_complex),
     ('Dq->D', _round_complex)),
    '''
    if (in1 < 0) {
        // TODO(okuta): Move before loop
        long long x = pow10<long long>(-in1 - 1);
        // TODO(okuta): Check Numpy
        out0 = ((in0 / x + (in0 > 0 ? 5 : -5)) / 10) * x * 10;
    } else {
        out0 = in0;
    }''', preamble=_round_preamble)


# -----------------------------------------------------------------------------
# Array creation routines
# -----------------------------------------------------------------------------

cpdef ndarray array(obj, dtype=None, bint copy=True, order='K',
                    bint subok=False, Py_ssize_t ndmin=0):
    # TODO(beam2d): Support subok options
    cdef Py_ssize_t ndim
    cdef ndarray a, src
    cdef size_t nbytes

    if subok:
        raise NotImplementedError
    if order is None:
        order = 'K'

    if isinstance(obj, ndarray):
        src = obj
        if dtype is None:
            dtype = src.dtype
        if src.data.device_id == device.get_device_id():
            a = src.astype(dtype, order=order, copy=copy)
        else:
            a = src.copy(order=order).astype(dtype, copy=False)

        ndim = a._shape.size()
        if ndmin > ndim:
            if a is obj:
                # When `copy` is False, `a` is same as `obj`.
                a = a.view()
            a.shape = (1,) * (ndmin - ndim) + a.shape
    elif hasattr(obj, '__cuda_array_interface__'):
        return array(_convert_object_with_cuda_array_interface(obj),
                     dtype, copy, order, subok, ndmin)
    else:  # obj is sequence, numpy array, scalar or the other type of object
        shape, elem_type, elem_dtype = _get_concat_shape(obj)
        if shape is not None and shape[-1] != 0:
            # obj is a non-empty sequence of ndarrays which share same shape
            # and dtype

            # resulting array is C order unless 'F' is explicitly specified
            # (i.e., it ignores order of element arrays in the sequence)
            order = (
                'F'
                if order is not None and len(order) >= 1 and order[0] in 'Ff'
                else 'C')
            ndim = len(shape)
            if ndmin > ndim:
                shape = (1,) * (ndmin - ndim) + shape

            if dtype is None:
                dtype = elem_dtype
            # Note: dtype might not be numpy.dtype in this place

            if issubclass(elem_type, numpy.ndarray):
                # obj is Seq[numpy.ndarray]
                a = _send_numpy_array_list_to_gpu(
                    obj, elem_dtype, dtype, shape, order, ndmin)
            elif issubclass(elem_type, ndarray):
                # obj is Seq[cupy.ndarray]
                lst = _flatten_list(obj)
                if len(shape) == 1:
                    # convert each scalar (0-dim) ndarray to 1-dim
                    lst = [cupy.expand_dims(x, 0) for x in lst]

                a = (_manipulation.concatenate_method(lst, 0)
                                  .reshape(shape)
                                  .astype(dtype, order=order, copy=False))
            else:
                # should not be reached here
                assert issubclass(elem_type, (numpy.ndarray, ndarray))
        else:
            # obj is:
            # - numpy array
            # - scalar or sequence of scalar
            # - empty sequence or sequence with elements whose shapes or
            #   dtypes are unmatched
            # - other types

            # fallback to numpy array and send it to GPU
            # Note: dtype might not be numpy.dtype in this place
            a = _send_object_to_gpu(obj, dtype, order, ndmin)

    return a


cdef tuple _get_concat_shape(object obj):
    # Returns a tuple of the following:
    # 1. concatenated shape if it can be converted to a single CuPy array by
    #    just concatenating it (i.e., the object is a (nested) sequence only
    #    which contains NumPy/CuPy array(s) with same shape and dtype).
    #    Returns None otherwise.
    # 2. type of the first item in the object
    # 3. dtype if the object is an array
    if isinstance(obj, (list, tuple)):
        return _get_concat_shape_impl(obj)
    return (None, None, None)


cdef tuple _get_concat_shape_impl(object obj):
    cdef obj_type = type(obj)
    if issubclass(obj_type, (numpy.ndarray, ndarray)):
        # obj.shape is () when obj.ndim == 0
        return (obj.shape, obj_type, obj.dtype)
    if isinstance(obj, (list, tuple)):
        shape = None
        typ = None
        dtype = None
        for elem in obj:
            # Find the head recursively if obj is a nested built-in list
            elem_shape, elem_type, elem_dtype = _get_concat_shape_impl(elem)

            # Use shape of the first element as the common shape.
            if shape is None:
                shape = elem_shape
                typ = elem_type
                dtype = elem_dtype

            # `elem` is not concatable or the shape and dtype does not match
            # with siblings.
            if (elem_shape is None
                    or shape != elem_shape
                    or dtype != elem_dtype):
                return (None, obj_type, None)

        if shape is None:
            shape = ()
        return (
            (len(obj),) + shape,
            typ,
            dtype)
    # scalar or object
    return (None, obj_type, None)


cdef list _flatten_list(object obj):
    ret = []
    if isinstance(obj, (list, tuple)):
        for elem in obj:
            ret += _flatten_list(elem)
        return ret
    return [obj]


cdef ndarray _send_object_to_gpu(obj, dtype, order, Py_ssize_t ndmin):
    if order is not None and len(order) >= 1 and order[0] in 'KAka':
        if isinstance(obj, numpy.ndarray) and obj.flags.f_contiguous:
            order = 'F'
        else:
            order = 'C'
    a_cpu = numpy.array(obj, dtype=dtype, copy=False, order=order,
                        ndmin=ndmin)
    a_dtype = a_cpu.dtype  # converted to numpy.dtype
    if a_dtype.char not in '?bhilqBHILQefdFD':
        raise ValueError('Unsupported dtype %s' % a_dtype)
    cdef vector.vector[Py_ssize_t] a_shape = a_cpu.shape
    cdef ndarray a = ndarray(a_shape, dtype=a_dtype, order=order)
    if a_cpu.ndim == 0:
        a.fill(a_cpu)
        return a
    cdef Py_ssize_t nbytes = a.nbytes

    stream = stream_module.get_current_stream()
    cdef pinned_memory.PinnedMemoryPointer mem = (
        _alloc_async_transfer_buffer(nbytes))
    if mem is not None:
        src_cpu = numpy.frombuffer(mem, a_dtype, a_cpu.size)
        src_cpu[:] = a_cpu.ravel(order)
        a.data.copy_from_host_async(ctypes.c_void_p(mem.ptr), nbytes)
        pinned_memory._add_to_watch_list(stream.record(), mem)
    else:
        a.data.copy_from_host(
            ctypes.c_void_p(a_cpu.__array_interface__['data'][0]),
            nbytes)

    return a


cdef ndarray _send_numpy_array_list_to_gpu(
        list arrays, src_dtype, dst_dtype,
        const vector.vector[Py_ssize_t]& shape,
        order, Py_ssize_t ndmin):

    a_dtype = get_dtype(dst_dtype)  # convert to numpy.dtype
    if a_dtype.char not in '?bhilqBHILQefdFD':
        raise ValueError('Unsupported dtype %s' % a_dtype)
    cdef ndarray a  # allocate it after pinned memory is secured
    cdef size_t itemcount = internal.prod(shape)
    cdef size_t nbytes = itemcount * a_dtype.itemsize

    stream = stream_module.get_current_stream()
    cdef pinned_memory.PinnedMemoryPointer mem = (
        _alloc_async_transfer_buffer(nbytes))
    cdef size_t offset, length
    if mem is not None:
        # write concatenated arrays to the pinned memory directly
        src_cpu = (
            numpy.frombuffer(mem, a_dtype, itemcount)
            .reshape(shape, order=order))
        _concatenate_numpy_array(
            [numpy.expand_dims(e, 0) for e in arrays],
            0,
            get_dtype(src_dtype),
            a_dtype,
            src_cpu)
        a = ndarray(shape, dtype=a_dtype, order=order)
        a.data.copy_from_host_async(ctypes.c_void_p(mem.ptr), nbytes)
        pinned_memory._add_to_watch_list(stream.record(), mem)
    else:
        # fallback to numpy array and send it to GPU
        # Note: a_cpu.ndim is always >= 1
        a_cpu = numpy.array(arrays, dtype=a_dtype, copy=False, order=order,
                            ndmin=ndmin)
        a = ndarray(shape, dtype=a_dtype, order=order)
        a.data.copy_from_host(
            ctypes.c_void_p(a_cpu.__array_interface__['data'][0]),
            nbytes)

    return a


cdef bint _numpy_concatenate_has_out_argument = (
    numpy.lib.NumpyVersion(numpy.__version__) >= '1.14.0')


cdef inline _concatenate_numpy_array(arrays, axis, src_dtype, dst_dtype, out):
    # type(*_dtype) must be numpy.dtype

    if (_numpy_concatenate_has_out_argument
            and src_dtype.kind == dst_dtype.kind):
        # concatenate only accepts same_kind casting
        numpy.concatenate(arrays, axis, out)
    else:
        out[:] = numpy.concatenate(arrays, axis)


cdef inline _alloc_async_transfer_buffer(Py_ssize_t nbytes):
    try:
        return pinned_memory.alloc_pinned_memory(nbytes)
    except CUDARuntimeError as e:
        if e.status != runtime.cudaErrorMemoryAllocation:
            raise
        warnings.warn(
            'Using synchronous transfer as pinned memory ({} bytes) '
            'could not be allocated. '
            'This generally occurs because of insufficient host memory. '
            'The original error was: {}'.format(nbytes, e),
            util.PerformanceWarning)

    return None


cpdef ndarray _internal_ascontiguousarray(ndarray a):
    if a._c_contiguous:
        return a
    newarray = _ndarray_init(a._shape, a.dtype)
    elementwise_copy(a, newarray)
    return newarray


cpdef ndarray _internal_asfortranarray(ndarray a):
    cdef ndarray newarray
    cdef int m, n

    if a._f_contiguous:
        return a

    newarray = ndarray(a.shape, a.dtype, order='F')
    if (a._c_contiguous and a._shape.size() == 2 and
            (a.dtype == numpy.float32 or a.dtype == numpy.float64)):
        m, n = a.shape
        handle = device.get_cublas_handle()
        if a.dtype == numpy.float32:
            cublas.sgeam(
                handle,
                1,  # transpose a
                1,  # transpose newarray
                m, n, 1., a.data.ptr, n, 0., a.data.ptr, n,
                newarray.data.ptr, m)
        elif a.dtype == numpy.float64:
            cublas.dgeam(
                handle,
                1,  # transpose a
                1,  # transpose newarray
                m, n, 1., a.data.ptr, n, 0., a.data.ptr, n,
                newarray.data.ptr, m)
    else:
        elementwise_copy(a, newarray)
    return newarray


cpdef ndarray ascontiguousarray(ndarray a, dtype=None):
    cdef bint same_dtype = False
    zero_dim = a._shape.size() == 0
    if dtype is None:
        same_dtype = True
        dtype = a.dtype
    else:
        dtype = get_dtype(dtype)
        same_dtype = dtype == a.dtype

    if same_dtype and a._c_contiguous:
        if zero_dim:
            return _manipulation._ndarray_ravel(a, 'C')
        return a

    shape = (1,) if zero_dim else a.shape
    newarray = ndarray(shape, dtype)
    elementwise_copy(a, newarray)
    return newarray


cpdef ndarray asfortranarray(ndarray a, dtype=None):
    cdef ndarray newarray
    cdef int m, n
    cdef bint same_dtype = False
    zero_dim = a._shape.size() == 0

    if dtype is None:
        dtype = a.dtype
        same_dtype = True
    else:
        dtype = get_dtype(dtype)
        same_dtype = dtype == a.dtype

    if same_dtype and a._f_contiguous:
        if zero_dim:
            return _manipulation._ndarray_ravel(a, 'F')
        return a

    if same_dtype and not zero_dim:
        return _internal_asfortranarray(a)

    newarray = ndarray((1,) if zero_dim else a.shape, dtype, order='F')
    elementwise_copy(a, newarray)
    return newarray


# -----------------------------------------------------------------------------
# Binary operations
# -----------------------------------------------------------------------------

cpdef _create_bit_op(name, op, no_bool, doc=''):
    types = () if no_bool else ('??->?',)
    return create_ufunc(
        'cupy_' + name,
        types + ('bb->b', 'BB->B', 'hh->h', 'HH->H', 'ii->i', 'II->I', 'll->l',
                 'LL->L', 'qq->q', 'QQ->Q'),
        'out0 = in0 %s in1' % op,
        doc=doc)


bitwise_and = _create_bit_op(
    'bitwise_and', '&', False,
    '''Computes the bitwise AND of two arrays elementwise.

    Only integer and boolean arrays are handled.

    .. seealso:: :data:`numpy.bitwise_and`

    ''')


bitwise_or = _create_bit_op(
    'bitwise_or', '|', False,
    '''Computes the bitwise OR of two arrays elementwise.

    Only integer and boolean arrays are handled.

    .. seealso:: :data:`numpy.bitwise_or`

    ''')


bitwise_xor = _create_bit_op(
    'bitwise_xor', '^', False,
    '''Computes the bitwise XOR of two arrays elementwise.

    Only integer and boolean arrays are handled.

    .. seealso:: :data:`numpy.bitwise_xor`

    ''')


invert = create_ufunc(
    'cupy_invert',
    (('?->?', 'out0 = !in0'), 'b->b', 'B->B', 'h->h', 'H->H', 'i->i', 'I->I',
     'l->l', 'L->L', 'q->q', 'Q->Q'),
    'out0 = ~in0',
    doc='''Computes the bitwise NOT of an array elementwise.

    Only integer and boolean arrays are handled.

    .. seealso:: :data:`numpy.invert`

    ''')


left_shift = _create_bit_op(
    'left_shift', '<<', True,
    '''Shifts the bits of each integer element to the left.

    Only integer arrays are handled.

    .. seealso:: :data:`numpy.left_shift`

    ''')


right_shift = _create_bit_op(
    'right_shift', '>>', True,
    '''Shifts the bits of each integer element to the right.

    Only integer arrays are handled

    .. seealso:: :data:`numpy.right_shift`

    ''')


# -----------------------------------------------------------------------------
# Linear algebra
# -----------------------------------------------------------------------------

cpdef ndarray dot(ndarray a, ndarray b, ndarray out=None):
    cdef Py_ssize_t a_ndim, b_ndim, a_axis, b_axis, n, m, k
    cdef bint input_a_is_vec, input_b_is_vec
    cdef vector.vector[Py_ssize_t] ret_shape
    cdef vector.vector[Py_ssize_t] shape

    a_ndim = a._shape.size()
    b_ndim = b._shape.size()

    if out is not None and numpy.result_type(a.dtype, b.dtype) != out.dtype:
        raise ValueError('Not supported dtype combination.')

    if a_ndim == 0 or b_ndim == 0:
        return _math._multiply(a, b, out=out)

    input_a_is_vec = a_ndim == 1
    input_b_is_vec = b_ndim == 1
    if input_a_is_vec:
        shape.clear()
        shape.push_back(1)
        shape.push_back(a.size)
        a = _manipulation._reshape(a, shape)
        a_ndim = 2
    if input_b_is_vec:
        shape.clear()
        shape.push_back(b.size)
        shape.push_back(1)
        b = _manipulation._reshape(b, shape)
        b_ndim = 2

    a_axis = a_ndim - 1
    b_axis = b_ndim - 2

    if a._shape[a_axis] != b._shape[b_axis]:
        raise ValueError('Axis dimension mismatch')

    if a_axis:
        a = _manipulation.rollaxis(a, a_axis, 0)
    if b_axis:
        b = _manipulation.rollaxis(b, b_axis, 0)

    k = a._shape[0]
    if k != 0:
        m = b.size // k
        n = a.size // k
    else:
        # When k==0, the function must return a matrix filled with zero
        # like NumPy.
        m = 0
        n = 0

    if not input_a_is_vec:
        ret_shape.insert(ret_shape.end(), a._shape.begin() + 1, a._shape.end())
    if not input_b_is_vec:
        ret_shape.insert(ret_shape.end(), b._shape.begin() + 1, b._shape.end())
    if out is not None:
        if k != 0 and out.size != n * m:
            raise ValueError('Output array has an invalid size')
        if not out._c_contiguous:
            raise ValueError('Output array must be C-contiguous')

    return tensordot_core(a, b, out, n, m, k, ret_shape)


cdef _mat_ptrs_kernel = ElementwiseKernel(
    'T base, T stride', 'T out',
    'out = base + _ind.get()[_ind.ndim - 1] * stride', 'mat_ptrs',
    reduce_dims=False)


cdef ndarray _mat_ptrs(ndarray a):
    """Creates an array of pointers to matrices
    Args:
        a: A batch of matrices on GPU.
           shape: (A, B, C) -> A ptrs to mat o size (B, C)
           shape: (A_1, ..., A_N, B, C) -> A_1*...*A_N ptrs to mat of
                  size (B, C)
    Returns:
        GPU array of pointers to matrices.
    """
    cdef int ndim = a._shape.size()
    assert ndim > 2
    cdef Py_ssize_t sh_, st_
    cdef ndarray idx
    idx = _mat_ptrs_kernel(
        a.data.ptr, a._strides[0],
        ndarray((a._shape[0],), dtype=numpy.uintp))

    for i in range(1, ndim - 2):
        idx = _mat_ptrs_kernel(
            idx[:, None], a._strides[i],
            ndarray((idx.size, a._shape[i]), dtype=numpy.uintp))
        idx = idx.ravel()
    return idx


cdef Py_ssize_t _get_stride_for_strided_batched_gemm(ndarray a) except?0:
    cdef int ndim = a._shape.size()
    assert ndim > 2
    return a._strides[ndim - 3] // <Py_ssize_t>a.itemsize


cpdef ndarray matmul(ndarray a, ndarray b, ndarray out=None):
    """ Returns the matrix product of two arrays and is the implementation of
    the `@` operator introduced in Python 3.5 following PEP465.

    The main difference against cupy.dot are the handling of arrays with more
    than 2 dimensions. For more information see :func:`numpy.matmul`.

    .. note::
        The out array as input is currently not supported.

    Args:
        a (cupy.ndarray): The left argument.
        b (cupy.ndarray): The right argument.
        out (cupy.ndarray): Output array.

    Returns:
        cupy.ndarray: Output array.

    .. seealso:: :func:`numpy.matmul`

    """

    if out is not None:
        raise NotImplementedError('The out array as input is currently not '
                                  'supported')

    cdef Py_ssize_t i, n, m, ka, kb, a_sh, b_sh, c_sh
    cdef Py_ssize_t batchCount, a_part_outshape, b_part_outshape
    cdef int orig_a_ndim, orig_b_ndim, a_ndim, b_ndim, ndim
    cdef ndarray ap, bp, outp, out_view
    cdef bint use_broadcast

    orig_a_ndim = a._shape.size()
    orig_b_ndim = b._shape.size()
    if orig_a_ndim == 0 or orig_b_ndim == 0:
        raise ValueError('Scalar operands are not allowed, use \'*\' instead')

    ndim = max(orig_a_ndim, orig_b_ndim)
    if ndim <= 2:
        return dot(a, b, out)

    orig_a = a
    orig_b = b
    a_part_outshape = b_part_outshape = 0
    if orig_a_ndim == 1:
        a = _manipulation._reshape(a, (1, a.size))
    else:
        a = a.view()
        a_part_outshape = a._shape[orig_a_ndim - 2]
    if orig_b_ndim == 1:
        b = _manipulation._reshape(b, (b.size, 1))
        ldout = 1
    else:
        b = b.view()
        b_part_outshape = ldout = b._shape[orig_b_ndim - 1]

    # expand dims
    a_ndim = a._shape.size()
    b_ndim = b._shape.size()
    if a_ndim < ndim:
        # TODO(niboshi): Confirm update_x_contiguity flags
        a._set_shape_and_strides(
            (1,) * (ndim - a_ndim) + a.shape,
            (0,) * (ndim - a_ndim) + a.strides,
            True, True)
    if b_ndim < ndim:
        # TODO(niboshi): Confirm update_x_contiguity flags
        b._set_shape_and_strides(
            (1,) * (ndim - b_ndim) + b.shape,
            (0,) * (ndim - b_ndim) + b.strides,
            True, True)

    ret_dtype = numpy.promote_types(a.dtype, b.dtype)
    dtype = numpy.promote_types(ret_dtype, 'f')

    a = ascontiguousarray(a, dtype)
    b = ascontiguousarray(b, dtype)

    # broadcast
    batchCount = 1  # batchCount = numpy.prod(out_shape[:-2])
    out_shape = []
    use_broadcast = False
    for i in range(0, ndim - 2):
        a_sh = a._shape[i]
        b_sh = b._shape[i]
        if a_sh != b_sh and a_sh != 1 and b_sh != 1:
            raise ValueError(
                'operands could not be broadcast together with '
                'remapped shapes')

        if a_sh == 0 or b_sh == 0:
            c_sh = 0
        else:
            c_sh = max(a_sh, b_sh)
        batchCount *= c_sh
        out_shape.append(c_sh)
        if a_sh == 1 and c_sh > 1:
            a._strides[i] = 0
            a._shape[i] = c_sh
            a._c_contiguous = a._f_contiguous = False
            use_broadcast = True

        if b_sh == 1 and c_sh > 1:
            b._strides[i] = 0
            b._shape[i] = c_sh
            b._c_contiguous = b._f_contiguous = False
            use_broadcast = True

    if orig_a_ndim != 1:
        out_shape.append(a_part_outshape)
    if orig_b_ndim != 1:
        out_shape.append(b_part_outshape)

    # (A B)^T = B^T A^T
    a, b = b, a

    ka = a._shape[ndim - 2]
    lda = n = a._shape[ndim - 1]
    m = b._shape[ndim - 2]
    ldb = kb = b._shape[ndim - 1]

    if ka != kb:
        raise ValueError(
            'shapes ({}) and ({}) not aligned'.format(
                ','.join([str(_) for _ in orig_a.shape]),
                ','.join([str(_) for _ in orig_b.shape])))

    if a.size == 0 or b.size == 0:
        return cupy.zeros(out_shape, ret_dtype)

    out = ndarray(out_shape, dtype=dtype)

    if orig_a_ndim == 1 or orig_b_ndim == 1:
        out_view = out.view()
        if orig_b_ndim == 1:
            out_view._shape.push_back(1)
            out_view._strides.push_back(0)
        if orig_a_ndim == 1:
            out_view._shape.insert(out_view._shape.end() - 1, 1)
            out_view._strides.insert(out_view._strides.end() - 1, 0)
        assert out_view._c_contiguous
        out_view._update_f_contiguity()
    else:
        out_view = out

    global _cuda_runtime_version
    if _cuda_runtime_version < 0:
        _cuda_runtime_version = runtime.runtimeGetVersion()

    handle = device.get_cublas_handle()

    # TODO(anaruse) use cublasGemmStridedBatchedEx() when cuda version >= 9.1
    if not use_broadcast:
        strideA = _get_stride_for_strided_batched_gemm(a)
        strideB = _get_stride_for_strided_batched_gemm(b)
        strideC = _get_stride_for_strided_batched_gemm(out_view)
        if dtype == numpy.float32:
            cublas.sgemmStridedBatched(
                handle,
                0,  # transa
                0,  # transb
                n, m, ka, 1.0,
                a.data.ptr, lda, strideA,
                b.data.ptr, ldb, strideB,
                0.0, out_view.data.ptr, ldout, strideC,
                batchCount)
        elif dtype == numpy.float64:
            cublas.dgemmStridedBatched(
                handle,
                0,  # transa
                0,  # transb
                n, m, ka, 1.0,
                a.data.ptr, lda, strideA,
                b.data.ptr, ldb, strideB,
                0.0, out_view.data.ptr, ldout, strideC,
                batchCount)
        elif dtype == numpy.complex64:
            cublas.cgemmStridedBatched(
                handle,
                0,  # transa
                0,  # transb
                n, m, ka, 1,
                a.data.ptr, lda, strideA,
                b.data.ptr, ldb, strideB,
                0, out_view.data.ptr, ldout, strideC,
                batchCount)
        elif dtype == numpy.complex128:
            cublas.zgemmStridedBatched(
                handle,
                0,  # transa
                0,  # transb
                n, m, ka, 1,
                a.data.ptr, lda, strideA,
                b.data.ptr, ldb, strideB,
                0, out_view.data.ptr, ldout, strideC,
                batchCount)
        else:
            raise TypeError(dtype, a.dtype, b.dtype)
    else:
        ap = _mat_ptrs(a)
        bp = _mat_ptrs(b)
        outp = _mat_ptrs(out_view)
        if dtype == numpy.float32:
            cublas.sgemmBatched(
                handle,
                0,  # transa
                0,  # transb
                n, m, ka, 1.0,
                ap.data.ptr, lda,
                bp.data.ptr, ldb,
                0.0, outp.data.ptr, ldout, batchCount)
        elif dtype == numpy.float64:
            cublas.dgemmBatched(
                handle,
                0,  # transa
                0,  # transb
                n, m, ka, 1.0,
                ap.data.ptr, lda,
                bp.data.ptr, ldb,
                0.0, outp.data.ptr, ldout, batchCount)
        elif dtype == numpy.complex64:
            cublas.cgemmBatched(
                handle,
                0,  # transa
                0,  # transb
                n, m, ka, 1,
                ap.data.ptr, lda,
                bp.data.ptr, ldb,
                0, outp.data.ptr, ldout, batchCount)
        elif dtype == numpy.complex128:
            cublas.zgemmBatched(
                handle,
                0,  # transa
                0,  # transb
                n, m, ka, 1,
                ap.data.ptr, lda,
                bp.data.ptr, ldb,
                0, outp.data.ptr, ldout, batchCount)
        else:
            raise TypeError(dtype, a.dtype, b.dtype)

    if dtype == ret_dtype:
        return out
    else:
        ret = ndarray(out_shape, ret_dtype)
        elementwise_copy(out, ret)
        return ret


cdef int _cuda_runtime_version = -1
cdef _tensordot_core_mul_sum = ReductionKernel(
    'S x, T y', 'U out',
    'static_cast<U>(x) * static_cast<U>(y)',
    'a + b', 'out = a', '0', '_tensordot_core_mul_sum')


cpdef ndarray tensordot_core(
        ndarray a, ndarray b, ndarray out, Py_ssize_t n, Py_ssize_t m,
        Py_ssize_t k, const vector.vector[Py_ssize_t]& ret_shape):
    cdef vector.vector[Py_ssize_t] shape
    cdef Py_ssize_t inca, incb, transa, transb, lda, ldb
    cdef Py_ssize_t mode, handle
    cdef bint use_sgemmEx
    cdef float one_fp32, zero_fp32
    ret_dtype = a.dtype.char
    if ret_dtype != b.dtype.char:
        ret_dtype = numpy.promote_types(ret_dtype, b.dtype).char

    if not a.size or not b.size:
        if out is None:
            out = _ndarray_init(ret_shape, ret_dtype)
        out.fill(0)
        return out

    global _cuda_runtime_version
    if _cuda_runtime_version < 0:
        _cuda_runtime_version = runtime.runtimeGetVersion()

    use_sgemmEx = (a.dtype == 'e' and b.dtype == 'e' and
                   (ret_dtype == 'e' or ret_dtype == 'f'))
    use_tensor_core = (use_sgemmEx and
                       _cuda_runtime_version >= 9000 and
                       int(device.get_compute_capability()) >= 70)

    if use_sgemmEx or ret_dtype in 'fdFD':
        dtype = ret_dtype
    else:
        dtype = numpy.promote_types(ret_dtype, 'f').char

    if out is None:
        out = _ndarray_init(ret_shape, dtype)
        if dtype == ret_dtype:
            ret = out
        else:
            ret = _ndarray_init(ret_shape, ret_dtype)
    else:
        ret = out
        if out.dtype != dtype:
            out = _ndarray_init(ret_shape, dtype)

    if m == 1 and n == 1:
        _tensordot_core_mul_sum(
            a.ravel(), b.ravel(), _manipulation._reshape(out, ()))
        if out is not ret:
            elementwise_copy(out, ret)
        return ret

    # It copies the operands if needed
    if a._shape.size() != 2 or a._shape[0] != k or a._shape[1] != n:
        shape.clear()
        shape.push_back(k)
        shape.push_back(n)
        a = _manipulation._reshape(a, shape)
    if b._shape.size() != 2 or b._shape[0] != k or b._shape[1] != m:
        shape.clear()
        shape.push_back(k)
        shape.push_back(m)
        b = _manipulation._reshape(b, shape)
    c = out
    if c._shape.size() != 2 or c._shape[0] != n or c._shape[1] != m:
        c = c.view()
        c.shape = (n, m)

    if not use_sgemmEx:
        a = a.astype(dtype, copy=False)
        b = b.astype(dtype, copy=False)

    # Be careful that cuBLAS uses the FORTRAN-order matrix representation.
    handle = device.get_cublas_handle()
    # Matrix-Matrix product A^T * B
    # c is C-contiguous while cuBLAS assumes F-contiguous inputs, so we
    # compute C^T = B^T * A here.
    a, transa, lda = _mat_to_cublas_contiguous(a, 0)
    b, transb, ldb = _mat_to_cublas_contiguous(b, 1)
    if use_sgemmEx:
        Ctype = runtime.CUDA_R_16F if c.dtype == 'e' else runtime.CUDA_R_32F
        if use_tensor_core:
            one_fp32 = 1
            zero_fp32 = 0
            cublas.setMathMode(handle, cublas.CUBLAS_TENSOR_OP_MATH)
            cublas.gemmEx(
                handle, <int>transb, <int> transa, <int>m, <int>n, <int>k,
                <size_t>&one_fp32,
                b.data.ptr, runtime.CUDA_R_16F, <int>ldb,
                a.data.ptr, runtime.CUDA_R_16F, <int>lda,
                <size_t>&zero_fp32,
                c.data.ptr, Ctype, <int>m,
                runtime.CUDA_R_32F, cublas.CUBLAS_GEMM_DEFAULT_TENSOR_OP)
            cublas.setMathMode(handle, cublas.CUBLAS_DEFAULT_MATH)
        else:
            cublas.sgemmEx(
                handle, <int>transb, <int> transa, <int>m, <int>n, <int>k, 1,
                b.data.ptr, runtime.CUDA_R_16F, <int>ldb, a.data.ptr,
                runtime.CUDA_R_16F, <int>lda, 0, c.data.ptr, Ctype, <int>m)
    elif dtype == 'f':
        cublas.sgemmEx(
            handle, <int>transb, <int> transa, <int>m, <int>n, <int>k, 1,
            b.data.ptr, runtime.CUDA_R_32F, <int>ldb,
            a.data.ptr, runtime.CUDA_R_32F, <int>lda, 0,
            c.data.ptr, runtime.CUDA_R_32F, <int>m)
    elif dtype == 'd':
        cublas.dgemm(
            handle, <int>transb, <int>transa, <int>m, <int>n, <int>k, 1,
            b.data.ptr, <int>ldb, a.data.ptr, <int>lda, 0, c.data.ptr, <int>m)
    elif dtype == 'F':
        cublas.cgemm(
            handle, <int>transb, <int>transa, <int>m, <int>n, <int>k, 1,
            b.data.ptr, <int>ldb, a.data.ptr, <int>lda, 0, c.data.ptr, <int>m)
    elif dtype == 'D':
        cublas.zgemm(
            handle, <int>transb, <int>transa, <int>m, <int>n, <int>k, 1,
            b.data.ptr, <int>ldb, a.data.ptr, <int>lda, 0, c.data.ptr, <int>m)
    else:
        raise ValueError('Invalid dtype: %s' % str(dtype))

    if out is not ret:
        elementwise_copy(out, ret)
    return ret


@cython.profile(False)
cpdef inline tuple _mat_to_cublas_contiguous(ndarray a, Py_ssize_t trans):
    assert a.ndim == 2
    if a._f_contiguous:
        # builtin max function is not used for Cython 0.23
        lda = a._strides[1] // a.itemsize
        if lda < a._shape[0]:
            lda = a._shape[0]
        return a, trans, lda
    if not a._c_contiguous:
        a = a.copy()
    return a, 1 - trans, a._strides[0] // a.itemsize


@cython.profile(False)
cpdef inline tuple _to_cublas_vector(ndarray a, Py_ssize_t rundim):
    if a._strides[rundim] < 0:
        return a.copy(), 1
    else:
        return a, a._strides[rundim] // a.itemsize

# -----------------------------------------------------------------------------
# Logic functions
# -----------------------------------------------------------------------------

cpdef create_comparison(name, op, doc='', no_complex_dtype=True):

    if no_complex_dtype:
        ops = ('??->?', 'bb->?', 'BB->?', 'hh->?', 'HH->?', 'ii->?', 'II->?',
               'll->?', 'LL->?', 'qq->?', 'QQ->?', 'ee->?', 'ff->?', 'dd->?')
    else:
        ops = ('??->?', 'bb->?', 'BB->?', 'hh->?', 'HH->?', 'ii->?', 'II->?',
               'll->?', 'LL->?', 'qq->?', 'QQ->?', 'ee->?', 'ff->?', 'dd->?',
               'FF->?', 'DD->?')

    return create_ufunc(
        'cupy_' + name,
        ops,
        'out0 = in0 %s in1' % op,
        doc=doc)


greater = create_comparison(
    'greater', '>',
    '''Tests elementwise if ``x1 > x2``.

    .. seealso:: :data:`numpy.greater`

    ''',
    no_complex_dtype=False)


greater_equal = create_comparison(
    'greater_equal', '>=',
    '''Tests elementwise if ``x1 >= x2``.

    .. seealso:: :data:`numpy.greater_equal`

    ''',
    no_complex_dtype=False)


less = create_comparison(
    'less', '<',
    '''Tests elementwise if ``x1 < x2``.

    .. seealso:: :data:`numpy.less`

    ''',
    no_complex_dtype=False)


less_equal = create_comparison(
    'less_equal', '<=',
    '''Tests elementwise if ``x1 <= x2``.

    .. seealso:: :data:`numpy.less_equal`

    ''',
    no_complex_dtype=False)


equal = create_comparison(
    'equal', '==',
    '''Tests elementwise if ``x1 == x2``.

    .. seealso:: :data:`numpy.equal`

    ''',
    no_complex_dtype=False)


not_equal = create_comparison(
    'not_equal', '!=',
    '''Tests elementwise if ``x1 != x2``.

    .. seealso:: :data:`numpy.equal`

    ''',
    no_complex_dtype=False)


cpdef ndarray _convert_object_with_cuda_array_interface(a):
    cdef Py_ssize_t sh, st
    cdef object desc = a.__cuda_array_interface__
    cdef tuple shape = desc['shape']
    cdef int dev_id = -1
    cdef size_t nbytes

    ptr = desc['data'][0]
    dtype = numpy.dtype(desc['typestr'])
    mask = desc.get('mask')
    if mask is not None:
        raise ValueError('CuPy currently does not support masked arrays.')
    strides = desc.get('strides')
    if strides is not None:
        nbytes = 0
        for sh, st in zip(shape, strides):
            nbytes = max(nbytes, abs(sh * st))
    else:
        nbytes = internal.prod_sequence(shape) * dtype.itemsize
    # the v2 protocol sets ptr=0 for 0-size arrays, so we can't look up
    # the pointer attributes and must use the current device
    if nbytes == 0:
        dev_id = device.get_device_id()
    mem = memory_module.UnownedMemory(ptr, nbytes, a, dev_id)
    memptr = memory.MemoryPointer(mem, 0)
    return ndarray(shape, dtype, memptr, strides)


cdef ndarray _ndarray_init(const vector.vector[Py_ssize_t]& shape, dtype):
    cdef ndarray ret = ndarray.__new__(ndarray)
    ret._init_fast(shape, dtype, True)
    return ret


cpdef Py_ssize_t ndim(object a):
    """
    Return the number of dimensions of an array.

    Args:
        a (array-like): If it is not already an cupy.ndarray, a conversion via
<<<<<<< HEAD
            numpy.asarray() is attempted.
=======
            `:func:numpy.asarray` is attempted.
>>>>>>> 76bf1b98

    Returns:
        n (int): The number of dimensions.
        The number of dimensions in `a`.  Scalars are zero-dimensional.
    """
    try:
        return a.ndim
    except AttributeError:
        return numpy.asarray(a).ndim<|MERGE_RESOLUTION|>--- conflicted
+++ resolved
@@ -2978,11 +2978,8 @@
 
     Args:
         a (array-like): If it is not already an cupy.ndarray, a conversion via
-<<<<<<< HEAD
-            numpy.asarray() is attempted.
-=======
-            `:func:numpy.asarray` is attempted.
->>>>>>> 76bf1b98
+            :func:`numpy.asarray` is attempted.
+
 
     Returns:
         n (int): The number of dimensions.
