--- conflicted
+++ resolved
@@ -577,10 +577,6 @@
         """
         cdef int order_char = 'C'
 
-<<<<<<< HEAD
-        # TODO(beam2d): Support ordering option
-=======
->>>>>>> eebdfbbd
         if len(shape) == 1 and cpython.PySequence_Check(shape[0]):
             shape = shape[0]
 
@@ -599,18 +595,6 @@
         if order_char == 'C':
             return self._reshape(shape)
         else:
-<<<<<<< HEAD
-            """
-            order='F' case is equivalent to:
-                1.) reverse the order of the axes via transpose
-                2.) C-ordered reshape using shape[::-1]
-                3.) reverse the order of the axes via transpose
-            """
-            out = self.transpose(range(self.ndim)[::-1])
-            out = out._reshape(shape[::-1])
-            return out.transpose(range(out.ndim)[::-1])
-
-=======
             # TODO(beam2d): Support ordering option within _reshape instead
             """
             The Fortran-ordered case is equivalent to:
@@ -619,7 +603,6 @@
                 3.) reverse the axes via transpose
             """
             return self.transpose()._reshape(shape[::-1]).transpose()
->>>>>>> eebdfbbd
 
     # TODO(okuta): Implement resize
 
