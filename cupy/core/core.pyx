--- conflicted
+++ resolved
@@ -1923,15 +1923,9 @@
         x = inv_x;
         inv_x = y;
     }
-<<<<<<< HEAD
-}
-out0 = in0_type(rint(in0.real() * x) * inv_x,
-                rint(in0.imag() * x) * inv_x);'''
-=======
     out0 = in0_type(rint(in0.real() * x) * inv_x,
                     rint(in0.imag() * x) * inv_x);
 }'''
->>>>>>> 68732e0f
 
 
 # There is a known incompatibility with NumPy (as of 1.16.4) such as
@@ -1959,12 +1953,6 @@
         out0 = in0;
     } else {
         // TODO(okuta): Move before loop
-<<<<<<< HEAD
-        long long x = pow10<long long>(-in1);
-        out0 = x * __float2ll_rn(in0 / (1.0 * x));
-    } else {
-        out0 = in0;
-=======
         long long x = pow10<long long>(-in1 - 1);
 
         // TODO(okuta): Check Numpy
@@ -1976,7 +1964,6 @@
         long long q = in0 / x / 100;
         int r = in0 - q*x*100;
         out0 = (q*100 + __float2ll_rn(r/(x*10.0f))*10) * x;
->>>>>>> 68732e0f
     }''', preamble=_round_preamble)
 
 
