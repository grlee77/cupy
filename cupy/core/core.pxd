--- conflicted
+++ resolved
@@ -108,10 +108,4 @@
                     Py_ssize_t ndmin=*)
 cpdef ndarray _convert_object_with_cuda_array_interface(a)
 
-<<<<<<< HEAD
-cdef ndarray _ndarray_init(const vector.vector[Py_ssize_t]& shape, dtype)
-
-cpdef Py_ssize_t ndim(obj)
-=======
-cdef ndarray _ndarray_init(const shape_t& shape, dtype)
->>>>>>> 2804af92
+cdef ndarray _ndarray_init(const shape_t& shape, dtype)