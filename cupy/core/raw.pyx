--- conflicted
+++ resolved
@@ -61,11 +61,7 @@
                 corresponds to the number of registers used by the kernel.
         """
         kern = _get_raw_kernel(self.code, self.name, self.options)
-<<<<<<< HEAD
         return cupy.cuda.driver.funcGetAttributes(kern.ptr)
-=======
-        return _get_func_attributes(kern)
->>>>>>> 1bcfdd58
 
 
 @cupy.util.memoize(for_each_device=True)
