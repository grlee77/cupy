import cupy
from cupy import util
from cupy.cuda cimport driver

import six


cdef class RawKernel:

    """User-defined custom kernel.

    This class can be used to define a custom kernel using raw CUDA source.

    The kernel is compiled at an invocation of the :meth:`~RawKernel.__call__`
    method, which is cached for each device.
    The compiled binary is also cached into a file under the
    ``$HOME/.cupy/kernel_cache/`` directory with a hashed file name. The cached
    binary is reused by other processes.

    Args:
        code (str): CUDA source code.
        name (str): Name of the kernel function.
        options (str): Compile options passed to NVRTC. For details, see
            https://docs.nvidia.com/cuda/nvrtc/index.html#group__options.

    """

    def __init__(self, code, name, options=()):
        if isinstance(code, six.binary_type):
            code = code.decode('UTF-8')
        if isinstance(name, six.binary_type):
            name = name.decode('UTF-8')
        self.code = code
        self.name = name
        self.options = options

    def __call__(self, grid, block, args, **kwargs):
        """__call__(self, grid, block, args, *, shared_mem=0)

        Compiles and invokes the kernel.

        The compilation runs only if the kernel is not cached.

        Args:
            grid (tuple): Size of grid in blocks.
            block (tuple): Dimensions of each thread block.
            args (tuple): Arguments of the kernel.
            shared_mem (int): Dynamic shared-memory size per thread block in
                bytes.

        """
        self.kernel(grid, block, args, **kwargs)

    @property
    def kernel(self):
        return _get_raw_kernel(self.code, self.name, self.options)

    @property
    def attributes(self):
        """Returns a dictionary containing runtime kernel attributes. This is
        a read-only property; to overwrite the attributes, use

        .. code-block:: python

            kernel = RawKernel(...)  # arguments omitted
            kernel.max_dynamic_shared_size_bytes = ...
            kernel.preferred_shared_memory_carveout = ...

        Note that the two attributes shown in the above example are the only
        two currently settable in CUDA.

        Any attribute not existing in the present CUDA toolkit version will
        have the value -1.

        Returns:
            dict: A dictionary containing the kernel's attributes.
        """
        cdef dict attrs = {}
        cdef list keys = ['max_threads_per_block', 'shared_size_bytes',
                          'const_size_bytes', 'local_size_bytes',
                          'num_regs', 'ptx_version', 'binary_version',
                          'cache_mode_ca', 'max_dynamic_shared_size_bytes',
                          'preferred_shared_memory_carveout']
        for attr in keys:
            attrs[attr] = getattr(self, attr)
        return attrs

    @property
    def max_threads_per_block(self):
        """The maximum number of threads per block that can successfully
        launch the function on the device.
        """
        attr = driver.CU_FUNC_ATTRIBUTE_MAX_THREADS_PER_BLOCK
        return driver.funcGetAttribute(attr, self.kernel.ptr)

    @property
    def shared_size_bytes(self):
        """The size in bytes of the statically-allocated shared memory
        used by the function. This is separate from any dynamically-allocated
        shared memory, which must be specified when the function is called.
        """
        attr = driver.CU_FUNC_ATTRIBUTE_SHARED_SIZE_BYTES
        return driver.funcGetAttribute(attr, self.kernel.ptr)

    @property
    def const_size_bytes(self):
        """The size in bytes of constant memory used by the function."""
        attr = driver.CU_FUNC_ATTRIBUTE_CONST_SIZE_BYTES
        return driver.funcGetAttribute(attr, self.kernel.ptr)

    @property
    def local_size_bytes(self):
        """The size in bytes of local memory used by the function."""
        attr = driver.CU_FUNC_ATTRIBUTE_LOCAL_SIZE_BYTES
        return driver.funcGetAttribute(attr, self.kernel.ptr)

    @property
    def num_regs(self):
        """The number of registers used by the function."""
        attr = driver.CU_FUNC_ATTRIBUTE_NUM_REGS
        return driver.funcGetAttribute(attr, self.kernel.ptr)

    @property
    def ptx_version(self):
        """The PTX virtual architecture version that was used during
        compilation, in the format: 10*major + minor.
        """
        attr = driver.CU_FUNC_ATTRIBUTE_PTX_VERSION
        return driver.funcGetAttribute(attr, self.kernel.ptr)

    @property
    def binary_version(self):
        """The binary architecture version that was used during compilation,
        in the format: 10*major + minor.
        """
        attr = driver.CU_FUNC_ATTRIBUTE_BINARY_VERSION
        return driver.funcGetAttribute(attr, self.kernel.ptr)

    @property
    def cache_mode_ca(self):
        """Indicates whether option "-Xptxas --dlcm=ca" was set during
        compilation.
        """
        attr = driver.CU_FUNC_ATTRIBUTE_CACHE_MODE_CA
        return driver.funcGetAttribute(attr, self.kernel.ptr)

    @property
    def max_dynamic_shared_size_bytes(self):
        """The maximum dynamically-allocated shared memory size in bytes that
        can be used by the function. Can be set.
        """
        attr = driver.CU_FUNC_ATTRIBUTE_MAX_DYNAMIC_SHARED_SIZE_BYTES
        return driver.funcGetAttribute(attr, self.kernel.ptr)

    @max_dynamic_shared_size_bytes.setter
    def max_dynamic_shared_size_bytes(self, bytes):
        attr = driver.CU_FUNC_ATTRIBUTE_MAX_DYNAMIC_SHARED_SIZE_BYTES
        driver.funcSetAttribute(self.kernel.ptr, attr, bytes)

    @property
    def preferred_shared_memory_carveout(self):
        """On devices that have a unified L1 cache and shared memory,
        indicates the fraction to be used for shared memory as a
        `percentage` of the total. If the fraction does not exactly equal a
        supported shared memory capacity, then the next larger supported
        capacity is used. Can be set.
        """
        attr = driver.CU_FUNC_ATTRIBUTE_PREFERRED_SHARED_MEMORY_CARVEOUT
        return driver.funcGetAttribute(attr, self.kernel.ptr)

    @preferred_shared_memory_carveout.setter
    def preferred_shared_memory_carveout(self, fraction):
        attr = driver.CU_FUNC_ATTRIBUTE_PREFERRED_SHARED_MEMORY_CARVEOUT
        driver.funcSetAttribute(self.kernel.ptr, attr, fraction)

    @property
    def attributes(self):
        """Returns an object containing runtime kernel attributes.

        Returns:
            attributes (FuncAttributes): A python class containing the
                kernel's attributes. For example, ``attributes.numRegs``
                corresponds to the number of registers used by the kernel.
        """
        kern = _get_raw_kernel(self.code, self.name, self.options)
        return _get_func_attributes(kern.ptr)

    def set_max_dynamic_shared_size_bytes(self, bytes):
        """Sets the maxDynamicSharedSizeBytes attribute of a kernel.

        Returns:
            bytes (int): The number of bytes to allocate toward shared memory.
        """
        kern = _get_raw_kernel(self.code, self.name, self.options)
        driver.funcSetAttribute(
            kern.ptr,
            driver.CU_FUNC_ATTRIBUTE_MAX_DYNAMIC_SHARED_SIZE_BYTES,
            int(bytes))

    def set_preferred_shmem_carveout(self, percentage):
        """Sets the preferredShmemCarveout attribute of a kernel.

        This attribute controls the percentage of resources allocated to shared
        memory for devices that share hardware resources shared between the L1
        cache and shared memory. A value of 0 corresponds to giving preference
        to L1 cache, while a value of 100 corresponds to giving preference to
        shared memory.

        Returns:
            percentage (int): The shared memory carvout limit as a percentage
                (range [0-100]).
        """
        kern = _get_raw_kernel(self.code, self.name, self.options)
        if percentage < 0 or percentage > 100:
            raise ValueError(
                "The shared memory carevout percentage must be a value "
                "between 0 and 100.")
        driver.funcSetAttribute(
            kern.ptr,
            driver.CU_FUNC_ATTRIBUTE_PREFERRED_SHARED_MEMORY_CARVEOUT,
            int(percentage))


@cupy.util.memoize(for_each_device=True)
def _get_raw_kernel(code, name, options=()):
<<<<<<< HEAD
    module = cupy.core.core.compile_with_cache(
        code, options, prepend_cupy_headers=False)
    return module.get_function(name)


# Note: not using memoize because some attributes can be set dynamically
def _get_func_attributes(func):
    cdef:
        int sharedSizeBytes, constSizeBytes, localSizeBytes
        int maxThreadsPerBlock, numRegs, ptxVersion, binaryVersion
        int cacheModeCA, maxDynamicSharedSizeBytes, preferredShmemCarveout

    sharedSizeBytes = driver.funcGetAttribute(
        driver.CU_FUNC_ATTRIBUTE_SHARED_SIZE_BYTES, func)
    constSizeBytes = driver.funcGetAttribute(
        driver.CU_FUNC_ATTRIBUTE_CONST_SIZE_BYTES, func)
    localSizeBytes = driver.funcGetAttribute(
        driver.CU_FUNC_ATTRIBUTE_LOCAL_SIZE_BYTES, func)
    maxThreadsPerBlock = driver.funcGetAttribute(
        driver.CU_FUNC_ATTRIBUTE_MAX_THREADS_PER_BLOCK, func)
    numRegs = driver.funcGetAttribute(
        driver.CU_FUNC_ATTRIBUTE_NUM_REGS, func)
    ptxVersion = driver.funcGetAttribute(
        driver.CU_FUNC_ATTRIBUTE_PTX_VERSION, func)
    binaryVersion = driver.funcGetAttribute(
        driver.CU_FUNC_ATTRIBUTE_BINARY_VERSION, func)
    cacheModeCA = driver.funcGetAttribute(
        driver.CU_FUNC_ATTRIBUTE_CACHE_MODE_CA, func)
    maxDynamicSharedSizeBytes = driver.funcGetAttribute(
        driver.CU_FUNC_ATTRIBUTE_MAX_DYNAMIC_SHARED_SIZE_BYTES, func)
    preferredShmemCarveout = driver.funcGetAttribute(
        driver.CU_FUNC_ATTRIBUTE_PREFERRED_SHARED_MEMORY_CARVEOUT, func)

    return dict(sharedSizeBytes=sharedSizeBytes,
                constSizeBytes=constSizeBytes,
                localSizeBytes=localSizeBytes,
                maxThreadsPerBlock=maxThreadsPerBlock,
                numRegs=numRegs,
                ptxVersion=ptxVersion,
                binaryVersion=binaryVersion,
                cacheModeCA=cacheModeCA,
                maxDynamicSharedSizeBytes=maxDynamicSharedSizeBytes,
                preferredShmemCarveout=preferredShmemCarveout)
=======
    module = cupy.core.core.compile_with_cache(code, options,
                                               prepend_cupy_headers=False)
    return module.get_function(name)
>>>>>>> 66aee518
<|MERGE_RESOLUTION|>--- conflicted
+++ resolved
@@ -173,102 +173,9 @@
         attr = driver.CU_FUNC_ATTRIBUTE_PREFERRED_SHARED_MEMORY_CARVEOUT
         driver.funcSetAttribute(self.kernel.ptr, attr, fraction)
 
-    @property
-    def attributes(self):
-        """Returns an object containing runtime kernel attributes.
-
-        Returns:
-            attributes (FuncAttributes): A python class containing the
-                kernel's attributes. For example, ``attributes.numRegs``
-                corresponds to the number of registers used by the kernel.
-        """
-        kern = _get_raw_kernel(self.code, self.name, self.options)
-        return _get_func_attributes(kern.ptr)
-
-    def set_max_dynamic_shared_size_bytes(self, bytes):
-        """Sets the maxDynamicSharedSizeBytes attribute of a kernel.
-
-        Returns:
-            bytes (int): The number of bytes to allocate toward shared memory.
-        """
-        kern = _get_raw_kernel(self.code, self.name, self.options)
-        driver.funcSetAttribute(
-            kern.ptr,
-            driver.CU_FUNC_ATTRIBUTE_MAX_DYNAMIC_SHARED_SIZE_BYTES,
-            int(bytes))
-
-    def set_preferred_shmem_carveout(self, percentage):
-        """Sets the preferredShmemCarveout attribute of a kernel.
-
-        This attribute controls the percentage of resources allocated to shared
-        memory for devices that share hardware resources shared between the L1
-        cache and shared memory. A value of 0 corresponds to giving preference
-        to L1 cache, while a value of 100 corresponds to giving preference to
-        shared memory.
-
-        Returns:
-            percentage (int): The shared memory carvout limit as a percentage
-                (range [0-100]).
-        """
-        kern = _get_raw_kernel(self.code, self.name, self.options)
-        if percentage < 0 or percentage > 100:
-            raise ValueError(
-                "The shared memory carevout percentage must be a value "
-                "between 0 and 100.")
-        driver.funcSetAttribute(
-            kern.ptr,
-            driver.CU_FUNC_ATTRIBUTE_PREFERRED_SHARED_MEMORY_CARVEOUT,
-            int(percentage))
-
 
 @cupy.util.memoize(for_each_device=True)
 def _get_raw_kernel(code, name, options=()):
-<<<<<<< HEAD
-    module = cupy.core.core.compile_with_cache(
-        code, options, prepend_cupy_headers=False)
-    return module.get_function(name)
-
-
-# Note: not using memoize because some attributes can be set dynamically
-def _get_func_attributes(func):
-    cdef:
-        int sharedSizeBytes, constSizeBytes, localSizeBytes
-        int maxThreadsPerBlock, numRegs, ptxVersion, binaryVersion
-        int cacheModeCA, maxDynamicSharedSizeBytes, preferredShmemCarveout
-
-    sharedSizeBytes = driver.funcGetAttribute(
-        driver.CU_FUNC_ATTRIBUTE_SHARED_SIZE_BYTES, func)
-    constSizeBytes = driver.funcGetAttribute(
-        driver.CU_FUNC_ATTRIBUTE_CONST_SIZE_BYTES, func)
-    localSizeBytes = driver.funcGetAttribute(
-        driver.CU_FUNC_ATTRIBUTE_LOCAL_SIZE_BYTES, func)
-    maxThreadsPerBlock = driver.funcGetAttribute(
-        driver.CU_FUNC_ATTRIBUTE_MAX_THREADS_PER_BLOCK, func)
-    numRegs = driver.funcGetAttribute(
-        driver.CU_FUNC_ATTRIBUTE_NUM_REGS, func)
-    ptxVersion = driver.funcGetAttribute(
-        driver.CU_FUNC_ATTRIBUTE_PTX_VERSION, func)
-    binaryVersion = driver.funcGetAttribute(
-        driver.CU_FUNC_ATTRIBUTE_BINARY_VERSION, func)
-    cacheModeCA = driver.funcGetAttribute(
-        driver.CU_FUNC_ATTRIBUTE_CACHE_MODE_CA, func)
-    maxDynamicSharedSizeBytes = driver.funcGetAttribute(
-        driver.CU_FUNC_ATTRIBUTE_MAX_DYNAMIC_SHARED_SIZE_BYTES, func)
-    preferredShmemCarveout = driver.funcGetAttribute(
-        driver.CU_FUNC_ATTRIBUTE_PREFERRED_SHARED_MEMORY_CARVEOUT, func)
-
-    return dict(sharedSizeBytes=sharedSizeBytes,
-                constSizeBytes=constSizeBytes,
-                localSizeBytes=localSizeBytes,
-                maxThreadsPerBlock=maxThreadsPerBlock,
-                numRegs=numRegs,
-                ptxVersion=ptxVersion,
-                binaryVersion=binaryVersion,
-                cacheModeCA=cacheModeCA,
-                maxDynamicSharedSizeBytes=maxDynamicSharedSizeBytes,
-                preferredShmemCarveout=preferredShmemCarveout)
-=======
     module = cupy.core.core.compile_with_cache(code, options,
                                                prepend_cupy_headers=False)
-    return module.get_function(name)
->>>>>>> 66aee518
+    return module.get_function(name)