import cupy
from cupy import util
from cupy.cuda cimport driver

import six


cdef class RawKernel:

    """User-defined custom kernel.

    This class can be used to define a custom kernel using raw CUDA source.

    The kernel is compiled at an invocation of the :meth:`~RawKernel.__call__`
    method, which is cached for each device.
    The compiled binary is also cached into a file under the
    ``$HOME/.cupy/kernel_cache/`` directory with a hashed file name. The cached
    binary is reused by other processes.

    Args:
        code (str): CUDA source code.
        name (str): Name of the kernel function.
        options (str): Compile options passed to NVRTC. For details, see
            https://docs.nvidia.com/cuda/nvrtc/index.html#group__options.

    """

    def __init__(self, code, name, options=()):
        if isinstance(code, six.binary_type):
            code = code.decode('UTF-8')
        if isinstance(name, six.binary_type):
            name = name.decode('UTF-8')
        self.code = code
        self.name = name
        self.options = options

    def __call__(self, grid, block, args, **kwargs):
        """__call__(self, grid, block, args, *, shared_mem=0)

        Compiles and invokes the kernel.

        The compilation runs only if the kernel is not cached.

        Args:
            grid (tuple): Size of grid in blocks.
            block (tuple): Dimensions of each thread block.
            args (tuple): Arguments of the kernel.
            shared_mem (int): Dynamic shared-memory size per thread block in
                bytes.

        """
        kern = _get_raw_kernel(self.code, self.name, self.options)
        kern(grid, block, args, **kwargs)

    @property
    def attributes(self):
        """Returns an object containing runtime kernel attributes.

        Returns:
            attributes (FuncAttributes): A python class containing the
                kernel's attributes. For example, ``attributes.numRegs``
                corresponds to the number of registers used by the kernel.
        """
        kern = _get_raw_kernel(self.code, self.name, self.options)
<<<<<<< HEAD
        return cupy.cuda.driver.funcGetAttributes(kern.ptr)
=======
        return _get_func_attributes(kern.ptr)
>>>>>>> 2f4d7ac5


@cupy.util.memoize(for_each_device=True)
def _get_raw_kernel(code, name, options=()):
    module = cupy.core.core.compile_with_cache(
        code, options, prepend_cupy_headers=False)
    return module.get_function(name)


@cupy.util.memoize(for_each_device=True)
<<<<<<< HEAD
def _get_func_attributes(kernel):
    return cupy.cuda.driver.funcGetAttributes(kernel.ptr)
=======
def _get_func_attributes(func):
    cdef:
        int sharedSizeBytes, constSizeBytes, localSizeBytes
        int maxThreadsPerBlock, numRegs, ptxVersion, binaryVersion
        int cacheModeCA, maxDynamicSharedSizeBytes, preferredShmemCarveout

    sharedSizeBytes = driver.funcGetAttribute(
        driver.CU_FUNC_ATTRIBUTE_SHARED_SIZE_BYTES, func)
    constSizeBytes = driver.funcGetAttribute(
        driver.CU_FUNC_ATTRIBUTE_CONST_SIZE_BYTES, func)
    localSizeBytes = driver.funcGetAttribute(
        driver.CU_FUNC_ATTRIBUTE_LOCAL_SIZE_BYTES, func)
    maxThreadsPerBlock = driver.funcGetAttribute(
        driver.CU_FUNC_ATTRIBUTE_MAX_THREADS_PER_BLOCK, func)
    numRegs = driver.funcGetAttribute(
        driver.CU_FUNC_ATTRIBUTE_NUM_REGS, func)
    ptxVersion = driver.funcGetAttribute(
        driver.CU_FUNC_ATTRIBUTE_PTX_VERSION, func)
    binaryVersion = driver.funcGetAttribute(
        driver.CU_FUNC_ATTRIBUTE_BINARY_VERSION, func)
    cacheModeCA = driver.funcGetAttribute(
        driver.CU_FUNC_ATTRIBUTE_CACHE_MODE_CA, func)
    maxDynamicSharedSizeBytes = driver.funcGetAttribute(
        driver.CU_FUNC_ATTRIBUTE_MAX_DYNAMIC_SHARED_SIZE_BYTES, func)
    preferredShmemCarveout = driver.funcGetAttribute(
        driver.CU_FUNC_ATTRIBUTE_PREFERRED_SHARED_MEMORY_CARVEOUT, func)

    return dict(sharedSizeBytes=sharedSizeBytes,
                constSizeBytes=constSizeBytes,
                localSizeBytes=localSizeBytes,
                maxThreadsPerBlock=maxThreadsPerBlock,
                numRegs=numRegs,
                ptxVersion=ptxVersion,
                binaryVersion=binaryVersion,
                cacheModeCA=cacheModeCA,
                maxDynamicSharedSizeBytes=maxDynamicSharedSizeBytes,
                preferredShmemCarveout=preferredShmemCarveout)
>>>>>>> 2f4d7ac5
<|MERGE_RESOLUTION|>--- conflicted
+++ resolved
@@ -62,11 +62,7 @@
                 corresponds to the number of registers used by the kernel.
         """
         kern = _get_raw_kernel(self.code, self.name, self.options)
-<<<<<<< HEAD
-        return cupy.cuda.driver.funcGetAttributes(kern.ptr)
-=======
         return _get_func_attributes(kern.ptr)
->>>>>>> 2f4d7ac5
 
 
 @cupy.util.memoize(for_each_device=True)
@@ -77,10 +73,6 @@
 
 
 @cupy.util.memoize(for_each_device=True)
-<<<<<<< HEAD
-def _get_func_attributes(kernel):
-    return cupy.cuda.driver.funcGetAttributes(kernel.ptr)
-=======
 def _get_func_attributes(func):
     cdef:
         int sharedSizeBytes, constSizeBytes, localSizeBytes
@@ -117,5 +109,4 @@
                 binaryVersion=binaryVersion,
                 cacheModeCA=cacheModeCA,
                 maxDynamicSharedSizeBytes=maxDynamicSharedSizeBytes,
-                preferredShmemCarveout=preferredShmemCarveout)
->>>>>>> 2f4d7ac5
+                preferredShmemCarveout=preferredShmemCarveout)