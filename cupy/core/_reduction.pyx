from cpython cimport sequence

from cupy.core cimport _carray
from cupy.core._dtype cimport get_dtype
from cupy.core cimport _kernel
from cupy.core._kernel cimport _broadcast
from cupy.core._kernel cimport _check_array_device_id
from cupy.core._kernel cimport _get_args_info
from cupy.core._kernel cimport _get_kernel_params
from cupy.core._kernel cimport _get_out_args
from cupy.core._kernel cimport _get_out_args_with_params
from cupy.core._kernel cimport _preprocess_args
from cupy.core._kernel cimport _reduce_dims
from cupy.core._kernel cimport ParameterInfo
from cupy.core cimport _routines_manipulation as _manipulation
from cupy.core cimport _scalar
from cupy.core._scalar import get_typename as _get_typename
from cupy.core.core cimport _convert_object_with_cuda_array_interface
from cupy.core.core cimport compile_with_cache
from cupy.core.core cimport ndarray
from cupy.core cimport internal
from cupy.cuda cimport device
from cupy.cuda cimport function
from cupy.cuda cimport runtime

import string

from cupy.core import _errors
from cupy.core._kernel import _get_param_info
from cupy.core._kernel import _decide_params_type
from cupy.cuda import compiler
from cupy import util


cpdef function.Function _create_reduction_function(
        name, block_size, reduce_type, params, identity,
        pre_map_expr, reduce_expr, post_map_expr,
        type_preamble, input_expr, output_expr, preamble, options):
    module_code = string.Template('''
${type_preamble}
${preamble}
#define REDUCE(a, b) (${reduce_expr})
#define POST_MAP(a) (${post_map_expr})
#define _REDUCE(_offset) if (_tid < _offset) { \
  _type_reduce _a = _sdata[_tid], _b = _sdata[(_tid + _offset)]; \
  _sdata[_tid] = REDUCE(_a, _b); \
}

typedef ${reduce_type} _type_reduce;
extern "C" __global__ void ${name}(${params}) {
  __shared__ char _sdata_raw[${block_size} * sizeof(_type_reduce)];
  _type_reduce *_sdata = reinterpret_cast<_type_reduce*>(_sdata_raw);
  unsigned int _tid = threadIdx.x;

  int _J_offset = _tid >> __popc(_block_stride - 1);  // _tid / _block_stride
  ptrdiff_t _j_offset = (ptrdiff_t)_J_offset * _out_ind.size();
  int _J_stride = ${block_size} >> __popc(_block_stride - 1);
  ptrdiff_t _j_stride = (ptrdiff_t)_J_stride * _out_ind.size();
  int _J = _J_offset;
  for (ptrdiff_t _i_base = (ptrdiff_t)blockIdx.x * _block_stride;
       _i_base < _out_ind.size();
       _i_base += (ptrdiff_t)gridDim.x * _block_stride) {
    _type_reduce _s = _type_reduce(${identity});
    ptrdiff_t _i =
        _i_base + (_tid & (_block_stride - 1));  // _tid % _block_stride
    for (ptrdiff_t _j = _i + _j_offset; _j < _in_ind.size();
         _j += _j_stride, _J += _J_stride) {
      _in_ind.set(_j);
      ${input_expr}
      _type_reduce _a = static_cast<_type_reduce>(${pre_map_expr});
      _s = REDUCE(_s, _a);
    }
    _sdata[_tid] = _s;
    __syncthreads();
    for (unsigned int _block = ${block_size} / 2;
         _block >= _block_stride; _block >>= 1) {
      if (_tid < _block) {
        _REDUCE(_block);
      }
      __syncthreads();
    }
    if (_tid < _block_stride) {
      _s = _sdata[_tid];
    }
    if (_tid < _block_stride && _i < _out_ind.size()) {
      _out_ind.set(static_cast<ptrdiff_t>(_i));
      ${output_expr}
      POST_MAP(_s);
    }
  }
}''').substitute(
        name=name,
        block_size=block_size,
        reduce_type=reduce_type,
        params=params,
        identity=identity,
        reduce_expr=reduce_expr,
        pre_map_expr=pre_map_expr,
        post_map_expr=post_map_expr,
        type_preamble=type_preamble,
        input_expr=input_expr,
        output_expr=output_expr,
        preamble=preamble)
    module = compile_with_cache(module_code, options)
    return module.get_function(name)


cpdef tuple _get_axis(object axis, Py_ssize_t ndim):
    cdef Py_ssize_t dim, num_axes
    if axis is None:
<<<<<<< HEAD
        return tuple(range(ndim)), ()
=======
        return (tuple(range(ndim)), ())
>>>>>>> c3a21bdc
    elif sequence.PySequence_Check(axis):
        axis = tuple(axis)
        num_axes = len(axis)
    else:
        axis = axis,
        num_axes = 1

    for dim in axis:
        if dim < -ndim or dim >= ndim:
            raise _errors._AxisError('Axis overrun')
    if num_axes == 1:
        if dim < 0:
            reduce_axis = (dim + ndim,)
        else:
            reduce_axis = axis
    else:
        reduce_axis = tuple(sorted([dim % ndim for dim in axis]))
    if num_axes == ndim:
        out_axis = ()
    else:
        out_axis = tuple(
            [dim for dim in range(ndim) if dim not in reduce_axis])
    return reduce_axis, out_axis


cpdef tuple _get_out_shape(
        tuple shape, tuple reduce_axis, tuple out_axis, bint keepdims):
    if keepdims:
        out_shape = list(shape)
        for i in reduce_axis:
            out_shape[i] = 1
        return tuple(out_shape)
    return tuple([shape[i] for i in out_axis])


cdef tuple _set_permuted_args(
        list args, tuple axis_permutes, tuple shape, tuple params):
    # This function updates `args`
    cdef ParameterInfo p
    cdef Py_ssize_t i, s
    cdef bint need_permutation = False
    for i, s in enumerate(axis_permutes):
        if i != s:
            need_permutation = True
            break
    if need_permutation:
        for p in params:
            if p.raw:
                raise NotImplementedError('Illegal conditions')
        for i, a in enumerate(args):
            if isinstance(a, ndarray):
                args[i] = _manipulation._transpose(a, axis_permutes)
        shape = tuple([shape[i] for i in axis_permutes])
    return shape


cdef Py_ssize_t _get_contiguous_size(
        list args, tuple params, Py_ssize_t ndim,
        Py_ssize_t out_ndim) except -1:
    cdef int i, j
    cdef ParameterInfo p
    cdef Py_ssize_t contiguous_size, tmp_contiguous_size, itemsize
    contiguous_size = 1
    for i, a in enumerate(args):
        if not isinstance(a, ndarray):
            continue
        p = params[i]
        if p.raw:
            continue
        tmp_contiguous_size = 1
        itemsize = a.dtype.itemsize
        for j in range(out_ndim):
            if a._strides[ndim-j-1] != tmp_contiguous_size * itemsize:
                break
            tmp_contiguous_size *= a._shape[ndim-j-1]
        contiguous_size = max(contiguous_size, tmp_contiguous_size)
    return contiguous_size


cpdef (Py_ssize_t, Py_ssize_t, Py_ssize_t) _get_block_specs(  # NOQA
        Py_ssize_t in_size, Py_ssize_t out_size,
        Py_ssize_t contiguous_size) except*:
    cdef Py_ssize_t reduce_block_size, block_stride, out_block_num

    reduce_block_size = max(1, in_size // out_size)
    contiguous_size = min(contiguous_size, 32)
    block_stride = max(contiguous_size, _block_size // reduce_block_size)
    block_stride = internal.clp2(block_stride // 2 + 1)  # floor
    out_block_num = (out_size + block_stride - 1) // block_stride

    return _block_size, block_stride, out_block_num


cdef Py_ssize_t _block_size = 256 if runtime._is_hip_environment else 512


def _sort_axis(tuple axis, tuple strides):
    # Sorts axis in the decreasing order of absolute values of strides.
    return tuple(sorted(axis, key=lambda i: -abs(strides[i])))


cdef class _AbstractReductionKernel:

    def __init__(
            self, str name, str identity, str in_params, str out_params):
        assert name is not None
        assert identity is not None
        assert in_params is not None
        assert out_params is not None

        in_params_ = _get_param_info(in_params, True)
        out_params_ = _get_param_info(out_params, False)
        params = (
            in_params_
            + out_params_
            + _get_param_info('CIndexer _in_ind, CIndexer _out_ind', False)
            + _get_param_info('int32 _block_stride', True))

        self.name = name
        self.identity = identity
        self.in_params = in_params_
        self.out_params = out_params_
        self._params = params

    cpdef ndarray _call(
            self,
            list in_args, list out_args,
            tuple a_shape, axis, dtype,
            bint keepdims, bint reduce_dims,
            stream):
        cdef tuple reduce_axis, out_axis
        cdef Py_ssize_t contiguous_size
        cdef Py_ssize_t block_size, block_stride, out_block_num
        cdef ndarray ret
        cdef function.Function kern

        if dtype is not None:
            dtype = get_dtype(dtype).type

        (
            map_expr, reduce_expr, post_map_expr,
            in_types, out_types, reduce_type,
            types,
        ) = self._get_expressions_and_types(in_args, out_args, dtype)

        reduce_axis, out_axis = _get_axis(axis, len(a_shape))

        # When there is only one input array, sort the axes in such a way that
        # contiguous (C or F) axes can be squashed in _reduce_dims() later.
        # TODO(niboshi): Support (out_axis) > 1
        if (len(in_args) == 1
                and len(out_axis) <= 1
                and not in_args[0]._c_contiguous):
            strides = in_args[0].strides
            reduce_axis = _sort_axis(reduce_axis, strides)
            out_axis = _sort_axis(out_axis, strides)

        out_shape = _get_out_shape(a_shape, reduce_axis, out_axis, keepdims)
        out_args = self._get_out_args(out_args, out_types, out_shape)
        ret = out_args[0]
        if ret.size == 0:
            return ret

        if self.identity == '' and 0 in a_shape:
            raise ValueError(('zero-size array to reduction operation'
                              ' %s which has no identity') % self.name)

        in_args = [x if isinstance(x, ndarray) else
                   _scalar.get_scalar_from_numpy(x, t)
                   for x, t in zip(in_args, in_types)]
        in_shape = _set_permuted_args(
            in_args, reduce_axis + out_axis, a_shape, self.in_params)

        if reduce_dims:
            in_shape = _reduce_dims(in_args, self.in_params, in_shape)
            out_shape = _reduce_dims(out_args, self.out_params, out_shape)

        # Calculate the reduction block dimensions.
        contiguous_size = _get_contiguous_size(
            in_args, self.in_params, len(in_shape), len(out_shape))
        block_size, block_stride, out_block_num = _get_block_specs(
            internal.prod_sequence(in_shape),
            internal.prod_sequence(out_shape),
            contiguous_size)

        # Kernel arguments passed to the __global__ function.
        inout_args = (
            in_args
            + out_args
            + [
                _carray.Indexer(in_shape),
                _carray.Indexer(out_shape),
                # block_stride is passed as the last argument.
                _scalar.CScalar_from_int32(block_stride),
            ])

        # Retrieve the kernel function
        func = self._get_function(
            self._params,
            _get_args_info(inout_args),
            types,
            map_expr, reduce_expr, post_map_expr, reduce_type,
            block_size)

        # Launch the kernel
        func.linear_launch(
            out_block_num * block_size, inout_args, 0, block_size, stream)

        return ret

    cdef tuple _get_expressions_and_types(
            self, list in_args, list out_args, dtype):
        raise NotImplementedError()

    cdef list _get_out_args(
            self, list out_args, tuple out_types, tuple out_shape):
        raise NotImplementedError()

    cdef function.Function _get_function(
            self,
            tuple params, tuple args_info, tuple types,
            str map_expr, str reduce_expr, str post_map_expr, str reduce_type,
            Py_ssize_t block_size):
        raise NotImplementedError()


# -----------------------------------------------------------------------------
# create_reduction_func
# -----------------------------------------------------------------------------

cpdef _SimpleReductionKernel create_reduction_func(
        name, ops, routine=None, identity=None, preamble=''):
    ops = _kernel._Ops.from_tuples(ops, routine)
    return _SimpleReductionKernel(name, ops, identity, preamble)


cdef class _SimpleReductionKernel(_AbstractReductionKernel):

    cdef:
        readonly _kernel._Ops _ops
        readonly _preamble
        readonly int nin
        readonly int nout
        readonly str _input_expr
        readonly str _output_expr
        readonly dict _routine_cache

    def __init__(self, name, _kernel._Ops ops, identity, preamble):
        super().__init__(
            name,
            '' if identity is None else str(identity),
            'T in0',
            'T out0',
        )
        self._ops = ops
        self._preamble = preamble
        self.nin = 1
        self.nout = 1
        self._input_expr = 'const type_in0_raw in0 = _raw_in0[_in_ind.get()];'
        self._output_expr = 'type_out0_raw &out0 = _raw_out0[_out_ind.get()];'
        self._routine_cache = {}

    def __call__(self, object a, axis=None, dtype=None, ndarray out=None,
                 bint keepdims=False):

        cdef ndarray arr

        if isinstance(a, ndarray):
            arr = a
        elif hasattr(a, '__cuda_array_interface__'):
            arr = _convert_object_with_cuda_array_interface(a)
        else:
            raise TypeError(
                'Argument \'a\' has incorrect type (expected %s, got %s)' %
                (ndarray, type(a)))
        in_args = [arr]

        dev_id = device.get_device_id()
        _check_array_device_id(arr, dev_id)

        if out is None:
            out_args = []
        else:
            _check_array_device_id(out, dev_id)
            out_args = [out]

        reduce_dims = True
        return self._call(
            in_args, out_args,
            arr.shape, axis, dtype, keepdims, reduce_dims, None)

    cdef tuple _get_expressions_and_types(
            self, list in_args, list out_args, dtype):
        cdef _kernel._Op op

        op = self._ops.guess_routine(
            self.name, self._routine_cache, in_args, dtype, self._ops)
        map_expr, reduce_expr, post_map_expr, reduce_type = op.routine

        if reduce_type is None:
            reduce_type = _get_typename(op.out_types[0])

        if out_args:
            out_type = out_args[0].dtype.type
        else:
            out_type = op.out_types[0]

        types = (
            ('type_in0_raw', in_args[0].dtype.type),
            ('type_out0_raw', out_type))

        return (
            map_expr, reduce_expr, post_map_expr,
            op.in_types, op.out_types, reduce_type,
            types)

    cdef list _get_out_args(
            self, list out_args, tuple out_types, tuple out_shape):
        return _get_out_args(
            out_args, out_types, out_shape, 'unsafe')

    cdef function.Function _get_function(
            self,
            tuple params, tuple args_info, tuple types,
            str map_expr, str reduce_expr, str post_map_expr, str reduce_type,
            Py_ssize_t block_size):
        return _SimpleReductionKernel_get_cached_function(
            map_expr, reduce_expr, post_map_expr, reduce_type,
            params, args_info, types,
            self.name, block_size, self.identity,
            self._input_expr, self._output_expr, self._preamble, ())


@util.memoize(for_each_device=True)
def _SimpleReductionKernel_get_cached_function(
        map_expr, reduce_expr, post_map_expr, reduce_type,
        params, args_info, types,
        name, block_size, identity, input_expr, output_expr, _preamble,
        options):
    params = _get_kernel_params(params, args_info)

    type_preamble = '\n'.join(
        'typedef %s %s;' % (_get_typename(v), k)
        for k, v in types)

    return _create_reduction_function(
        name, block_size, reduce_type, params, identity,
        map_expr, reduce_expr, post_map_expr,
        type_preamble, input_expr, output_expr, _preamble, options)


# -----------------------------------------------------------------------------
# ReductionKernel
# -----------------------------------------------------------------------------


cdef class ReductionKernel(_AbstractReductionKernel):

    """User-defined reduction kernel.

    This class can be used to define a reduction kernel with or without
    broadcasting.

    The kernel is compiled at an invocation of the
    :meth:`~ReductionKernel.__call__` method, which is cached for each device.
    The compiled binary is also cached into a file under the
    ``$HOME/.cupy/kernel_cache/`` directory with a hashed file name. The cached
    binary is reused by other processes.

    Args:
        in_params (str): Input argument list.
        out_params (str): Output argument list.
        map_expr (str): Mapping expression for input values.
        reduce_expr (str): Reduction expression.
        post_map_expr (str): Mapping expression for reduced values.
        identity (str): Identity value for starting the reduction.
        name (str): Name of the kernel function. It should be set for
            readability of the performance profiling.
        reduce_type (str): Type of values to be used for reduction. This type
            is used to store the special variables ``a``.
        reduce_dims (bool): If ``True``, input arrays are reshaped without copy
            to smaller dimensions for efficiency.
        preamble (str): Fragment of the CUDA-C/C++ code that is inserted at the
            top of the cu file.
        options (tuple of str): Additional compilation options.

    """

    def __init__(self, str in_params, str out_params,
                 map_expr, reduce_expr, post_map_expr,
                 identity, name='reduce_kernel', reduce_type=None,
                 reduce_dims=True, preamble='', options=()):
        if not compiler.is_valid_kernel_name(name):
            raise ValueError(
                'Invalid kernel name: "%s"' % name)

        super().__init__(
            name,
            '' if identity is None else str(identity),
            in_params,
            out_params,
        )
        self.nin = len(self.in_params)
        self.nout = len(self.out_params)
        self.nargs = self.nin + self.nout
        self.reduce_expr = reduce_expr
        self.map_expr = map_expr
        self.post_map_expr = post_map_expr
        self.options = options
        self.reduce_dims = reduce_dims
        if reduce_type is None:
            self.reduce_type = self.out_params[0].ctype
        else:
            self.reduce_type = reduce_type
        self.preamble = preamble

    def __call__(self, *args, **kwargs):
        """Compiles and invokes the reduction kernel.

        The compilation runs only if the kernel is not cached. Note that the
        kernels with different argument dtypes, ndims, or axis are not
        compatible. It means that single ReductionKernel object may be compiled
        into multiple kernel binaries.

        Args:
            args: Arguments of the kernel.
            axis (int or tuple of ints): Axis or axes along which the
                reduction is performed.
            keepdims (bool): If ``True``, the specified axes are remained as
                axes of length one.

        Returns:
            Arrays are returned according to the ``out_params`` argument of the
            ``__init__`` method.

        """

        out = kwargs.pop('out', None)
        axis = kwargs.pop('axis', None)
        keepdims = kwargs.pop('keepdims', False)
        stream = kwargs.pop('stream', None)
        if kwargs:
            raise TypeError('Wrong arguments %s' % kwargs)

        n_args = len(args)
        if n_args != self.nin and n_args != self.nargs:
            raise TypeError('Wrong number of arguments for %s' % self.name)

        out_args = list(args[self.nin:])
        if out is not None:
            if self.nout != 1:
                raise NotImplementedError('')
            if len(out_args) != 0:
                raise ValueError("cannot specify 'out' as both "
                                 "a positional and keyword argument")
            out_args = [out]

        dev_id = device.get_device_id()
        in_args = _preprocess_args(dev_id, args[:self.nin], False)
        out_args = _preprocess_args(dev_id, out_args, False)
        in_args, broad_shape = _broadcast(in_args, self.in_params, False)

        return self._call(
            in_args, out_args,
            broad_shape, axis, None,
            keepdims, self.reduce_dims, stream)

    cdef tuple _get_expressions_and_types(
            self, list in_args, list out_args, dtype):

        in_ndarray_types = tuple(
            [a.dtype.type if isinstance(a, ndarray) else None
             for a in in_args])
        out_ndarray_types = tuple(
            [a.dtype.type if isinstance(a, ndarray) else None
             for a in out_args])
        in_types, out_types, types = _decide_params_type(
            self.in_params, self.out_params,
            in_ndarray_types, out_ndarray_types)
        return (
            self.map_expr, self.reduce_expr, self.post_map_expr,
            in_types, out_types, self.reduce_type,
            types)

    cdef list _get_out_args(
            self, list out_args, tuple out_types, tuple out_shape):
        return _get_out_args_with_params(
            out_args, out_types, out_shape, self.out_params, False)

    cdef function.Function _get_function(
            self,
            tuple params, tuple args_info, tuple types,
            str map_expr, str reduce_expr, str post_map_expr, str reduce_type,
            Py_ssize_t block_size):
        return _ReductionKernel_get_cached_function(
            self.nin, self.nout, params, args_info, types,
            self.name, block_size, reduce_type, self.identity,
            map_expr, reduce_expr, post_map_expr,
            self.preamble, self.options)


@util.memoize(for_each_device=True)
def _ReductionKernel_get_cached_function(
        nin, nout, params, args_info, types,
        name, block_size, reduce_type, identity, map_expr, reduce_expr,
        post_map_expr, preamble, options):
    kernel_params = _get_kernel_params(params, args_info)
    params = params[:nin + nout]
    args_info = args_info[:nin + nout]
    in_arrays = [p for p, a in zip(params[:nin], args_info[:nin])
                 if not p.raw and a[0] is ndarray]
    out_arrays = [p for p, a in zip(params[nin:], args_info[nin:])
                  if not p.raw and a[0] is ndarray]
    type_preamble = '\n'.join(
        'typedef %s %s;' % (_get_typename(v), k)
        for k, v in types)
    input_expr = '\n'.join(
        [(('const {0} {1}' if p.is_const else '{0}& {1}') +
          ' = _raw_{1}[_in_ind.get()];').format(p.ctype, p.name)
         for p in in_arrays])
    output_expr = '\n'.join(
        ['{0} &{1} = _raw_{1}[_out_ind.get()];'.format(p.ctype, p.name)
         for p in out_arrays if not p.is_const])

    return _create_reduction_function(
        name, block_size, reduce_type, kernel_params, identity,
        map_expr, reduce_expr, post_map_expr,
        type_preamble, input_expr, output_expr, preamble, options)<|MERGE_RESOLUTION|>--- conflicted
+++ resolved
@@ -108,11 +108,7 @@
 cpdef tuple _get_axis(object axis, Py_ssize_t ndim):
     cdef Py_ssize_t dim, num_axes
     if axis is None:
-<<<<<<< HEAD
         return tuple(range(ndim)), ()
-=======
-        return (tuple(range(ndim)), ())
->>>>>>> c3a21bdc
     elif sequence.PySequence_Check(axis):
         axis = tuple(axis)
         num_axes = len(axis)
