--- conflicted
+++ resolved
@@ -120,10 +120,7 @@
     for dim in axis:
         if dim < -ndim or dim >= ndim:
             raise numpy.AxisError('Axis overrun')
-<<<<<<< HEAD
-=======
-
->>>>>>> 155f8c77
+
     if num_axes == 1:
         if dim < 0:
             reduce_axis = (dim + ndim,)
