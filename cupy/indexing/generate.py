# class s_(object):

<<<<<<< HEAD
import numbers
=======
import functools
import numbers
import operator
>>>>>>> 917f44d4

import numpy

import cupy
from cupy import core
from cupy.creation import from_data
from cupy.manipulation import join


class AxisConcatenator(object):
    """Translates slice objects to concatenation along an axis.

    For detailed documentation on usage, see :func:`cupy.r_`.
    This implementation is partially borrowed from NumPy's one.

    """

    def _output_obj(self, obj, ndim, ndmin, trans1d):
        k2 = ndmin - ndim
        if trans1d < 0:
            trans1d += k2 + 1
        defaxes = list(range(ndmin))
        k1 = trans1d
        axes = defaxes[:k1] + defaxes[k2:] + \
            defaxes[k1:k2]
        return obj.transpose(axes)

    def __init__(self, axis=0, matrix=False, ndmin=1, trans1d=-1):
        self.axis = axis
        self.trans1d = trans1d
        self.matrix = matrix
        self.ndmin = ndmin

    def __getitem__(self, key):
        trans1d = self.trans1d
        ndmin = self.ndmin
        objs = []
        scalars = []
        arraytypes = []
        scalartypes = []
        if isinstance(key, str):
            raise NotImplementedError
        if not isinstance(key, tuple):
            key = (key,)

        for i, k in enumerate(key):
            scalar = False
            if isinstance(k, slice):
                raise NotImplementedError
            elif isinstance(k, str):
                if i != 0:
                    raise ValueError(
                        'special directives must be the first entry.')
                raise NotImplementedError
            elif type(k) in numpy.ScalarType:
                newobj = from_data.array(k, ndmin=ndmin)
                scalars.append(i)
                scalar = True
                scalartypes.append(newobj.dtype)
            else:
                newobj = from_data.array(k, copy=False, ndmin=ndmin)
                if ndmin > 1:
                    ndim = from_data.array(k, copy=False).ndim
                    if trans1d != -1 and ndim < ndmin:
                        newobj = self._output_obj(newobj, ndim, ndmin, trans1d)

            objs.append(newobj)
            if not scalar and isinstance(newobj, core.ndarray):
                arraytypes.append(newobj.dtype)

        final_dtype = numpy.find_common_type(arraytypes, scalartypes)
        if final_dtype is not None:
            for k in scalars:
                objs[k] = objs[k].astype(final_dtype)

        return join.concatenate(tuple(objs), axis=self.axis)

    def __len__(self):
        return 0


class CClass(AxisConcatenator):

    def __init__(self):
        super(CClass, self).__init__(-1, ndmin=2, trans1d=0)


c_ = CClass()
"""Translates slice objects to concatenation along the second axis.

This is a CuPy object that corresponds to :obj:`cupy.r_`, which is
useful because of its common occurrence. In particular, arrays will be
stacked along their last axis after being upgraded to at least 2-D with
1's post-pended to the shape (column vectors made out of 1-D arrays).

For detailed documentation, see :obj:`r_`.

This implementation is partially borrowed from NumPy's one.

Returns:
    cupy.ndarray: Joined array.

.. seealso:: :obj:`numpy.c_`

Examples
--------
>>> a = cupy.array([[1, 2, 3]], dtype=np.int32)
>>> b = cupy.array([[4, 5, 6]], dtype=np.int32)
>>> cupy.c_[a, 0, 0, b]
array([[1, 2, 3, 0, 0, 4, 5, 6]], dtype=int32)

"""


class RClass(AxisConcatenator):

    def __init__(self):
        super(RClass, self).__init__()


r_ = RClass()
"""Translates slice objects to concatenation along the first axis.

This is a simple way to build up arrays quickly.
If the index expression contains comma separated arrays, then stack
them along their first axis.

This object can build up from normal CuPy arrays.
Therefore, the other objects (e.g. writing strings like '2,3,4',
or using imaginary numbers like [1,2,3j],
or using string integers like '-1') are not implemented yet
compared with NumPy.

This implementation is partially borrowed from NumPy's one.

Returns:
    cupy.ndarray: Joined array.

.. seealso:: :obj:`numpy.r_`

Examples
--------
>>> a = cupy.array([1, 2, 3], dtype=np.int32)
>>> b = cupy.array([4, 5, 6], dtype=np.int32)
>>> cupy.r_[a, 0, 0, b]
array([1, 2, 3, 0, 0, 4, 5, 6], dtype=int32)

"""


def indices(dimensions, dtype=int):
    """Returns an array representing the indices of a grid.

    Computes an array where the subarrays contain index values 0,1,...
    varying only along the corresponding axis.

    Args:
        dimensions: The shape of the grid.
        dtype: Data type specifier. It is int by default.

    Returns:
        ndarray:
        The array of grid indices,
        ``grid.shape = (len(dimensions),) + tuple(dimensions)``.

    Examples
    --------
    >>> grid = cupy.indices((2, 3))
    >>> grid.shape
    (2, 2, 3)
    >>> grid[0]        # row indices
    array([[0, 0, 0],
           [1, 1, 1]])
    >>> grid[1]        # column indices
    array([[0, 1, 2],
           [0, 1, 2]])

    .. seealso:: :func:`numpy.indices`

    """
    dimensions = tuple(dimensions)
    N = len(dimensions)
    shape = (1,) * N
    res = cupy.empty((N,) + dimensions, dtype=dtype)
    for i, dim in enumerate(dimensions):
        res[i] = cupy.arange(dim, dtype=dtype).reshape(
            shape[:i] + (dim,) + shape[i + 1:]
        )
    return res


def ix_(*args):
    """Construct an open mesh from multiple sequences.

    This function takes N 1-D sequences and returns N outputs with N
    dimensions each, such that the shape is 1 in all but one dimension
    and the dimension with the non-unit shape value cycles through all
    N dimensions.

    Using `ix_` one can quickly construct index arrays that will index
    the cross product. ``a[cupy.ix_([1,3],[2,5])]`` returns the array
    ``[[a[1,2] a[1,5]], [a[3,2] a[3,5]]]``.

    Args:
        *args: 1-D sequences

    Returns:
        tuple of ndarrays:
        N arrays with N dimensions each, with N the number of input sequences.
        Together these arrays form an open mesh.

    Examples
    --------
    >>> a = cupy.arange(10).reshape(2, 5)
    >>> a
    array([[0, 1, 2, 3, 4],
           [5, 6, 7, 8, 9]])
    >>> ixgrid = cupy.ix_([0,1], [2,4])
    >>> ixgrid
    (array([[0],
           [1]]), array([[2, 4]]))

    .. warning::

        This function may synchronize the device.

    .. seealso:: :func:`numpy.ix_`

    """
    # TODO(niboshi): Avoid nonzero which may synchronize the device.
    out = []
    nd = len(args)
    for k, new in enumerate(args):
        new = from_data.asarray(new)
        if new.ndim != 1:
            raise ValueError('Cross index must be 1 dimensional')
        if new.size == 0:
            # Explicitly type empty arrays to avoid float default
            new = new.astype(numpy.intp)
        if cupy.issubdtype(new.dtype, cupy.bool_):
            new, = new.nonzero()  # may synchronize
        new = new.reshape((1,) * k + (new.size,) + (1,) * (nd - k - 1))
        out.append(new)
    return tuple(out)


<<<<<<< HEAD
def ravel_multi_index(multi_index, dims, mode='raise', order='C'):
    """
    Converts a tuple of index arrays into an array of flat
    indices, applying boundary modes to the multi-index.
=======
def ravel_multi_index(multi_index, dims, mode='wrap', order='C'):
    """
    Converts a tuple of index arrays into an array of flat indices, applying
    boundary modes to the multi-index.
>>>>>>> 917f44d4

    Args:
        multi_index (tuple of cupy.ndarray) : A tuple of integer arrays, one
            array for each dimension.
        dims (tuple of ints): The shape of array into which the indices from
            ``multi_index`` apply.
        mode ('raise', 'wrap' or 'clip'), optional: Specifies how out-of-bounds
            indices are handled.  Can specify either one mode or a tuple of
<<<<<<< HEAD
            modes, one mode per index.
            * 'raise' -- raise an error (default)
            * 'wrap' -- wrap around
            * 'clip' -- clip to the range
=======
            modes, one mode per index:

            - *'raise'* -- raise an error
            - *'wrap'* -- wrap around (default)
            - *'clip'* -- clip to the range

>>>>>>> 917f44d4
            In 'clip' mode, a negative index which would normally wrap will
            clip to 0 instead.
        order ('C' or 'F'), optional: Determines whether the multi-index should
            be viewed as indexing in row-major (C-style) or column-major
            (Fortran-style) order.

    Returns:
        raveled_indices (cupy.ndarray): An array of indices into the flattened
            version of an array of dimensions ``dims``.

<<<<<<< HEAD
=======
    .. warning::

        This function may synchronize the device when ``mode == 'raise'``.

    Notes
    -----
    Note that the default `mode` (``'wrap'``) is different than in NumPy. This
    is done to avoid potential device synchronization.

>>>>>>> 917f44d4
    Examples
    --------
    >>> cupy.ravel_multi_index(cupy.asarray([[3,6,6],[4,5,1]]), (7,6))
    array([22, 41, 37])
    >>> cupy.ravel_multi_index(cupy.asarray([[3,6,6],[4,5,1]]), (7,6),
    ...                        order='F')
    array([31, 41, 13])
    >>> cupy.ravel_multi_index(cupy.asarray([[3,6,6],[4,5,1]]), (4,6),
    ...                        mode='clip')
    array([22, 23, 19])
    >>> cupy.ravel_multi_index(cupy.asarray([[3,6,6],[4,5,1]]), (4,4),
    ...                        mode=('clip', 'wrap'))
    array([12, 13, 13])
    >>> cupy.ravel_multi_index(cupy.asarray((3,1,4,1)), (6,7,8,9))
    array(1621)

    .. seealso:: :func:`numpy.ravel_multi_index`, :func:`unravel_index`
    """

    ndim = len(dims)
    if len(multi_index) != ndim:
        raise ValueError(
            "parameter multi_index must be a sequence of "
            "length {}".format(ndim))

<<<<<<< HEAD
    for arr in multi_index:
        if not isinstance(arr, cupy.ndarray):
            raise TypeError("elements of multi_index must be cupy arrays")
        if arr.dtype.kind not in 'iu':
            raise TypeError("only int indices permitted")

=======
>>>>>>> 917f44d4
    for d in dims:
        if not isinstance(d, numbers.Integral):
            raise TypeError(
                "{} object cannot be interpreted as an integer".format(
                    type(d)))

    if isinstance(mode, str):
        mode = (mode, ) * ndim

<<<<<<< HEAD
    s = 1
    ravel_strides = [1] * ndim
=======
    if functools.reduce(operator.mul, dims) > cupy.iinfo(cupy.int64).max:
        raise ValueError("invalid dims: array size defined by dims is larger "
                         "than the maximum possible size")

    s = 1
    ravel_strides = [1] * ndim
    if order is None:
        order = "C"
>>>>>>> 917f44d4
    if order == "C":
        for i in range(ndim - 2, -1, -1):
            s = s * dims[i + 1]
            ravel_strides[i] = s
    elif order == "F":
        for i in range(1, ndim):
            s = s * dims[i - 1]
            ravel_strides[i] = s
    else:
<<<<<<< HEAD
        raise ValueError("only 'C' or 'F' order is permitted")

    raveled_indices = 0
    for d, stride, idx, _mode in zip(dims, ravel_strides, multi_index, mode):
=======
        raise TypeError("order not understood")

    multi_index = cupy.broadcast_arrays(*multi_index)
    raveled_indices = cupy.zeros(multi_index[0].shape, dtype=cupy.int64)
    for d, stride, idx, _mode in zip(dims, ravel_strides, multi_index, mode):

        if not isinstance(idx, cupy.ndarray):
            raise TypeError("elements of multi_index must be cupy arrays")
        if not cupy.can_cast(idx, cupy.int64, 'same_kind'):
            raise TypeError(
                'multi_index entries could not be cast from dtype(\'{}\') to '
                'dtype(\'{}\') according to the rule \'same_kind\''.format(
                    idx.dtype, cupy.int64().dtype))
        idx = idx.astype(cupy.int64, copy=False)

>>>>>>> 917f44d4
        if _mode == "raise":
            if cupy.any(cupy.logical_or(idx >= d, idx < 0)):
                raise ValueError("invalid entry in coordinates array")
        elif _mode == "clip":
            idx = cupy.clip(idx, 0, d - 1)
        elif _mode == 'wrap':
            idx = idx % d
        else:
<<<<<<< HEAD
            raise ValueError("Unrecognized mode: {}".format(_mode))
=======
            raise TypeError("Unrecognized mode: {}".format(_mode))
>>>>>>> 917f44d4
        raveled_indices += stride * idx
    return raveled_indices


def unravel_index(indices, dims, order='C'):
    """Converts array of flat indices into a tuple of coordinate arrays.

    Args:
        indices (cupy.ndarray): An integer array whose elements are indices
            into the flattened version of an array of dimensions :obj:`dims`.
        dims (tuple of ints): The shape of the array to use for unraveling
            indices.
        order ('C' or 'F'): Determines whether the indices should be viewed as
            indexing in row-major (C-style) or column-major (Fortran-style)
            order.

    Returns:
        tuple of ndarrays:
        Each array in the tuple has the same shape as the indices array.

    Examples
    --------
    >>> cupy.unravel_index(cupy.array([22, 41, 37]), (7, 6))
    (array([3, 6, 6]), array([4, 5, 1]))
    >>> cupy.unravel_index(cupy.array([31, 41, 13]), (7, 6), order='F')
    (array([3, 6, 6]), array([4, 5, 1]))

    .. warning::

        This function may synchronize the device.

    .. seealso:: :func:`numpy.unravel_index`, :func:`ravel_multi_index`

    """
    if order is None:
        order = 'C'

    if order == 'C':
        dims = reversed(dims)
    elif order == 'F':
        pass
    else:
        raise TypeError('order not understood')

    if not cupy.can_cast(indices, cupy.int64, 'same_kind'):
        raise TypeError(
            'Iterator operand 0 dtype could not be cast '
            'from dtype(\'{}\') to dtype(\'{}\') '
            'according to the rule \'same_kind\''.format(
                indices.dtype, cupy.int64().dtype))

    if (indices < 0).any():  # synchronize!
        raise ValueError('invalid entry in index array')

    unraveled_coords = []
    for dim in dims:
        unraveled_coords.append(indices % dim)
        indices = indices // dim

    if (indices > 0).any():  # synchronize!
        raise ValueError('invalid entry in index array')

    if order == 'C':
        unraveled_coords = reversed(unraveled_coords)
    return tuple(unraveled_coords)


# TODO(okuta): Implement diag_indices


# TODO(okuta): Implement diag_indices_from


# TODO(okuta): Implement mask_indices


# TODO(okuta): Implement tril_indices


# TODO(okuta): Implement tril_indices_from


# TODO(okuta): Implement triu_indices


# TODO(okuta): Implement triu_indices_from<|MERGE_RESOLUTION|>--- conflicted
+++ resolved
@@ -1,12 +1,8 @@
 # class s_(object):
 
-<<<<<<< HEAD
-import numbers
-=======
 import functools
 import numbers
 import operator
->>>>>>> 917f44d4
 
 import numpy
 
@@ -253,17 +249,10 @@
     return tuple(out)
 
 
-<<<<<<< HEAD
-def ravel_multi_index(multi_index, dims, mode='raise', order='C'):
-    """
-    Converts a tuple of index arrays into an array of flat
-    indices, applying boundary modes to the multi-index.
-=======
 def ravel_multi_index(multi_index, dims, mode='wrap', order='C'):
     """
     Converts a tuple of index arrays into an array of flat indices, applying
     boundary modes to the multi-index.
->>>>>>> 917f44d4
 
     Args:
         multi_index (tuple of cupy.ndarray) : A tuple of integer arrays, one
@@ -272,19 +261,12 @@
             ``multi_index`` apply.
         mode ('raise', 'wrap' or 'clip'), optional: Specifies how out-of-bounds
             indices are handled.  Can specify either one mode or a tuple of
-<<<<<<< HEAD
-            modes, one mode per index.
-            * 'raise' -- raise an error (default)
-            * 'wrap' -- wrap around
-            * 'clip' -- clip to the range
-=======
             modes, one mode per index:
 
             - *'raise'* -- raise an error
             - *'wrap'* -- wrap around (default)
             - *'clip'* -- clip to the range
 
->>>>>>> 917f44d4
             In 'clip' mode, a negative index which would normally wrap will
             clip to 0 instead.
         order ('C' or 'F'), optional: Determines whether the multi-index should
@@ -295,8 +277,6 @@
         raveled_indices (cupy.ndarray): An array of indices into the flattened
             version of an array of dimensions ``dims``.
 
-<<<<<<< HEAD
-=======
     .. warning::
 
         This function may synchronize the device when ``mode == 'raise'``.
@@ -306,7 +286,6 @@
     Note that the default `mode` (``'wrap'``) is different than in NumPy. This
     is done to avoid potential device synchronization.
 
->>>>>>> 917f44d4
     Examples
     --------
     >>> cupy.ravel_multi_index(cupy.asarray([[3,6,6],[4,5,1]]), (7,6))
@@ -332,15 +311,12 @@
             "parameter multi_index must be a sequence of "
             "length {}".format(ndim))
 
-<<<<<<< HEAD
     for arr in multi_index:
         if not isinstance(arr, cupy.ndarray):
             raise TypeError("elements of multi_index must be cupy arrays")
         if arr.dtype.kind not in 'iu':
             raise TypeError("only int indices permitted")
 
-=======
->>>>>>> 917f44d4
     for d in dims:
         if not isinstance(d, numbers.Integral):
             raise TypeError(
@@ -350,10 +326,6 @@
     if isinstance(mode, str):
         mode = (mode, ) * ndim
 
-<<<<<<< HEAD
-    s = 1
-    ravel_strides = [1] * ndim
-=======
     if functools.reduce(operator.mul, dims) > cupy.iinfo(cupy.int64).max:
         raise ValueError("invalid dims: array size defined by dims is larger "
                          "than the maximum possible size")
@@ -362,7 +334,6 @@
     ravel_strides = [1] * ndim
     if order is None:
         order = "C"
->>>>>>> 917f44d4
     if order == "C":
         for i in range(ndim - 2, -1, -1):
             s = s * dims[i + 1]
@@ -372,12 +343,6 @@
             s = s * dims[i - 1]
             ravel_strides[i] = s
     else:
-<<<<<<< HEAD
-        raise ValueError("only 'C' or 'F' order is permitted")
-
-    raveled_indices = 0
-    for d, stride, idx, _mode in zip(dims, ravel_strides, multi_index, mode):
-=======
         raise TypeError("order not understood")
 
     multi_index = cupy.broadcast_arrays(*multi_index)
@@ -393,7 +358,6 @@
                     idx.dtype, cupy.int64().dtype))
         idx = idx.astype(cupy.int64, copy=False)
 
->>>>>>> 917f44d4
         if _mode == "raise":
             if cupy.any(cupy.logical_or(idx >= d, idx < 0)):
                 raise ValueError("invalid entry in coordinates array")
@@ -402,11 +366,7 @@
         elif _mode == 'wrap':
             idx = idx % d
         else:
-<<<<<<< HEAD
-            raise ValueError("Unrecognized mode: {}".format(_mode))
-=======
             raise TypeError("Unrecognized mode: {}".format(_mode))
->>>>>>> 917f44d4
         raveled_indices += stride * idx
     return raveled_indices
 
