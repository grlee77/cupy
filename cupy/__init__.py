--- conflicted
+++ resolved
@@ -555,11 +555,8 @@
 from cupy.lib import polyadd  # NOQA
 from cupy.lib import polysub  # NOQA
 from cupy.lib import polymul  # NOQA
-<<<<<<< HEAD
 from cupy.lib import polyfit  # NOQA
-=======
 from cupy.lib import roots  # NOQA
->>>>>>> 19073f6b
 
 # -----------------------------------------------------------------------------
 # Mathematical functions
