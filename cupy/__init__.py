--- conflicted
+++ resolved
@@ -19,15 +19,11 @@
 
     six.reraise(ImportError, ImportError(msg), exc_info[2])
 
-<<<<<<< HEAD
 __version__ = pkg_resources.get_distribution('cupy').version
 
 
 from cupy import binary  # NOQA
-=======
-
 from cupy.core import fusion  # NOQA
->>>>>>> e049cc41
 from cupy import creation  # NOQA
 from cupy import indexing  # NOQA
 from cupy import io  # NOQA
@@ -39,9 +35,6 @@
 from cupy import statistics  # NOQA
 from cupy import testing  # NOQA  # NOQA
 from cupy import util  # NOQA
-
-
-__version__ = pkg_resources.get_distribution('cupy').version
 
 
 # import class and function
