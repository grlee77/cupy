import operator
import warnings

import numpy

import cupy
from cupy import core


_preamble = '''
__device__ long long atomicAdd(long long *address, long long val) {
    return atomicAdd(reinterpret_cast<unsigned long long*>(address),
                     static_cast<unsigned long long>(val));
}'''

# TODO(unno): use searchsorted
_histogram_kernel = core.ElementwiseKernel(
    'S x, raw T bins, int32 n_bins',
    'raw U y',
    '''
    if (x < bins[0] or bins[n_bins - 1] < x) {
        return;
    }
    int high = n_bins - 1;
    int low = 0;

    while (high - low > 1) {
        int mid = (high + low) / 2;
        if (bins[mid] <= x) {
            low = mid;
        } else {
            high = mid;
        }
    }
    atomicAdd(&y[low], U(1));
    ''',
    preamble=_preamble)


_weighted_histogram_kernel = core.ElementwiseKernel(
    'S x, raw T bins, int32 n_bins, raw W weights',
    'raw Y y',
    '''
    if (x < bins[0] or bins[n_bins - 1] < x) {
        return;
    }
    int high = n_bins - 1;
    int low = 0;

    while (high - low > 1) {
        int mid = (high + low) / 2;
        if (bins[mid] <= x) {
            low = mid;
        } else {
            high = mid;
        }
    }
    atomicAdd(&y[low], (Y)weights[i]);
    ''',
    preamble=_preamble)


def _ravel_and_check_weights(a, weights):
    """ Check a and weights have matching shapes, and ravel both """

    # Ensure that the array is a "subtractable" dtype
    if a.dtype == cupy.bool_:
        warnings.warn("Converting input from {} to {} for compatibility."
                      .format(a.dtype, cupy.uint8),
                      RuntimeWarning, stacklevel=3)
        a = a.astype(cupy.uint8)

    if weights is not None:
        if not isinstance(weights, cupy.ndarray):
            raise ValueError("weights must be a cupy.ndarray")
        if weights.shape != a.shape:
            raise ValueError(
                'weights should have the same shape as a.')
        weights = weights.ravel()
    a = a.ravel()
    return a, weights


def _get_outer_edges(a, range):
    """
    Determine the outer bin edges to use, from either the data or the range
    argument
    """
    if range is not None:
        first_edge, last_edge = range
        if first_edge > last_edge:
            raise ValueError(
                'max must be larger than min in range parameter.')
        if not (numpy.isfinite(first_edge) and numpy.isfinite(last_edge)):
            raise ValueError(
                "supplied range of [{}, {}] is not finite".format(
                    first_edge, last_edge))
    elif a.size == 0:
        first_edge = 0.0
        last_edge = 1.0
    else:
        first_edge = float(a.min())
        last_edge = float(a.max())
        if not (cupy.isfinite(first_edge) and cupy.isfinite(last_edge)):
            raise ValueError(
                "autodetected range of [{}, {}] is not finite".format(
                    first_edge, last_edge))

    # expand empty range to avoid divide by zero
    if first_edge == last_edge:
        first_edge = first_edge - 0.5
        last_edge = last_edge + 0.5

    return first_edge, last_edge


def _get_bin_edges(a, bins, range):
    """
    Computes the bins used internally by `histogram`.

    Args:
        a (ndarray): Ravelled data array
        bins (int or ndarray): Forwarded argument from `histogram`.
        range (None or tuple): Forwarded argument from `histogram`.

    Returns:
        bin_edges (ndarray): Array of bin edges
<<<<<<< HEAD
        uniform_bins (Number, Number, int): The upper bound, lowerbound, and
        number of bins, used in the implementation of `histogram` that works on
        uniform bins.
=======
>>>>>>> 7745112c
    """
    # parse the overloaded bins argument
    n_equal_bins = None
    bin_edges = None

    if isinstance(bins, int):  # cupy.ndim(bins) == 0:
        try:
            n_equal_bins = operator.index(bins)
        except TypeError:
            raise TypeError(
                '`bins` must be an integer, a string, or an array')
        if n_equal_bins < 1:
            raise ValueError('`bins` must be positive, when an integer')

        first_edge, last_edge = _get_outer_edges(a, range)

    elif isinstance(bins, cupy.ndarray):
        if bins.ndim == 1:    # cupy.ndim(bins) == 0:
            bin_edges = cupy.asarray(bins)
            if (bin_edges[:-1] > bin_edges[1:]).any():  # synchronize!
                raise ValueError(
                    '`bins` must increase monotonically, when an array')

    elif isinstance(bins, str):
        raise NotImplementedError(
            "only integer and array bins are implemented")

    if n_equal_bins is not None:
        # numpy's gh-10322 means that type resolution rules are dependent on
        # array shapes. To avoid this causing problems, we pick a type now and
        # stick with it throughout.
        bin_type = cupy.result_type(first_edge, last_edge, a)
        if cupy.issubdtype(bin_type, cupy.integer):
            bin_type = cupy.result_type(bin_type, float)

        # bin edges must be computed
        bin_edges = cupy.linspace(
            first_edge, last_edge, n_equal_bins + 1,
            endpoint=True, dtype=bin_type)
<<<<<<< HEAD
        return bin_edges, (first_edge, last_edge, n_equal_bins)
    else:
        return bin_edges, None
=======
    return bin_edges
>>>>>>> 7745112c


def histogram(x, bins=10, range=None, weights=None, density=False):
    """Computes the histogram of a set of data.

    Args:
        x (cupy.ndarray): Input array.
        bins (int or cupy.ndarray): If ``bins`` is an int, it represents the
            number of bins. If ``bins`` is an :class:`~cupy.ndarray`, it
            represents a bin edges.
        range (2-tuple of float, optional): The lower and upper range of the
<<<<<<< HEAD
            bins.  If not provided, range is simply ``(a.min(), a.max())``.
=======
            bins.  If not provided, range is simply ``(x.min(), x.max())``.
>>>>>>> 7745112c
            Values outside the range are ignored. The first element of the
            range must be less than or equal to the second. `range` affects the
            automatic bin computation as well. While bin width is computed to
            be optimal based on the actual data within `range`, the bin count
            will fill the entire range including portions containing no data.
        density (bool, optional): If False, the default, returns the number of
            samples in each bin. If True, returns the probability *density*
            function at the bin, ``bin_count / sample_count / bin_volume``.
        weights (cupy.ndarray, optional): An array of weights, of the same
            shape as `x`.  Each value in `x` only contributes its associated
            weight towards the bin count (instead of 1).
    Returns:
        tuple: ``(hist, bin_edges)`` where ``hist`` is a :class:`cupy.ndarray`
        storing the values of the histogram, and ``bin_edges`` is a
        :class:`cupy.ndarray` storing the bin edges.

    .. warning::

        This function may synchronize the device.

    .. seealso:: :func:`numpy.histogram`
    """

    if x.dtype.kind == 'c':
        # TODO(unno): comparison between complex numbers is not implemented
        raise NotImplementedError('complex number is not supported')

    if not isinstance(x, cupy.ndarray):
        raise ValueError("x must be a cupy.ndarray")

    x, weights = _ravel_and_check_weights(x, weights)
<<<<<<< HEAD
    bin_edges, uniform_bins = _get_bin_edges(x, bins, range)
=======
    bin_edges = _get_bin_edges(x, bins, range)
>>>>>>> 7745112c

    if weights is None:
        y = cupy.zeros(bin_edges.size - 1, dtype='l')
        _histogram_kernel(x, bin_edges, bin_edges.size, y)
    else:
        simple_weights = (
<<<<<<< HEAD
            cupy.can_cast(weights.dtype, cupy.double) or
            cupy.can_cast(weights.dtype, complex)
=======
            cupy.can_cast(weights.dtype, cupy.float64) or
            cupy.can_cast(weights.dtype, cupy.complex128)
>>>>>>> 7745112c
        )
        if not simple_weights:
            # object dtype such as Decimal are supported in NumPy, but not here
            raise NotImplementedError(
                "only weights with dtype that can be cast to float or complex "
                "are supported")
        if weights.dtype.kind == 'c':
<<<<<<< HEAD
            y = cupy.zeros(bin_edges.size - 1, dtype=complex)
=======
            y = cupy.zeros(bin_edges.size - 1, dtype=cupy.complex128)
>>>>>>> 7745112c
            _weighted_histogram_kernel(
                x, bin_edges, bin_edges.size, weights.real, y.real)
            _weighted_histogram_kernel(
                x, bin_edges, bin_edges.size, weights.imag, y.imag)
        else:
            if weights.dtype.kind in 'bui':
                y = cupy.zeros(bin_edges.size - 1, dtype=int)
            else:
<<<<<<< HEAD
                y = cupy.zeros(bin_edges.size - 1, dtype=float)
=======
                y = cupy.zeros(bin_edges.size - 1, dtype=cupy.float64)
>>>>>>> 7745112c
            _weighted_histogram_kernel(
                x, bin_edges, bin_edges.size, weights, y)

    if density:
<<<<<<< HEAD
        db = cupy.array(cupy.diff(bin_edges), float)
=======
        db = cupy.array(cupy.diff(bin_edges), cupy.float64)
>>>>>>> 7745112c
        return y/db/y.sum(), bin_edges
    return y, bin_edges

# TODO(okuta): Implement histogram2d


# TODO(okuta): Implement histogramdd

_bincount_kernel = core.ElementwiseKernel(
    'S x', 'raw U bin',
    'atomicAdd(&bin[x], U(1))',
    'bincount_kernel',
    preamble=_preamble)
_bincount_with_weight_kernel = core.ElementwiseKernel(
    'S x, T w', 'raw U bin',
    'atomicAdd(&bin[x], w)',
    'bincount_with_weight_kernel')


def bincount(x, weights=None, minlength=None):
    """Count number of occurrences of each value in array of non-negative ints.

    Args:
        x (cupy.ndarray): Input array.
        weights (cupy.ndarray): Weights array which has the same shape as
            ``x``.
        minlength (int): A minimum number of bins for the output array.

    Returns:
        cupy.ndarray: The result of binning the input array. The length of
            output is equal to ``max(cupy.max(x) + 1, minlength)``.

    .. warning::

        This function may synchronize the device.

    .. seealso:: :func:`numpy.bincount`

    """
    if x.ndim > 1:
        raise ValueError('object too deep for desired array')
    if x.ndim < 1:
        raise ValueError('object of too small depth for desired array')
    if x.dtype.kind == 'f':
        raise TypeError('x must be int array')
    if (x < 0).any():  # synchronize!
        raise ValueError('The first argument of bincount must be non-negative')
    if weights is not None and x.shape != weights.shape:
        raise ValueError('The weights and list don\'t have the same length.')
    if minlength is not None:
        minlength = int(minlength)
        if minlength < 0:
            raise ValueError('minlength must be non-negative')

    size = int(cupy.max(x)) + 1
    if minlength is not None:
        size = max(size, minlength)

    if weights is None:
        b = cupy.zeros((size,), dtype=numpy.intp)
        _bincount_kernel(x, b)
    else:
        b = cupy.zeros((size,), dtype=numpy.float64)
        _bincount_with_weight_kernel(x, weights, b)

    return b


def digitize(x, bins, right=False):
    """Finds the indices of the bins to which each value in input array belongs.

    .. note::

        In order to avoid device synchronization, digitize does not raise
        an exception when the array is not monotonic

    Args:
        x (cupy.ndarray): Input array.
        bins (cupy.ndarray): Array of bins.
            It has to be 1-dimensional and monotonic increasing or decreasing.
        right (bool):
            Indicates whether the intervals include the right or the left bin
            edge.

    Returns:
        cupy.ndarray: Output array of indices, of same shape as ``x``.

    .. seealso:: :func:`numpy.digitize`
    """
    # This is for NumPy compat, although it works fine
    if x.dtype.kind == 'c':
        raise TypeError('x may not be complex')

    if bins.ndim > 1:
        raise ValueError('object too deep for desired array')
    if bins.ndim < 1:
        raise ValueError('object of too small depth for desired array')

    # As the order of the arguments are reversed, the side must be too.
    side = 'left' if right else 'right'
    return cupy._sorting.search._searchsorted(bins, x, side, None, False)<|MERGE_RESOLUTION|>--- conflicted
+++ resolved
@@ -125,12 +125,6 @@
 
     Returns:
         bin_edges (ndarray): Array of bin edges
-<<<<<<< HEAD
-        uniform_bins (Number, Number, int): The upper bound, lowerbound, and
-        number of bins, used in the implementation of `histogram` that works on
-        uniform bins.
-=======
->>>>>>> 7745112c
     """
     # parse the overloaded bins argument
     n_equal_bins = None
@@ -170,13 +164,7 @@
         bin_edges = cupy.linspace(
             first_edge, last_edge, n_equal_bins + 1,
             endpoint=True, dtype=bin_type)
-<<<<<<< HEAD
-        return bin_edges, (first_edge, last_edge, n_equal_bins)
-    else:
-        return bin_edges, None
-=======
     return bin_edges
->>>>>>> 7745112c
 
 
 def histogram(x, bins=10, range=None, weights=None, density=False):
@@ -188,11 +176,7 @@
             number of bins. If ``bins`` is an :class:`~cupy.ndarray`, it
             represents a bin edges.
         range (2-tuple of float, optional): The lower and upper range of the
-<<<<<<< HEAD
-            bins.  If not provided, range is simply ``(a.min(), a.max())``.
-=======
             bins.  If not provided, range is simply ``(x.min(), x.max())``.
->>>>>>> 7745112c
             Values outside the range are ignored. The first element of the
             range must be less than or equal to the second. `range` affects the
             automatic bin computation as well. While bin width is computed to
@@ -224,24 +208,15 @@
         raise ValueError("x must be a cupy.ndarray")
 
     x, weights = _ravel_and_check_weights(x, weights)
-<<<<<<< HEAD
-    bin_edges, uniform_bins = _get_bin_edges(x, bins, range)
-=======
     bin_edges = _get_bin_edges(x, bins, range)
->>>>>>> 7745112c
 
     if weights is None:
         y = cupy.zeros(bin_edges.size - 1, dtype='l')
         _histogram_kernel(x, bin_edges, bin_edges.size, y)
     else:
         simple_weights = (
-<<<<<<< HEAD
-            cupy.can_cast(weights.dtype, cupy.double) or
-            cupy.can_cast(weights.dtype, complex)
-=======
             cupy.can_cast(weights.dtype, cupy.float64) or
             cupy.can_cast(weights.dtype, cupy.complex128)
->>>>>>> 7745112c
         )
         if not simple_weights:
             # object dtype such as Decimal are supported in NumPy, but not here
@@ -249,11 +224,7 @@
                 "only weights with dtype that can be cast to float or complex "
                 "are supported")
         if weights.dtype.kind == 'c':
-<<<<<<< HEAD
-            y = cupy.zeros(bin_edges.size - 1, dtype=complex)
-=======
             y = cupy.zeros(bin_edges.size - 1, dtype=cupy.complex128)
->>>>>>> 7745112c
             _weighted_histogram_kernel(
                 x, bin_edges, bin_edges.size, weights.real, y.real)
             _weighted_histogram_kernel(
@@ -262,20 +233,12 @@
             if weights.dtype.kind in 'bui':
                 y = cupy.zeros(bin_edges.size - 1, dtype=int)
             else:
-<<<<<<< HEAD
-                y = cupy.zeros(bin_edges.size - 1, dtype=float)
-=======
                 y = cupy.zeros(bin_edges.size - 1, dtype=cupy.float64)
->>>>>>> 7745112c
             _weighted_histogram_kernel(
                 x, bin_edges, bin_edges.size, weights, y)
 
     if density:
-<<<<<<< HEAD
-        db = cupy.array(cupy.diff(bin_edges), float)
-=======
         db = cupy.array(cupy.diff(bin_edges), cupy.float64)
->>>>>>> 7745112c
         return y/db/y.sum(), bin_edges
     return y, bin_edges
 
