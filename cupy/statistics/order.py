import warnings

import cupy
from cupy import core
from cupy.core import _routines_statistics as _statistics
from cupy.core import fusion
from cupy.logic import content


def amin(a, axis=None, out=None, keepdims=False):
    """Returns the minimum of an array or the minimum along an axis.

    .. note::

       When at least one element is NaN, the corresponding min value will be
       NaN.

    Args:
        a (cupy.ndarray): Array to take the minimum.
        axis (int): Along which axis to take the minimum. The flattened array
            is used by default.
        out (cupy.ndarray): Output array.
        keepdims (bool): If ``True``, the axis is remained as an axis of
            size one.

    Returns:
        cupy.ndarray: The minimum of ``a``, along the axis if specified.

    .. seealso:: :func:`numpy.amin`

    """
    if fusion._is_fusing():
        if keepdims:
            raise NotImplementedError(
                'cupy.amin does not support `keepdims` in fusion yet.')
        return fusion._call_reduction(_statistics.amin,
                                      a, axis=axis, out=out)

    # TODO(okuta): check type
    return a.min(axis=axis, out=out, keepdims=keepdims)


def amax(a, axis=None, out=None, keepdims=False):
    """Returns the maximum of an array or the maximum along an axis.

    .. note::

       When at least one element is NaN, the corresponding min value will be
       NaN.

    Args:
        a (cupy.ndarray): Array to take the maximum.
        axis (int): Along which axis to take the maximum. The flattened array
            is used by default.
        out (cupy.ndarray): Output array.
        keepdims (bool): If ``True``, the axis is remained as an axis of
            size one.

    Returns:
        cupy.ndarray: The maximum of ``a``, along the axis if specified.

    .. seealso:: :func:`numpy.amax`

    """
    if fusion._is_fusing():
        if keepdims:
            raise NotImplementedError(
                'cupy.amax does not support `keepdims` in fusion yet.')
        return fusion._call_reduction(_statistics.amax,
                                      a, axis=axis, out=out)

    # TODO(okuta): check type
    return a.max(axis=axis, out=out, keepdims=keepdims)


def nanmin(a, axis=None, out=None, keepdims=False):
    """Returns the minimum of an array along an axis ignoring NaN.

    When there is a slice whose elements are all NaN, a :class:`RuntimeWarning`
    is raised and NaN is returned.

    Args:
        a (cupy.ndarray): Array to take the minimum.
        axis (int): Along which axis to take the minimum. The flattened array
            is used by default.
        out (cupy.ndarray): Output array.
        keepdims (bool): If ``True``, the axis is remained as an axis of
            size one.

    Returns:
        cupy.ndarray: The minimum of ``a``, along the axis if specified.

    .. warning::

        This function may synchronize the device.

    .. seealso:: :func:`numpy.nanmin`

    """
    # TODO(niboshi): Avoid synchronization.
    res = core.nanmin(a, axis=axis, out=out, keepdims=keepdims)
    if content.isnan(res).any():  # synchronize!
        warnings.warn('All-NaN slice encountered', RuntimeWarning)
    return res


def nanmax(a, axis=None, out=None, keepdims=False):
    """Returns the maximum of an array along an axis ignoring NaN.

    When there is a slice whose elements are all NaN, a :class:`RuntimeWarning`
    is raised and NaN is returned.

    Args:
        a (cupy.ndarray): Array to take the maximum.
        axis (int): Along which axis to take the maximum. The flattened array
            is used by default.
        out (cupy.ndarray): Output array.
        keepdims (bool): If ``True``, the axis is remained as an axis of
            size one.

    Returns:
        cupy.ndarray: The maximum of ``a``, along the axis if specified.

    .. warning::

        This function may synchronize the device.

    .. seealso:: :func:`numpy.nanmax`

    """
    # TODO(niboshi): Avoid synchronization.
    res = core.nanmax(a, axis=axis, out=out, keepdims=keepdims)
    if content.isnan(res).any():  # synchronize!
        warnings.warn('All-NaN slice encountered', RuntimeWarning)
    return res


<<<<<<< HEAD
def ptp(a, axis=None, out=None, keepdims=False, dtype=None):
=======
def ptp(a, axis=None, out=None, keepdims=False):
>>>>>>> e1872fba
    """Returns the range of values (maximum - minimum) along an axis.

    .. note::

       The name of the function comes from the acronym for 'peak to peak'.

       When at least one element is NaN, the corresponding ptp value will be
       NaN.

    Args:
        a (cupy.ndarray): Array over which to take the range.
        axis (int): Axis along which to take the minimum. The flattened
            array is used by default.
        out (cupy.ndarray): Output array.
        keepdims (bool): If ``True``, the axis is retained as an axis of
            size one.

    Returns:
        cupy.ndarray: The minimum of ``a``, along the axis if specified.

    .. seealso:: :func:`numpy.amin`

    """
<<<<<<< HEAD
    return a.ptp(axis=axis, out=out, dtype=dtype, keepdims=keepdims)
=======
    return a.ptp(axis=axis, out=out, keepdims=keepdims)
>>>>>>> e1872fba


def percentile(a, q, axis=None, out=None, interpolation='linear',
               keepdims=False):
    """Computes the q-th percentile of the data along the specified axis.

    Args:
        a (cupy.ndarray): Array for which to compute percentiles.
        q (float, tuple of floats or cupy.ndarray): Percentiles to compute
            in the range between 0 and 100 inclusive.
        axis (int or tuple of ints): Along which axis or axes to compute the
            percentiles. The flattened array is used by default.
        out (cupy.ndarray): Output array.
        interpolation (str): Interpolation method when a quantile lies between
            two data points. ``linear`` interpolation is used by default.
            Supported interpolations are``lower``, ``higher``, ``midpoint``,
            ``nearest`` and ``linear``.
        keepdims (bool): If ``True``, the axis is remained as an axis of
            size one.

    Returns:
        cupy.ndarray: The percentiles of ``a``, along the axis if specified.

    .. seealso:: :func:`numpy.percentile`

    """
    q = cupy.asarray(q, dtype=a.dtype)
    if q.ndim == 0:
        q = q[None]
        zerod = True
    else:
        zerod = False
    if q.ndim > 1:
        raise ValueError('Expected q to have a dimension of 1.\n'
                         'Actual: {0} != 1'.format(q.ndim))

    if keepdims:
        if axis is None:
            keepdim = (1,) * a.ndim
        else:
            keepdim = list(a.shape)
            for ax in axis:
                keepdim[ax % a.ndim] = 1
            keepdim = tuple(keepdim)

    # Copy a since we need it sorted but without modifying the original array
    if isinstance(axis, int):
        axis = axis,
    if axis is None:
        ap = a.flatten()
        nkeep = 0
    else:
        # Reduce axes from a and put them last
        axis = tuple(ax % a.ndim for ax in axis)
        keep = set(range(a.ndim)) - set(axis)
        nkeep = len(keep)
        for i, s in enumerate(sorted(keep)):
            a = a.swapaxes(i, s)
        ap = a.reshape(a.shape[:nkeep] + (-1,)).copy()

    axis = -1
    ap.sort(axis=axis)
    Nx = ap.shape[axis]
    indices = q * 0.01 * (Nx - 1.)  # percents to decimals

    if interpolation == 'lower':
        indices = cupy.floor(indices).astype(cupy.int32)
    elif interpolation == 'higher':
        indices = cupy.ceil(indices).astype(cupy.int32)
    elif interpolation == 'midpoint':
        indices = 0.5 * (cupy.floor(indices) + cupy.ceil(indices))
    elif interpolation == 'nearest':
        # TODO(hvy): Implement nearest using around
        raise ValueError('\'nearest\' interpolation is not yet supported. '
                         'Please use any other interpolation method.')
    elif interpolation == 'linear':
        pass
    else:
        raise ValueError('Unexpected interpolation method.\n'
                         'Actual: \'{0}\' not in (\'linear\', \'lower\', '
                         '\'higher\', \'midpoint\')'.format(interpolation))

    if indices.dtype == cupy.int32:
        ret = cupy.rollaxis(ap, axis)
        ret = ret.take(indices, axis=0, out=out)
    else:
        if out is None:
            ret = cupy.empty(ap.shape[:-1] + q.shape, dtype=cupy.float64)
        else:
            ret = cupy.rollaxis(out, 0, out.ndim)

        cupy.ElementwiseKernel(
            'S idx, raw T a, raw int32 offset', 'U ret',
            '''
            ptrdiff_t idx_below = floor(idx);
            U weight_above = idx - idx_below;

            ptrdiff_t offset_i = _ind.get()[0] * offset;
            ret = a[offset_i + idx_below] * (1.0 - weight_above)
              + a[offset_i + idx_below + 1] * weight_above;
            ''',
            'percentile_weightnening'
        )(indices, ap, ap.shape[-1] if ap.ndim > 1 else 0, ret)
        ret = cupy.rollaxis(ret, -1)  # Roll q dimension back to first axis

    if zerod:
        ret = ret.squeeze(0)
    if keepdims:
        if q.size > 1:
            keepdim = (-1,) + keepdim
        ret = ret.reshape(keepdim)

    return core._internal_ascontiguousarray(ret)<|MERGE_RESOLUTION|>--- conflicted
+++ resolved
@@ -135,11 +135,7 @@
     return res
 
 
-<<<<<<< HEAD
-def ptp(a, axis=None, out=None, keepdims=False, dtype=None):
-=======
 def ptp(a, axis=None, out=None, keepdims=False):
->>>>>>> e1872fba
     """Returns the range of values (maximum - minimum) along an axis.
 
     .. note::
@@ -163,11 +159,7 @@
     .. seealso:: :func:`numpy.amin`
 
     """
-<<<<<<< HEAD
-    return a.ptp(axis=axis, out=out, dtype=dtype, keepdims=keepdims)
-=======
     return a.ptp(axis=axis, out=out, keepdims=keepdims)
->>>>>>> e1872fba
 
 
 def percentile(a, q, axis=None, out=None, interpolation='linear',
