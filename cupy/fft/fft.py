--- conflicted
+++ resolved
@@ -1,13 +1,8 @@
 from copy import copy
 from functools import reduce
-<<<<<<< HEAD
+from math import sqrt
 from operator import mul
 from threading import get_ident
-
-import six
-=======
-from math import sqrt
->>>>>>> 40362f22
 
 import numpy as np
 import six
@@ -15,11 +10,6 @@
 import cupy
 from cupy.core.internal import prod
 from cupy.cuda import cufft
-<<<<<<< HEAD
-from math import sqrt
-from cupy.fft import cache
-=======
->>>>>>> 40362f22
 from cupy.fft import config
 
 
@@ -215,11 +205,7 @@
 
 
 @cupy.util.memoize()
-<<<<<<< HEAD
-def _prep_fftn_axes(ndim, s=None, axes=None, plan_nd_check=False):
-=======
 def _prep_fftn_axes(ndim, s=None, axes=None):
->>>>>>> 40362f22
     """Configure axes argument for an n-dimensional FFT.
 
     The axes to be transformed are returned in ascending order.
@@ -234,39 +220,15 @@
             dim = ndim
         else:
             dim = len(s)
-<<<<<<< HEAD
-        axes = [i % ndim for i in six.moves.range(-dim, 0)]
-    elif np.isscalar(axes):
-        axes = (axes, )
-    axes = tuple(axes)
-=======
         axes = tuple([i + ndim for i in six.moves.range(-dim, 0)])
     elif np.isscalar(axes):
         axes = axes,
     else:
         axes = tuple(sorted([ax % ndim for ax in axes]))
->>>>>>> 40362f22
 
     if reduce(min, axes) < -ndim or reduce(max, axes) > ndim - 1:
         raise ValueError("The specified axes exceed the array dimensions.")
 
-<<<<<<< HEAD
-    # sort the provided axes in ascending order
-    axes = tuple([ax % ndim for ax in axes])
-
-    if plan_nd_check:
-        if not all((ax - ax_prev) == 1
-                   for ax, ax_prev in zip(axes[1:], axes[:-1])):
-            raise ValueError(
-                "The axes to be transformed must be contiguous and repeated "
-                "axes are not allowed.")
-        if (0 not in axes) and ((ndim - 1) not in axes):
-            raise ValueError(
-                "Either the first or the last axis of the array must be in "
-                "axes.")
-
-=======
->>>>>>> 40362f22
     # PlanNd supports 1D, 2D and 3D batch transforms over contiguous axes
     if (len(axes) > 3 or
             # PlanNd only possible if the first or last axis is in axes.
@@ -309,12 +271,7 @@
         # transform over all axes
         fft_axes = tuple(range(ndim))
     else:
-<<<<<<< HEAD
-        fft_axes = _prep_fftn_axes(ndim, s=None, axes=axes,
-                                   plan_nd_check=True)[0]
-=======
         fft_axes, nd_plan_possible = _prep_fftn_axes(ndim, s=None, axes=axes)
->>>>>>> 40362f22
 
     if len(fft_axes) < 1 or len(fft_axes) > 3:
         raise ValueError(
@@ -351,13 +308,8 @@
         plan_dimensions = copy(shape)
         if order == 'F':
             plan_dimensions = plan_dimensions[::-1]
-<<<<<<< HEAD
-        idist = np.intp(reduce(mul, shape))
-        odist = np.intp(reduce(mul, shape))
-=======
         idist = np.intp(prod(shape))
         odist = np.intp(prod(shape))
->>>>>>> 40362f22
         istride = ostride = 1
         inembed = onembed = None
         nbatch = 1
@@ -373,19 +325,11 @@
         if 0 not in fft_axes:
             # don't FFT along the first min_axis_fft axes
             min_axis_fft = reduce(min, fft_axes)
-<<<<<<< HEAD
-            nbatch = reduce(mul, shape[:min_axis_fft])
-            if order == 'C':
-                # C-ordered GPU array with batch along first dim
-                idist = reduce(mul, plan_dimensions)
-                odist = reduce(mul, plan_dimensions)
-=======
             nbatch = prod(shape[:min_axis_fft])
             if order == 'C':
                 # C-ordered GPU array with batch along first dim
                 idist = prod(plan_dimensions)
                 odist = prod(plan_dimensions)
->>>>>>> 40362f22
                 istride = 1
                 ostride = 1
             elif order == 'F':
@@ -397,11 +341,7 @@
         elif (ndim - 1) not in fft_axes:
             # don't FFT along the last axis
             num_axes_batch = ndim - len(fft_axes)
-<<<<<<< HEAD
-            nbatch = reduce(mul, shape[-num_axes_batch:])
-=======
             nbatch = prod(shape[-num_axes_batch:])
->>>>>>> 40362f22
             if order == 'C':
                 # C-ordered GPU array with batch along last dim
                 idist = 1
@@ -410,13 +350,8 @@
                 ostride = nbatch
             elif order == 'F':
                 # F-ordered GPU array with batch along last dim
-<<<<<<< HEAD
-                idist = reduce(mul, plan_dimensions)
-                odist = reduce(mul, plan_dimensions)
-=======
                 idist = prod(plan_dimensions)
                 odist = prod(plan_dimensions)
->>>>>>> 40362f22
                 istride = 1
                 ostride = 1
         else:
@@ -510,11 +445,7 @@
     plan.fft(a, out, direction)
 
     # normalize by the product of the shape along the transformed axes
-<<<<<<< HEAD
-    sz = reduce(mul, [out.shape[ax] for ax in axes])
-=======
     sz = prod([out.shape[ax] for ax in axes])
->>>>>>> 40362f22
     if norm is None:
         if direction == cufft.CUFFT_INVERSE:
             out /= sz
@@ -531,11 +462,7 @@
                          % norm)
 
     a = _convert_dtype(a, value_type)
-<<<<<<< HEAD
-    axes = _prep_fftn_axes(a.ndim, s, axes)[0]
-=======
     axes, _ = _prep_fftn_axes(a.ndim, s, axes)
->>>>>>> 40362f22
 
     if order == 'A':
         if a.flags.f_contiguous:
@@ -553,34 +480,12 @@
         a = cupy.ascontiguousarray(a)
     elif order == 'F' and not a.flags.f_contiguous:
         a = cupy.asfortranarray(a)
-<<<<<<< HEAD
-
-    # sort the provided axes in ascending order
-    axes = tuple(sorted(np.mod(axes, a.ndim)))
-
-=======
->>>>>>> 40362f22
+
     a = _exec_fftn(a, direction, value_type, norm=norm, axes=axes,
                    overwrite_x=overwrite_x, plan=plan, out=out)
     return a
 
 
-<<<<<<< HEAD
-def _default_plan_type(ndim, s=None, axes=None):
-    """Determine whether to use separable 1d planning or nd planning."""
-    if ndim == 1 or not config.enable_nd_planning:
-        return '1d'
-
-    axes, nd_plan_possible = _prep_fftn_axes(ndim, s, axes,
-                                             plan_nd_check=False)
-    if len(axes) == 1 or not nd_plan_possible:
-        # prefer Plan1D in the 1D case
-        return '1d'
-    return 'nd'
-
-
-=======
->>>>>>> 40362f22
 def _default_fft_func(a, s=None, axes=None, plan=None):
     curr_plan = cufft.get_current_plan()
     if curr_plan is not None:
@@ -596,14 +501,9 @@
           a.ndim == 1 or not config.enable_nd_planning):
         return _fft
 
-<<<<<<< HEAD
-    plan_type = _default_plan_type(a.ndim, s, axes)
-    if plan_type == 'nd':
-=======
     axes, nd_plan_possible = _prep_fftn_axes(a.ndim, s, axes)
     if len(axes) > 1 and nd_plan_possible:
         # prefer Plan1D in the 1D case
->>>>>>> 40362f22
         return _fftn
     return _fft
 
