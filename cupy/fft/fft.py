--- conflicted
+++ resolved
@@ -197,20 +197,12 @@
         else:
             dim = len(s)
         axes = tuple([i + ndim for i in six.moves.range(-dim, 0)])
-<<<<<<< HEAD
-=======
         axes_sorted = axes
->>>>>>> 46cb64df
     else:
         axes = tuple(axes)
         if reduce(min, axes) < -ndim or reduce(max, axes) > ndim - 1:
             raise ValueError("The specified axes exceed the array dimensions.")
-<<<<<<< HEAD
-
-    axes_sorted = tuple(sorted([ax % ndim for ax in axes]))
-=======
         axes_sorted = tuple(sorted([ax % ndim for ax in axes]))
->>>>>>> 46cb64df
 
     # PlanNd supports 1D, 2D and 3D batch transforms over contiguous axes
     if (len(axes) > 3 or
@@ -255,12 +247,8 @@
         # transform over all axes
         fft_axes = tuple(range(ndim))
     else:
-<<<<<<< HEAD
-        _, fft_axes, nd_plan_possible = _prep_fftn_axes(ndim, s=None, axes=axes)
-=======
         _, fft_axes, nd_plan_possible = _prep_fftn_axes(ndim, s=None,
                                                         axes=axes)
->>>>>>> 46cb64df
 
     if len(fft_axes) < 1 or len(fft_axes) > 3:
         raise ValueError(
@@ -444,10 +432,6 @@
     # Note: need to call_cook_shape prior to sorting the axes
     a = _cook_shape(a, s, axes, value_type, order=order)
 
-<<<<<<< HEAD
-    axes = axes_sorted
-=======
->>>>>>> 46cb64df
     if order == 'C' and not a.flags.c_contiguous:
         a = cupy.ascontiguousarray(a)
     elif order == 'F' and not a.flags.f_contiguous:
