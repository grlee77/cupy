--- conflicted
+++ resolved
@@ -85,7 +85,6 @@
         out_size = a.shape[-1]
 
     batch = a.size // a.shape[-1]
-<<<<<<< HEAD
 
     if cache.is_enabled():
         # CUFFT plans can only be safely used by the thread that created them
@@ -109,10 +108,7 @@
         if plan is None:
             plan = cufft.Plan1d(out_size, fft_type, batch)
             cache._cufft_cache.insert(plan, key)
-    else:
-        plan = cufft.Plan1d(out_size, fft_type, batch)
-=======
-    if plan is None:
+    elif plan is None:
         plan = cufft.Plan1d(out_size, fft_type, batch)
     else:
         # check plan validity
@@ -124,7 +120,6 @@
             raise ValueError("Target array size does not match the plan.")
         if batch != plan.batch:
             raise ValueError("Batch size does not match the plan.")
->>>>>>> 6fdd0bc1
 
     if overwrite_x and value_type == 'C2C':
         out = a
@@ -488,20 +483,8 @@
 
     axes, nd_plan_possible = _prep_fftn_axes(ndim, s, axes,
                                              plan_nd_check=False)
-
-<<<<<<< HEAD
-    if len(axes) == 1:
-        # use Plan1d to transform a single axis
-        return '1d'
-    elif len(axes) > 3 or not np.all(np.diff(axes) == 1):
-        # PlanNd supports 1d, 2d or 3d transforms over contiguous axes
-        return '1d'
-    if (0 not in axes) and ((ndim - 1) not in axes):
-        # PlanNd only possible if the first or last axis is in axes.
-=======
     if len(axes) == 1 or not nd_plan_possible:
         # prefer Plan1D in the 1D case
->>>>>>> 6fdd0bc1
         return '1d'
     return 'nd'
 
