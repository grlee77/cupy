--- conflicted
+++ resolved
@@ -85,32 +85,6 @@
         out_size = a.shape[-1]
 
     batch = a.size // a.shape[-1]
-<<<<<<< HEAD
-
-    if cache.is_enabled():
-        # CUFFT plans can only be safely used by the thread that created them
-        thread_id = get_ident()
-
-        # Note: if user-defined stream supported is added to Plan1d in the
-        # future, the stream should be added to the key as well.
-        key = (out_size, fft_type, batch, thread_id)
-
-        try:
-            if key in cache._cufft_cache:
-                plan = cache._cufft_cache.lookup(key)
-            else:
-                plan = None
-
-        except KeyError:
-            # This occurs if the object has fallen out of the cache between
-            # the check and the lookup
-            plan = None
-
-        if plan is None:
-            plan = cufft.Plan1d(out_size, fft_type, batch)
-            cache._cufft_cache.insert(plan, key)
-    elif plan is None:
-=======
     curr_plan = cufft.get_current_plan()
     if curr_plan is not None:
         if plan is None:
@@ -118,8 +92,30 @@
         else:
             raise RuntimeError('Use the cuFFT plan either as a context manager'
                                ' or as an argument.')
+    elif cache.is_enabled():
+        # CUFFT plans can only be safely used by the thread that created them
+        thread_id = get_ident()
+
+        # Note: if user-defined stream supported is added to Plan1d in the
+        # future, the stream should be added to the key as well.
+        key = (out_size, fft_type, batch, thread_id)
+
+        try:
+            if key in cache._cufft_cache:
+                plan = cache._cufft_cache.lookup(key)
+            else:
+                plan = None
+
+        except KeyError:
+            # This occurs if the object has fallen out of the cache between
+            # the check and the lookup
+            plan = None
+
+        if plan is None:
+            plan = cufft.Plan1d(out_size, fft_type, batch)
+            cache._cufft_cache.insert(plan, key)
+
     if plan is None:
->>>>>>> 192878d7
         plan = cufft.Plan1d(out_size, fft_type, batch)
     else:
         # check plan validity
