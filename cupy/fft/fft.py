from copy import copy
<<<<<<< HEAD
from threading import get_ident
=======
>>>>>>> ed69ad74

import six

import numpy as np

import cupy
from cupy.cuda import cufft
from math import sqrt
<<<<<<< HEAD
from cupy.fft import cache
=======
>>>>>>> ed69ad74
from cupy.fft import config


def _output_dtype(a, value_type):
    if value_type != 'R2C':
        if a.dtype in [np.float16, np.float32]:
            return np.complex64
        elif a.dtype not in [np.complex64, np.complex128]:
            return np.complex128
    else:
        if a.dtype in [np.complex64, np.complex128]:
            return a.real.dtype
        elif a.dtype == np.float16:
            return np.float32
        elif a.dtype not in [np.float32, np.float64]:
            return np.float64
    return a.dtype
<<<<<<< HEAD


def _convert_dtype(a, value_type):
    out_dtype = _output_dtype(a, value_type)
    return a.astype(out_dtype, copy=False)


=======


def _convert_dtype(a, value_type):
    out_dtype = _output_dtype(a, value_type)
    return a.astype(out_dtype, copy=False)


>>>>>>> ed69ad74
def _cook_shape(a, s, axes, value_type, order='C'):
    if s is None or s == a.shape:
        return a
    if (value_type == 'C2R') and (s[-1] is not None):
        s = list(s)
        s[-1] = s[-1] // 2 + 1
    for sz, axis in zip(s, axes):
        if (sz is not None) and (sz != a.shape[axis]):
            shape = list(a.shape)
            if shape[axis] > sz:
                index = [slice(None)] * a.ndim
                index[axis] = slice(0, sz)
                a = a[index]
            else:
                index = [slice(None)] * a.ndim
                index[axis] = slice(0, shape[axis])
                shape[axis] = sz
                z = cupy.zeros(shape, a.dtype.char, order=order)
                z[index] = a
                a = z
    return a


def _convert_fft_type(a, value_type):
    if value_type == 'C2C' and a.dtype == np.complex64:
        return cufft.CUFFT_C2C
    elif value_type == 'R2C' and a.dtype == np.float32:
        return cufft.CUFFT_R2C
    elif value_type == 'C2R' and a.dtype == np.complex64:
        return cufft.CUFFT_C2R
    elif value_type == 'C2C' and a.dtype == np.complex128:
        return cufft.CUFFT_Z2Z
    elif value_type == 'R2C' and a.dtype == np.float64:
        return cufft.CUFFT_D2Z
    else:
        return cufft.CUFFT_Z2D


def _exec_fft(a, direction, value_type, norm, axis, overwrite_x,
              out_size=None, out=None):
    fft_type = _convert_fft_type(a, value_type)

    if axis % a.ndim != a.ndim - 1:
        a = a.swapaxes(axis, -1)

    if a.base is not None:
        a = a.copy()

    if out_size is None:
        out_size = a.shape[-1]

    batch = a.size // a.shape[-1]
<<<<<<< HEAD

    if cache.is_enabled():
        # CUFFT plans can only be safely used by the thread that created them
        thread_id = get_ident()

        # Note: if user-defined stream supported is added to Plan1d in the
        # future, the stream should be added to the key as well.
        key = (out_size, fft_type, batch, thread_id)

        try:
            if key in cache._cufft_cache:
                plan = cache._cufft_cache.lookup(key)
            else:
                plan = None

        except KeyError:
            # This occurs if the object has fallen out of the cache between
            # the check and the lookup
            plan = None

        if plan is None:
            plan = cufft.Plan1d(out_size, fft_type, batch)
            cache._cufft_cache.insert(plan, key)
    else:
        plan = cufft.Plan1d(out_size, fft_type, batch)

=======
    plan = cufft.Plan1d(out_size, fft_type, batch)
>>>>>>> ed69ad74
    if overwrite_x and value_type == 'C2C':
        out = a
    elif out is not None:
        # verify that out has the expected shape and dtype
        plan.check_output_array(a, out)
    else:
        out = plan.get_output_array(a)
    plan.fft(a, out, direction)

    sz = out.shape[-1]
    if fft_type == cufft.CUFFT_R2C or fft_type == cufft.CUFFT_D2Z:
        sz = a.shape[-1]
    if norm is None:
        if direction == cufft.CUFFT_INVERSE:
            out /= sz
    else:
        out /= sqrt(sz)

    if axis % a.ndim != a.ndim - 1:
        out = out.swapaxes(axis, -1)

    return out


def _fft_c2c(a, direction, norm, axes, overwrite_x):
    for axis in axes:
        a = _exec_fft(a, direction, 'C2C', norm, axis, overwrite_x)
    return a


def _fft(a, s, axes, norm, direction, value_type='C2C', overwrite_x=False):
    if norm not in (None, 'ortho'):
        raise ValueError('Invalid norm value %s, should be None or \"ortho\".'
                         % norm)

    if s is not None:
        for n in s:
            if (n is not None) and (n < 1):
                raise ValueError(
                    "Invalid number of FFT data points (%d) specified." % n)

    if (s is not None) and (axes is not None) and len(s) != len(axes):
        raise ValueError("Shape and axes have different lengths.")

    a = _convert_dtype(a, value_type)
    if axes is None:
        if s is None:
            dim = a.ndim
        else:
            dim = len(s)
        axes = [i for i in six.moves.range(-dim, 0)]
    a = _cook_shape(a, s, axes, value_type)

    if value_type == 'C2C':
        a = _fft_c2c(a, direction, norm, axes, overwrite_x)
    elif value_type == 'R2C':
        a = _exec_fft(a, direction, value_type, norm, axes[-1], overwrite_x)
        a = _fft_c2c(a, direction, norm, axes[:-1], overwrite_x)
    else:
        a = _fft_c2c(a, direction, norm, axes[:-1], overwrite_x)
        if (s is None) or (s[-1] is None):
            out_size = a.shape[axes[-1]] * 2 - 2
        else:
            out_size = s[-1]
        a = _exec_fft(a, direction, value_type, norm, axes[-1], overwrite_x,
                      out_size)

    return a


def get_cufft_plan_nd(shape, fft_type, axes=None, order='C'):
    """Generate a CUDA FFT plan for transforming up to three axes.

    Args:
        shape (tuple of int): The shape of the array to transform
        fft_type ({cufft.CUFFT_C2C, cufft.CUFFT_Z2Z}): The FFT type to perform.
            Currently only complex-to-complex transforms are supported.
        axes (None or int or tuple of int):  The axes of the array to
            transform. Currently, these must be a set of up to three adjacent
<<<<<<< HEAD
            axes and must nclude either the first or the last axis of the
=======
            axes and must include either the first or the last axis of the
>>>>>>> ed69ad74
            array.  If `None`, it is assumed that all axes are transformed.
        order ({'C', 'F'}): Specify whether the data to be transformed has C or
            Fortran ordered data layout.

    Returns:
        plan (cufft.PlanNd): The CUFFT Plan. This can be used with
            cufft.fft.fftn or cufft.fft.ifftn.
    """
    ndim = len(shape)

    if fft_type not in [cufft.CUFFT_C2C, cufft.CUFFT_Z2Z]:
        raise NotImplementedError(
            "Only cufft.CUFFT_C2C and cufft.CUFFT_Z2Z are supported.")

    if axes is None:
        # transform over all axes
        fft_axes = tuple(range(ndim))
    else:
        if np.isscalar(axes):
            axes = (axes, )
        axes = tuple(axes)

        if np.min(axes) < -ndim or np.max(axes) > ndim - 1:
            raise ValueError("The specified axes exceed the array dimensions.")

        # sort the provided axes in ascending order
        fft_axes = tuple(sorted(np.mod(axes, ndim)))

        # make sure the specified axes meet the expectations made below
        if not np.all(np.diff(fft_axes) == 1):
            raise ValueError(
                "The axes to be transformed must be contiguous and repeated "
                "axes are not allowed.")
        if (0 not in fft_axes) and ((ndim - 1) not in fft_axes):
            raise ValueError(
                "Either the first or the last axis of the array must be in "
                "axes.")

    if len(fft_axes) < 1 or len(fft_axes) > 3:
        raise ValueError(
            ("CUFFT can only transform along 1, 2 or 3 axes, but {} axes were "
             "specified.").format(len(fft_axes)))

    if order not in ['C', 'F']:
        raise ValueError("order must be 'C' or 'F'")

    """
    For full details on idist, istride, iembed, etc. see:
    http://docs.nvidia.com/cuda/cufft/index.html#advanced-data-layout

    in 1D:
    input[b * idist + x * istride]
    output[b * odist + x * ostride]

    in 2D:
    input[b * idist + (x * inembed[1] + y) * istride]
    output[b * odist + (x * onembed[1] + y) * ostride]

    in 3D:
    input[b * idist + ((x * inembed[1] + y) * inembed[2] + z) * istride]
    output[b * odist + ((x * onembed[1] + y) * onembed[2] + z) * ostride]
    """
    if fft_axes == tuple(np.arange(ndim)):
        # tranfsorm over all axes
        plan_dimensions = copy(shape)
        if order == 'F':
            plan_dimensions = plan_dimensions[::-1]
        idist = np.intp(np.prod(shape))
        odist = np.intp(np.prod(shape))
        istride = ostride = 1
        inembed = onembed = None
        nbatch = 1
    else:
        plan_dimensions = []
        for d in range(ndim):
            if d in fft_axes:
                plan_dimensions.append(shape[d])
        plan_dimensions = tuple(plan_dimensions)
        if order == 'F':
            plan_dimensions = plan_dimensions[::-1]
        inembed = tuple(np.asarray(plan_dimensions, dtype=int))
        onembed = tuple(np.asarray(plan_dimensions, dtype=int))
        if 0 not in fft_axes:
            # don't FFT along the first min_axis_fft axes
            min_axis_fft = np.min(fft_axes)
            nbatch = np.prod(shape[:min_axis_fft])
            if order == 'C':
                # C-ordered GPU array with batch along first dim
                idist = np.prod(plan_dimensions)
                odist = np.prod(plan_dimensions)
                istride = 1
                ostride = 1
            elif order == 'F':
                # F-ordered GPU array with batch along first dim
                idist = 1
                odist = 1
                istride = nbatch
                ostride = nbatch
        elif (ndim - 1) not in fft_axes:
            # don't FFT along the last axis
            num_axes_batch = ndim - len(fft_axes)
            nbatch = np.prod(shape[-num_axes_batch:])
            if order == 'C':
                # C-ordered GPU array with batch along last dim
                idist = 1
                odist = 1
                istride = nbatch
                ostride = nbatch
            elif order == 'F':
                # F-ordered GPU array with batch along last dim
                idist = np.prod(plan_dimensions)
                odist = np.prod(plan_dimensions)
                istride = 1
                ostride = 1
        else:
            raise ValueError(
                "General subsets of FFT axes not currently supported for "
                "GPU case (Can only batch FFT over the first or last "
                "spatial axes).")

<<<<<<< HEAD
    if cache.is_enabled():
        # CUFFT plans can only be safely used by the thread that created them
        thread_id = get_ident()

        # Note: if user-defined stream supported is added to Plan1d in the
        # future, the stream should be added to the key as well.
        key = (shape, istride, ostride, inembed, onembed, idist, odist,
               fft_type, nbatch, thread_id)

        try:
            if key in cache._cufft_cache:
                plan = cache._cufft_cache.lookup(key)
            else:
                plan = None

        except KeyError:
            # This occurs if the object has fallen out of the cache between
            # the check and the lookup
            plan = None

    if not cache.is_enabled() or plan is None:

        plan = cufft.PlanNd(shape=plan_dimensions,
                            istride=istride,
                            ostride=ostride,
                            inembed=inembed,
                            onembed=onembed,
                            idist=idist,
                            odist=odist,
                            fft_type=fft_type,
                            batch=nbatch)
=======
    plan = cufft.PlanNd(shape=plan_dimensions,
                        istride=istride,
                        ostride=ostride,
                        inembed=inembed,
                        onembed=onembed,
                        idist=idist,
                        odist=odist,
                        fft_type=fft_type,
                        batch=nbatch)
>>>>>>> ed69ad74
    return plan


def _exec_fftn(a, direction, value_type, norm, axes, overwrite_x,
               plan=None, out=None):

    fft_type = _convert_fft_type(a, value_type)
    if fft_type not in [cufft.CUFFT_C2C, cufft.CUFFT_Z2Z]:
        raise NotImplementedError("Only C2C and Z2Z are supported.")

    if a.base is not None:
        a = a.copy()
<<<<<<< HEAD
=======

>>>>>>> ed69ad74
    if a.flags.c_contiguous:
        order = 'C'
    elif a.flags.f_contiguous:
        order = 'F'
    else:
        raise ValueError("a must be contiguous")

    if plan is None:
        # generate a plan
        plan = get_cufft_plan_nd(a.shape, fft_type, axes=axes, order=order)
    else:
        if not isinstance(plan, cufft.PlanNd):
            raise ValueError("expected plan to have type cufft.PlanNd")
        if a.flags.c_contiguous:
            expected_shape = tuple(a.shape[ax] for ax in axes)
        else:
            # plan.shape will be reversed for Fortran-ordered inputs
            expected_shape = tuple(a.shape[ax] for ax in axes[::-1])
        if expected_shape != plan.shape:
            raise ValueError(
                "The CUFFT plan and a.shape do not match: "
                "plan.shape = {}, expected_shape={}, a.shape = {}".format(
                    plan.shape, expected_shape, a.shape))
        if fft_type != plan.fft_type:
            raise ValueError("CUFFT plan dtype mismatch.")
        # TODO: also check the strides and axes of the plan?

    if overwrite_x and value_type == 'C2C':
        out = a
    elif out is None:
        out = plan.get_output_array(a, order=order)
    else:
        plan.check_output_array(a, out)
    plan.fft(a, out, direction)

    # normalize by the product of the shape along the transformed axes
    sz = np.prod([out.shape[ax] for ax in axes])
    if norm is None:
        if direction == cufft.CUFFT_INVERSE:
            out /= sz
    else:
        out /= sqrt(sz)

    return out


def _fftn(a, s, axes, norm, direction, value_type='C2C', order='A', plan=None,
          overwrite_x=False, out=None):
    if norm not in (None, 'ortho'):
        raise ValueError('Invalid norm value %s, should be None or \"ortho\".'
                         % norm)

    a = _convert_dtype(a, value_type)
    if axes is None:
        dim = a.ndim
        axes = [i for i in six.moves.range(-dim, 0)]
    axes = tuple(axes)

    if (s is not None) and len(s) != len(axes):
        raise ValueError("Shape and axes have different lengths.")

    # sort the provided axes in ascending order
    axes = tuple(sorted(np.mod(axes, a.ndim)))

    if order == 'A':
        if a.flags.f_contiguous:
            order = 'F'
        elif a.flags.c_contiguous:
            order = 'C'
        else:
            a = cupy.ascontiguousarray(a)
            order = 'C'
    elif order not in ['C', 'F']:
        raise ValueError("Unsupported order: {}".format(order))

    a = _cook_shape(a, s, axes, value_type, order=order)
    if order == 'C' and not a.flags.c_contiguous:
        a = cupy.ascontiguousarray(a)
    elif order == 'F' and not a.flags.f_contiguous:
        a = cupy.asfortranarray(a)

    a = _exec_fftn(a, direction, value_type, norm=norm, axes=axes,
                   overwrite_x=overwrite_x, plan=plan, out=out)
    return a


def _default_plan_type(a, s=None, axes=None):
    """Determine whether to use separable 1d planning or nd planning."""
    ndim = a.ndim
    if ndim == 1 or not config.enable_nd_planning:
        return '1d'

    if axes is None:
        if s is None:
            dim = ndim
        else:
            dim = len(s)
        axes = tuple([i % ndim for i in six.moves.range(-dim, 0)])
    else:
        # sort the provided axes in ascending order
        axes = tuple(sorted([i % ndim for i in axes]))

    if len(axes) == 1:
        # use Plan1d to transform a single axis
        return '1d'
<<<<<<< HEAD
    elif len(axes) > 3 or not np.all(np.diff(axes) == 1):
=======
    if len(axes) > 3 or not (np.all(np.diff(sorted(axes)) == 1)):
>>>>>>> ed69ad74
        # PlanNd supports 1d, 2d or 3d transforms over contiguous axes
        return '1d'
    if (0 not in axes) and ((ndim - 1) not in axes):
        # PlanNd only possible if the first or last axis is in axes.
        return '1d'
    return 'nd'


def _default_fft_func(a, s=None, axes=None):
    plan_type = _default_plan_type(a, s, axes)
    if plan_type == 'nd':
        return _fftn
    else:
        return _fft


def fft(a, n=None, axis=-1, norm=None):
    """Compute the one-dimensional FFT.

    Args:
        a (cupy.ndarray): Array to be transform.
        n (None or int): Length of the transformed axis of the output. If ``n``
            is not given, the length of the input along the axis specified by
            ``axis`` is used.
        axis (int): Axis over which to compute the FFT.
        norm (None or ``"ortho"``): Keyword to specify the normalization mode.

    Returns:
        cupy.ndarray:
            The transformed array which shape is specified by ``n`` and type
            will convert to complex if the input is other.

    .. seealso:: :func:`numpy.fft.fft`
    """
    return _fft(a, (n,), (axis,), norm, cupy.cuda.cufft.CUFFT_FORWARD)


def ifft(a, n=None, axis=-1, norm=None):
    """Compute the one-dimensional inverse FFT.

    Args:
        a (cupy.ndarray): Array to be transform.
        n (None or int): Length of the transformed axis of the output. If ``n``
            is not given, the length of the input along the axis specified by
            ``axis`` is used.
        axis (int): Axis over which to compute the FFT.
        norm (None or ``"ortho"``): Keyword to specify the normalization mode.

    Returns:
        cupy.ndarray:
            The transformed array which shape is specified by ``n`` and type
            will convert to complex if the input is other.

    .. seealso:: :func:`numpy.fft.ifft`
    """
    return _fft(a, (n,), (axis,), norm, cufft.CUFFT_INVERSE)


def fft2(a, s=None, axes=(-2, -1), norm=None):
    """Compute the two-dimensional FFT.

    Args:
        a (cupy.ndarray): Array to be transform.
        s (None or tuple of ints): Shape of the transformed axes of the
            output. If ``s`` is not given, the lengths of the input along the
            axes specified by ``axes`` are used.
        axes (tuple of ints): Axes over which to compute the FFT.
        norm (None or ``"ortho"``): Keyword to specify the normalization mode.

    Returns:
        cupy.ndarray:
            The transformed array which shape is specified by ``s`` and type
            will convert to complex if the input is other.

    .. seealso:: :func:`numpy.fft.fft2`
    """
    func = _default_fft_func(a, s, axes)
    return func(a, s, axes, norm, cufft.CUFFT_FORWARD)


def ifft2(a, s=None, axes=(-2, -1), norm=None):
    """Compute the two-dimensional inverse FFT.

    Args:
        a (cupy.ndarray): Array to be transform.
        s (None or tuple of ints): Shape of the transformed axes of the
            output. If ``s`` is not given, the lengths of the input along the
            axes specified by ``axes`` are used.
        axes (tuple of ints): Axes over which to compute the FFT.
        norm (None or ``"ortho"``): Keyword to specify the normalization mode.

    Returns:
        cupy.ndarray:
            The transformed array which shape is specified by ``s`` and type
            will convert to complex if the input is other.

    .. seealso:: :func:`numpy.fft.ifft2`
    """
    func = _default_fft_func(a, s, axes)
    return func(a, s, axes, norm, cufft.CUFFT_INVERSE)


def fftn(a, s=None, axes=None, norm=None, plan_type=None, plan=None, out=None):
    """Compute the N-dimensional FFT.

    Args:
        a (cupy.ndarray): Array to be transform.
        s (None or tuple of ints): Shape of the transformed axes of the
            output. If ``s`` is not given, the lengths of the input along the
            axes specified by ``axes`` are used.
        axes (tuple of ints): Axes over which to compute the FFT.
        norm (None or ``"ortho"``): Keyword to specify the normalization mode.
        plan_type (``"1d"`` or ``"nd"``): If ``"1d"`` perform separable 1D
            planning. If ``"nd"`` use an n-dimensional plan. ``"nd"`` can
            provide higher performance in some cases, but is limited to at most
            3 contiguous axes and either the first or last axis must be
            included in ``axes``.
        plan (None or cufft.PlanNd): The CUFFT plan for use when plan_type
            is ``"nd"``. If None, a new plan is created. This argument is
            ignored when plan_type is ``"1d"``.
        out (None or cupy.ndarray): The array to store the output. If None, a
            new cupy.ndarray will be created. It is possible to also pass `a`
            to `out` for an in-place transform.

    Returns:
        cupy.ndarray:
            The transformed array which shape is specified by ``s`` and type
            will convert to complex if the input is other.

    .. seealso:: :func:`numpy.fft.fftn`
    """
<<<<<<< HEAD
    if plan_type is None:
        plan_type = _default_plan_type(a, s, axes)
    if plan_type == 'nd':
        return _fftn(a, s, axes, norm, cufft.CUFFT_FORWARD, plan=plan, out=out)
    else:
        if plan is not None:
            raise ValueError(
                "User-provided plan only supported when plan_type is 'nd'.")
        if out is not None:
            raise ValueError(
                "Preallocated out only supported when plan_type is 'nd'")
        return _fft(a, s, axes, norm, cufft.CUFFT_FORWARD)
=======
    func = _default_fft_func(a, s, axes)
    return func(a, s, axes, norm, cufft.CUFFT_FORWARD)
>>>>>>> ed69ad74

# TODO: remove plan_type, plan and out arguments and just use?:
#    func = _default_fft_func(a, s, axes)
#    return func(a, s, axes, norm, cufft.CUFFT_FORWARD)


def ifftn(a, s=None, axes=None, norm=None, plan_type=None, plan=None,
          out=None):
    """Compute the N-dimensional inverse FFT.

    Args:
        a (cupy.ndarray): Array to be transform.
        s (None or tuple of ints): Shape of the transformed axes of the
            output. If ``s`` is not given, the lengths of the input along the
            axes specified by ``axes`` are used.
        axes (tuple of ints): Axes over which to compute the FFT.
        norm (None or ``"ortho"``): Keyword to specify the normalization mode.
        plan_type (``"1d"`` or ``"nd"``): If ``"1d"`` perform separable 1D
            planning. If ``"nd"`` use an n-dimensional plan. ``"nd"`` can
            provide higher performance in some cases, but is limited to at most
            3 contiguous axes and either the first or last axis must be
            included in ``axes``.
        plan (None or cufft.PlanNd): The CUFFT plan for use when plan_type
            is ``"nd"``. If None, a new plan is created. This argument is
            ignored when plan_type is ``"1d"``.
        out (None or cupy.ndarray): The array to store the output. If None, a
            new cupy.ndarray will be created. It is possible to also pass `a`
            to `out` for an in-place transform.

    Returns:
        cupy.ndarray:
            The transformed array which shape is specified by ``s`` and type
            will convert to complex if the input is other.

    .. seealso:: :func:`numpy.fft.ifftn`
    """
<<<<<<< HEAD
    if plan_type is None:
        plan_type = _default_plan_type(a, s, axes)
    if plan_type == 'nd':
        return _fftn(a, s, axes, norm, cufft.CUFFT_INVERSE, plan=plan, out=out)
    else:
        if plan is not None:
            raise ValueError("User-provided plan only supported when "
                             "plan_type is 'nd'.")
        if out is not None:
            raise ValueError(
                "Preallocated out only supported when plan_type is 'nd'")
        return _fft(a, s, axes, norm, cufft.CUFFT_INVERSE)

# TODO: remove plan_type, plan and out arguments and just use?:
#    func = _default_fft_func(a, s, axes)
#    return func(a, s, axes, norm, cufft.CUFFT_INVERSE)
=======
    func = _default_fft_func(a, s, axes)
    return func(a, s, axes, norm, cufft.CUFFT_INVERSE)
>>>>>>> ed69ad74


def rfft(a, n=None, axis=-1, norm=None):
    """Compute the one-dimensional FFT for real input.

    Args:
        a (cupy.ndarray): Array to be transform.
        n (None or int): Number of points along transformation axis in the
            input to use. If ``n`` is not given, the length of the input along
            the axis specified by ``axis`` is used.
        axis (int): Axis over which to compute the FFT.
        norm (None or ``"ortho"``): Keyword to specify the normalization mode.

    Returns:
        cupy.ndarray:
            The transformed array which shape is specified by ``n`` and type
            will convert to complex if the input is other. The length of the
            transformed axis is ``n//2+1``.

    .. seealso:: :func:`numpy.fft.rfft`
    """
    return _fft(a, (n,), (axis,), norm, cufft.CUFFT_FORWARD, 'R2C')


def irfft(a, n=None, axis=-1, norm=None):
    """Compute the one-dimensional inverse FFT for real input.

    Args:
        a (cupy.ndarray): Array to be transform.
        n (None or int): Length of the transformed axis of the output. For
            ``n`` output points, ``n//2+1`` input points are necessary. If
            ``n`` is not given, it is determined from the length of the input
            along the axis specified by ``axis``.
        axis (int): Axis over which to compute the FFT.
        norm (None or ``"ortho"``): Keyword to specify the normalization mode.

    Returns:
        cupy.ndarray:
            The transformed array which shape is specified by ``n`` and type
            will convert to complex if the input is other. If ``n`` is not
            given, the length of the transformed axis is`2*(m-1)` where `m`
            is the length of the transformed axis of the input.

    .. seealso:: :func:`numpy.fft.irfft`
    """
    return _fft(a, (n,), (axis,), norm, cufft.CUFFT_INVERSE, 'C2R')


def rfft2(a, s=None, axes=(-2, -1), norm=None):
    """Compute the two-dimensional FFT for real input.

    Args:
        a (cupy.ndarray): Array to be transform.
        s (None or tuple of ints): Shape to use from the input. If ``s`` is not
            given, the lengths of the input along the axes specified by
            ``axes`` are used.
        axes (tuple of ints): Axes over which to compute the FFT.
        norm (None or ``"ortho"``): Keyword to specify the normalization mode.

    Returns:
        cupy.ndarray:
            The transformed array which shape is specified by ``s`` and type
            will convert to complex if the input is other. The length of the
            last axis transformed will be ``s[-1]//2+1``.

    .. seealso:: :func:`numpy.fft.rfft2`
    """
    return _fft(a, s, axes, norm, cufft.CUFFT_FORWARD, 'R2C')


def irfft2(a, s=None, axes=(-2, -1), norm=None):
    """Compute the two-dimensional inverse FFT for real input.

    Args:
        a (cupy.ndarray): Array to be transform.
        s (None or tuple of ints): Shape of the output. If ``s`` is not given,
            they are determined from the lengths of the input along the axes
            specified by ``axes``.
        axes (tuple of ints): Axes over which to compute the FFT.
        norm (None or ``"ortho"``): Keyword to specify the normalization mode.

    Returns:
        cupy.ndarray:
            The transformed array which shape is specified by ``s`` and type
            will convert to complex if the input is other. If ``s`` is not
            given, the length of final transformed axis of output will be
            `2*(m-1)` where `m` is the length of the final transformed axis of
            the input.

    .. seealso:: :func:`numpy.fft.irfft2`
    """
    return _fft(a, s, axes, norm, cufft.CUFFT_INVERSE, 'C2R')


def rfftn(a, s=None, axes=None, norm=None):
    """Compute the N-dimensional FFT for real input.

    Args:
        a (cupy.ndarray): Array to be transform.
        s (None or tuple of ints): Shape to use from the input. If ``s`` is not
            given, the lengths of the input along the axes specified by
            ``axes`` are used.
        axes (tuple of ints): Axes over which to compute the FFT.
        norm (None or ``"ortho"``): Keyword to specify the normalization mode.

    Returns:
        cupy.ndarray:
            The transformed array which shape is specified by ``s`` and type
            will convert to complex if the input is other. The length of the
            last axis transformed will be ``s[-1]//2+1``.

    .. seealso:: :func:`numpy.fft.rfftn`
    """
    return _fft(a, s, axes, norm, cufft.CUFFT_FORWARD, 'R2C')


def irfftn(a, s=None, axes=None, norm=None):
    """Compute the N-dimensional inverse FFT for real input.

    Args:
        a (cupy.ndarray): Array to be transform.
        s (None or tuple of ints): Shape of the output. If ``s`` is not given,
            they are determined from the lengths of the input along the axes
            specified by ``axes``.
        axes (tuple of ints): Axes over which to compute the FFT.
        norm (None or ``"ortho"``): Keyword to specify the normalization mode.

    Returns:
        cupy.ndarray:
            The transformed array which shape is specified by ``s`` and type
            will convert to complex if the input is other. If ``s`` is not
            given, the length of final transformed axis of output will be
            ``2*(m-1)`` where `m` is the length of the final transformed axis
            of the input.

    .. seealso:: :func:`numpy.fft.irfftn`
    """
    return _fft(a, s, axes, norm, cufft.CUFFT_INVERSE, 'C2R')


def hfft(a, n=None, axis=-1, norm=None):
    """Compute the FFT of a signal that has Hermitian symmetry.

    Args:
        a (cupy.ndarray): Array to be transform.
        n (None or int): Length of the transformed axis of the output. For
            ``n`` output points, ``n//2+1`` input points are necessary. If
            ``n`` is not given, it is determined from the length of the input
            along the axis specified by ``axis``.
        axis (int): Axis over which to compute the FFT.
        norm (None or ``"ortho"``): Keyword to specify the normalization mode.

    Returns:
        cupy.ndarray:
            The transformed array which shape is specified by ``n`` and type
            will convert to complex if the input is other. If ``n`` is not
            given, the length of the transformed axis is ``2*(m-1)`` where `m`
            is the length of the transformed axis of the input.

    .. seealso:: :func:`numpy.fft.hfft`
    """
    a = irfft(a.conj(), n, axis)
    return a * (a.shape[axis] if norm is None else
                cupy.sqrt(a.shape[axis], dtype=a.dtype))


def ihfft(a, n=None, axis=-1, norm=None):
    """Compute the FFT of a signal that has Hermitian symmetry.

    Args:
        a (cupy.ndarray): Array to be transform.
        n (None or int): Number of points along transformation axis in the
            input to use. If ``n`` is not given, the length of the input along
            the axis specified by ``axis`` is used.
        axis (int): Axis over which to compute the FFT.
        norm (None or ``"ortho"``): Keyword to specify the normalization mode.

    Returns:
        cupy.ndarray:
            The transformed array which shape is specified by ``n`` and type
            will convert to complex if the input is other. The length of the
            transformed axis is ``n//2+1``.

    .. seealso:: :func:`numpy.fft.ihfft`
    """
    if n is None:
        n = a.shape[axis]
    return rfft(a, n, axis, norm).conj() / (n if norm is None else 1)


def fftfreq(n, d=1.0):
    """Return the FFT sample frequencies.

    Args:
        n (int): Window length.
        d (scalar): Sample spacing.

    Returns:
        cupy.ndarray: Array of length ``n`` containing the sample frequencies.

    .. seealso:: :func:`numpy.fft.fftfreq`
    """
    return cupy.hstack((cupy.arange(0, (n - 1) // 2 + 1, dtype=np.float64),
                        cupy.arange(-(n // 2), 0, dtype=np.float64))) / n / d


def rfftfreq(n, d=1.0):
    """Return the FFT sample frequencies for real input.

    Args:
        n (int): Window length.
        d (scalar): Sample spacing.

    Returns:
        cupy.ndarray:
            Array of length ``n//2+1`` containing the sample frequencies.

    .. seealso:: :func:`numpy.fft.rfftfreq`
    """
    return cupy.arange(0, n // 2 + 1, dtype=np.float64) / n / d


def fftshift(x, axes=None):
    """Shift the zero-frequency component to the center of the spectrum.

    Args:
        x (cupy.ndarray): Input array.
        axes (int or tuple of ints): Axes over which to shift. Default is
            ``None``, which shifts all axes.

    Returns:
        cupy.ndarray: The shifted array.

    .. seealso:: :func:`numpy.fft.fftshift`
    """
    x = cupy.asarray(x)
    if axes is None:
        axes = list(six.moves.range(x.ndim))
    elif isinstance(axes, np.compat.integer_types):
        axes = (axes,)
    for axis in axes:
        x = cupy.roll(x, x.shape[axis] // 2, axis)
    return x


def ifftshift(x, axes=None):
    """The inverse of :meth:`fftshift`.

    Args:
        x (cupy.ndarray): Input array.
        axes (int or tuple of ints): Axes over which to shift. Default is
            ``None``, which shifts all axes.

    Returns:
        cupy.ndarray: The shifted array.

    .. seealso:: :func:`numpy.fft.ifftshift`
    """
    x = cupy.asarray(x)
    if axes is None:
        axes = list(six.moves.range(x.ndim))
    elif isinstance(axes, np.compat.integer_types):
        axes = (axes,)
    for axis in axes:
        x = cupy.roll(x, -(x.shape[axis] // 2), axis)
    return x<|MERGE_RESOLUTION|>--- conflicted
+++ resolved
@@ -1,8 +1,5 @@
 from copy import copy
-<<<<<<< HEAD
 from threading import get_ident
-=======
->>>>>>> ed69ad74
 
 import six
 
@@ -11,10 +8,7 @@
 import cupy
 from cupy.cuda import cufft
 from math import sqrt
-<<<<<<< HEAD
 from cupy.fft import cache
-=======
->>>>>>> ed69ad74
 from cupy.fft import config
 
 
@@ -32,7 +26,6 @@
         elif a.dtype not in [np.float32, np.float64]:
             return np.float64
     return a.dtype
-<<<<<<< HEAD
 
 
 def _convert_dtype(a, value_type):
@@ -40,15 +33,6 @@
     return a.astype(out_dtype, copy=False)
 
 
-=======
-
-
-def _convert_dtype(a, value_type):
-    out_dtype = _output_dtype(a, value_type)
-    return a.astype(out_dtype, copy=False)
-
-
->>>>>>> ed69ad74
 def _cook_shape(a, s, axes, value_type, order='C'):
     if s is None or s == a.shape:
         return a
@@ -101,7 +85,6 @@
         out_size = a.shape[-1]
 
     batch = a.size // a.shape[-1]
-<<<<<<< HEAD
 
     if cache.is_enabled():
         # CUFFT plans can only be safely used by the thread that created them
@@ -128,9 +111,6 @@
     else:
         plan = cufft.Plan1d(out_size, fft_type, batch)
 
-=======
-    plan = cufft.Plan1d(out_size, fft_type, batch)
->>>>>>> ed69ad74
     if overwrite_x and value_type == 'C2C':
         out = a
     elif out is not None:
@@ -210,11 +190,7 @@
             Currently only complex-to-complex transforms are supported.
         axes (None or int or tuple of int):  The axes of the array to
             transform. Currently, these must be a set of up to three adjacent
-<<<<<<< HEAD
-            axes and must nclude either the first or the last axis of the
-=======
             axes and must include either the first or the last axis of the
->>>>>>> ed69ad74
             array.  If `None`, it is assumed that all axes are transformed.
         order ({'C', 'F'}): Specify whether the data to be transformed has C or
             Fortran ordered data layout.
@@ -335,7 +311,6 @@
                 "GPU case (Can only batch FFT over the first or last "
                 "spatial axes).")
 
-<<<<<<< HEAD
     if cache.is_enabled():
         # CUFFT plans can only be safely used by the thread that created them
         thread_id = get_ident()
@@ -367,17 +342,6 @@
                             odist=odist,
                             fft_type=fft_type,
                             batch=nbatch)
-=======
-    plan = cufft.PlanNd(shape=plan_dimensions,
-                        istride=istride,
-                        ostride=ostride,
-                        inembed=inembed,
-                        onembed=onembed,
-                        idist=idist,
-                        odist=odist,
-                        fft_type=fft_type,
-                        batch=nbatch)
->>>>>>> ed69ad74
     return plan
 
 
@@ -390,10 +354,6 @@
 
     if a.base is not None:
         a = a.copy()
-<<<<<<< HEAD
-=======
-
->>>>>>> ed69ad74
     if a.flags.c_contiguous:
         order = 'C'
     elif a.flags.f_contiguous:
@@ -499,11 +459,7 @@
     if len(axes) == 1:
         # use Plan1d to transform a single axis
         return '1d'
-<<<<<<< HEAD
     elif len(axes) > 3 or not np.all(np.diff(axes) == 1):
-=======
-    if len(axes) > 3 or not (np.all(np.diff(sorted(axes)) == 1)):
->>>>>>> ed69ad74
         # PlanNd supports 1d, 2d or 3d transforms over contiguous axes
         return '1d'
     if (0 not in axes) and ((ndim - 1) not in axes):
@@ -635,7 +591,6 @@
 
     .. seealso:: :func:`numpy.fft.fftn`
     """
-<<<<<<< HEAD
     if plan_type is None:
         plan_type = _default_plan_type(a, s, axes)
     if plan_type == 'nd':
@@ -648,10 +603,6 @@
             raise ValueError(
                 "Preallocated out only supported when plan_type is 'nd'")
         return _fft(a, s, axes, norm, cufft.CUFFT_FORWARD)
-=======
-    func = _default_fft_func(a, s, axes)
-    return func(a, s, axes, norm, cufft.CUFFT_FORWARD)
->>>>>>> ed69ad74
 
 # TODO: remove plan_type, plan and out arguments and just use?:
 #    func = _default_fft_func(a, s, axes)
@@ -688,7 +639,6 @@
 
     .. seealso:: :func:`numpy.fft.ifftn`
     """
-<<<<<<< HEAD
     if plan_type is None:
         plan_type = _default_plan_type(a, s, axes)
     if plan_type == 'nd':
@@ -705,10 +655,6 @@
 # TODO: remove plan_type, plan and out arguments and just use?:
 #    func = _default_fft_func(a, s, axes)
 #    return func(a, s, axes, norm, cufft.CUFFT_INVERSE)
-=======
-    func = _default_fft_func(a, s, axes)
-    return func(a, s, axes, norm, cufft.CUFFT_INVERSE)
->>>>>>> ed69ad74
 
 
 def rfft(a, n=None, axis=-1, norm=None):
