# distutils: language = c++

import atexit

import six

from cupy.cuda cimport cublas
from cupy.cuda cimport cusparse
from cupy.cuda cimport runtime

try:
    from cupy.cuda import cusolver
    cusolver_enabled = True
except ImportError:
    cusolver_enabled = False


cpdef int get_device_id() except? -1:
    return runtime.getDevice()


cdef dict _cublas_handles = {}
cdef dict _cusolver_handles = {}
cdef dict _cusolver_sp_handles = {}
cdef dict _cusparse_handles = {}
cdef dict _compute_capabilities = {}


cpdef size_t get_cublas_handle() except? 0:
    dev_id = get_device_id()
    ret = _cublas_handles.get(dev_id, None)
    if ret is not None:
        return ret
    return Device().cublas_handle


cpdef size_t get_cusolver_handle() except? 0:
    dev_id = get_device_id()
    ret = _cusolver_handles.get(dev_id, None)
    if ret is not None:
        return ret
    return Device().cusolver_handle


cpdef get_cusolver_sp_handle():
    dev_id = get_device_id()
    if dev_id in _cusolver_sp_handles:
        return _cusolver_sp_handles[dev_id]
    return Device().cusolver_sp_handle


cpdef size_t get_cusparse_handle() except? 0:
    dev_id = get_device_id()
    ret = _cusparse_handles.get(dev_id, None)
    if ret is not None:
        return ret
    return Device().cusparse_handle


cpdef str get_compute_capability():
    dev_id = get_device_id()
    ret = _compute_capabilities.get(dev_id, None)
    if ret is not None:
        return ret
    return Device().compute_capability


cdef class Device:

    """Object that represents a CUDA device.

    This class provides some basic manipulations on CUDA devices.

    It supports the context protocol. For example, the following code is an
    example of temporarily switching the current device::

       with Device(0):
           do_something_on_device_0()

    After the *with* statement gets done, the current device is reset to the
    original one.

    Args:
        device (int or cupy.cuda.Device): Index of the device to manipulate. Be
            careful that the device ID (a.k.a. GPU ID) is zero origin. If it is
            a Device object, then its ID is used. The current device is
            selected by default.

    Attributes:
        id (int): ID of this device.

    """

    def __init__(self, device=None):
        if device is None:
            self.id = runtime.getDevice()
        else:
            self.id = int(device)

        self._device_stack = []

    def __int__(self):
        return self.id

    def __enter__(self):
        cdef int id = runtime.getDevice()
        self._device_stack.append(id)
        if self.id != id:
            self.use()
        return self

    def __exit__(self, *args):
        runtime.setDevice(self._device_stack.pop())

    def __repr__(self):
        return '<CUDA Device %d>' % self.id

    cpdef use(self):
        """Makes this device current.

        If you want to switch a device temporarily, use the *with* statement.

        """
        runtime.setDevice(self.id)

    cpdef synchronize(self):
        """Synchronizes the current thread to the device."""
        with self:
            runtime.deviceSynchronize()

    @property
    def compute_capability(self):
        """Compute capability of this device.

        The capability is represented by a string containing the major index
        and the minor index. For example, compute capability 3.5 is represented
        by the string '35'.

        """
        if self.id in _compute_capabilities:
            return _compute_capabilities[self.id]
        with self:
            major = runtime.deviceGetAttribute(75, self.id)
            minor = runtime.deviceGetAttribute(76, self.id)
            cc = '%d%d' % (major, minor)
            _compute_capabilities[self.id] = cc
            return cc

    @property
    def cublas_handle(self):
        """The cuBLAS handle for this device.

        The same handle is used for the same device even if the Device instance
        itself is different.

        """
        if self.id in _cublas_handles:
            return _cublas_handles[self.id]
        with self:
            handle = cublas.create()
            _cublas_handles[self.id] = handle
            return handle

    @property
    def cusolver_handle(self):
        """The cuSOLVER handle for this device.

        The same handle is used for the same device even if the Device instance
        itself is different.

        """
        if not cusolver_enabled:
            raise RuntimeError(
                'Current cupy only supports cusolver in CUDA 8.0')
        if self.id in _cusolver_handles:
            return _cusolver_handles[self.id]
        with self:
            handle = cusolver.create()
            _cusolver_handles[self.id] = handle
            return handle

    @property
    def cusolver_sp_handle(self):
        """The cuSOLVER Sphandle for this device.

        The same handle is used for the same device even if the Device instance
        itself is different.

        """
        if not cusolver_enabled:
            raise RuntimeError(
                'Current cupy only supports cusolver in CUDA 8.0')
        if self.id in _cusolver_sp_handles:
            return _cusolver_sp_handles[self.id]
        with self:
            handle = cusolver.spCreate()
            _cusolver_sp_handles[self.id] = handle
            return handle

    @property
    def cusparse_handle(self):
        """The cuSPARSE handle for this device.

        The same handle is used for the same device even if the Device instance
        itself is different.

        """
        if self.id in _cusparse_handles:
            return _cusparse_handles[self.id]
        with self:
            handle = cusparse.create()
            _cusparse_handles[self.id] = handle
            return handle

    @property
    def mem_info(self):
        """The device memory info.

        Returns:
            free: The amount of free memory, in bytes.
            total: The total amount of memory, in bytes.
        """
        with self:
            return runtime.memGetInfo()

    @property
    def attributes(self):
<<<<<<< HEAD
=======
        """A dictionary of device attributes.

        Returns:
            attributes (dict):
                Dictionary of attribute values with the names as keys.
                The string `cudaDevAttr` has been trimmed from the names.
                For example, the attribute corresponding to the enumerated
                value `cudaDevAttrMaxThreadsPerBlock` will have key
                `MaxThreadsPerBlock`.
        """
>>>>>>> 72a253cf
        from cupy.cuda import get_attributes_dict
        return get_attributes_dict(self.id)

    def __richcmp__(Device self, object other, int op):
        if op == 2:
            return isinstance(other, Device) and self.id == other.id
        if op == 3:
            return not (isinstance(other, Device) and self.id == other.id)
        if not isinstance(other, Device):
            return NotImplemented
        if op == 0:
            return self.id < other.id
        if op == 1:
            return self.id <= other.id
        if op == 4:
            return self.id > other.id
        if op == 5:
            return self.id >= other.id
        return NotImplemented


def from_pointer(ptr):
    """Extracts a Device object from a device pointer.

    Args:
        ptr (ctypes.c_void_p): Pointer to the device memory.

    Returns:
        Device: The device whose memory the pointer refers to.

    """
    attrs = runtime.pointerGetAttributes(ptr)
    return Device(attrs.device)


@atexit.register
def destroy_cublas_handles():
    """Destroys the cuBLAS handles for all devices."""
    global _cublas_handles
    for handle in _cublas_handles.itervalues():
        cublas.destroy(handle)
    _cublas_handles = {}


@atexit.register
def destroy_cusparse_handles():
    """Destroys the cuSPARSE handles for all devices."""
    global _cusparse_handles
    for handle in six.itervalues(_cusparse_handles):
        cusparse.destroy(handle)
    _cusparse_handles = {}<|MERGE_RESOLUTION|>--- conflicted
+++ resolved
@@ -225,8 +225,6 @@
 
     @property
     def attributes(self):
-<<<<<<< HEAD
-=======
         """A dictionary of device attributes.
 
         Returns:
@@ -237,7 +235,6 @@
                 value `cudaDevAttrMaxThreadsPerBlock` will have key
                 `MaxThreadsPerBlock`.
         """
->>>>>>> 72a253cf
         from cupy.cuda import get_attributes_dict
         return get_attributes_dict(self.id)
 
