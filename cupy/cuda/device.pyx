--- conflicted
+++ resolved
@@ -76,13 +76,8 @@
             try:
                 name = k.replace('cudaDevAttr', '', 1)
                 d[name] = runtime.deviceGetAttribute(v, device_id)
-<<<<<<< HEAD
-            except runtime.CUDARuntimeError as e:
+            except runtime_module.CUDARuntimeError as e:
                 if e.status != runtime.cudaErrorInvalidValue:
-=======
-            except runtime_module.CUDARuntimeError as e:
-                if e.status != runtime.errorInvalidValue:
->>>>>>> 8ffc376c
                     raise
     return d
 
