# distutils: language = c++

import threading

from cupy.cuda import cublas
from cupy.cuda import cusolver
from cupy.cuda import cusparse
from cupy.cuda cimport runtime
from cupy.cuda import runtime as runtime_module
from cupy import util

<<<<<<< HEAD
=======
# This flag is kept for backward compatibility.
# It is always True as cuSOLVER library is always available in CUDA 8.0+.
>>>>>>> b2404c95
cusolver_enabled = True

cdef object _thread_local = threading.local()

cdef dict _devices = {}
cdef dict _compute_capabilities = {}


cpdef int get_device_id() except? -1:
    return runtime.getDevice()


cpdef Device _get_device():
    dev_id = runtime.getDevice()
    ret = _devices.get(dev_id, None)
    if ret is None:
        ret = Device()
        _devices[dev_id] = ret
    return ret


cdef class Handle:
    def __init__(self, handle, destroy_func):
        self.handle = handle
        self._destroy_func = destroy_func

    def __dealloc__(self):
        self._destroy_func(self.handle)


cpdef size_t get_cublas_handle() except? 0:
    return _get_device().cublas_handle


cpdef size_t get_cusolver_handle() except? 0:
    return _get_device().cusolver_handle


cpdef get_cusolver_sp_handle():
    return _get_device().cusolver_sp_handle


cpdef size_t get_cusparse_handle() except? 0:
    return _get_device().cusparse_handle


cpdef str get_compute_capability():
    dev_id = get_device_id()
    ret = _compute_capabilities.get(dev_id, None)
    if ret is not None:
        return ret
    return Device().compute_capability


@util.memoize()
def _get_attributes(device_id):
    """Return a dict containing all device attributes."""
    d = {}
    for k, v in runtime_module.__dict__.items():
        if k.startswith('cudaDevAttr'):
            try:
                name = k.replace('cudaDevAttr', '', 1)
                d[name] = runtime.deviceGetAttribute(v, device_id)
            except runtime_module.CUDARuntimeError as e:
                if e.status != runtime.cudaErrorInvalidValue:
                    raise
    return d


cdef class Device:

    """Object that represents a CUDA device.

    This class provides some basic manipulations on CUDA devices.

    It supports the context protocol. For example, the following code is an
    example of temporarily switching the current device::

       with Device(0):
           do_something_on_device_0()

    After the *with* statement gets done, the current device is reset to the
    original one.

    Args:
        device (int or cupy.cuda.Device): Index of the device to manipulate. Be
            careful that the device ID (a.k.a. GPU ID) is zero origin. If it is
            a Device object, then its ID is used. The current device is
            selected by default.

    Attributes:
        id (int): ID of this device.

    """

    def __init__(self, device=None):
        if device is None:
            self.id = runtime.getDevice()
        else:
            self.id = int(device)

        self._device_stack = []

    @classmethod
    def from_pci_bus_id(cls, pci_bus_id):
        """Returns a new device instance based on a PCI Bus ID

        Args:
            pci_bus_id (str):
                The string for a device in the following format
                [domain]:[bus]:[device].[function] where domain, bus, device,
                and function are all hexadecimal values.
        Returns:
            device (Device):
                An instance of the Device class that has the PCI Bus ID as
                given by the argument pci_bus_id.
        """
        device_id = runtime.deviceGetByPCIBusId(pci_bus_id)
        return cls(device_id)

    def __int__(self):
        return self.id

    def __enter__(self):
        cdef int id = runtime.getDevice()
        self._device_stack.append(id)
        if self.id != id:
            self.use()
        return self

    def __exit__(self, *args):
        runtime.setDevice(self._device_stack.pop())

    def __repr__(self):
        return '<CUDA Device %d>' % self.id

    cpdef use(self):
        """Makes this device current.

        If you want to switch a device temporarily, use the *with* statement.

        """
        runtime.setDevice(self.id)

    cpdef synchronize(self):
        """Synchronizes the current thread to the device."""
        with self:
            runtime.deviceSynchronize()

    @property
    def compute_capability(self):
        """Compute capability of this device.

        The capability is represented by a string containing the major index
        and the minor index. For example, compute capability 3.5 is represented
        by the string '35'.

        """
        if self.id in _compute_capabilities:
            return _compute_capabilities[self.id]
        with self:
            major = runtime.deviceGetAttribute(
                runtime.deviceAttributeComputeCapabilityMajor, self.id)
            minor = runtime.deviceGetAttribute(
                runtime.deviceAttributeComputeCapabilityMinor, self.id)
            cc = '%d%d' % (major, minor)
            _compute_capabilities[self.id] = cc
            return cc

    def _get_handle(self, name, create_func, destroy_func):
        handles = getattr(_thread_local, name, None)
        if handles is None:
            handles = {}
            setattr(_thread_local, name, handles)
        handle = handles.get(self.id, None)
        if handle is not None:
            return handle.handle
        with self:
            handle = create_func()
            handles[self.id] = Handle(handle, destroy_func)
            return handle

    @property
    def cublas_handle(self):
        """The cuBLAS handle for this device.

        The same handle is used for the same device even if the Device instance
        itself is different.

        """
        return self._get_handle(
            'cublas_handles', cublas.create, cublas.destroy)

    @property
    def cusolver_handle(self):
        """The cuSOLVER handle for this device.

        The same handle is used for the same device even if the Device instance
        itself is different.

        """
        return self._get_handle(
            'cusolver_handles', cusolver.create, cusolver.destroy)

    @property
    def cusolver_sp_handle(self):
        """The cuSOLVER Sphandle for this device.

        The same handle is used for the same device even if the Device instance
        itself is different.

        """
        return self._get_handle(
            'cusolver_sp_handles', cusolver.spCreate, cusolver.spDestroy)

    @property
    def cusparse_handle(self):
        """The cuSPARSE handle for this device.

        The same handle is used for the same device even if the Device instance
        itself is different.

        """
        return self._get_handle(
            'cusparse_sp_handles', cusparse.create, cusparse.destroy)

    @property
    def mem_info(self):
        """The device memory info.

        Returns:
            free: The amount of free memory, in bytes.
            total: The total amount of memory, in bytes.
        """
        with self:
            return runtime.memGetInfo()

    @property
    def attributes(self):
        """A dictionary of device attributes.

        Returns:
            attributes (dict):
                Dictionary of attribute values with the names as keys.
                The string `cudaDevAttr` has been trimmed from the names.
                For example, the attribute corresponding to the enumerated
                value `cudaDevAttrMaxThreadsPerBlock` will have key
                `MaxThreadsPerBlock`.
        """
        return _get_attributes(self.id)

    @property
    def pci_bus_id(self):
        """A string of the PCI Bus ID

        Returns:
            pci_bus_id (str):
                Returned identifier string for the device in the following
                format [domain]:[bus]:[device].[function] where domain, bus,
                device, and function are all hexadecimal values.
        """
        return runtime.deviceGetPCIBusId(self.id)

    def __richcmp__(Device self, object other, int op):
        if op == 2:
            return isinstance(other, Device) and self.id == other.id
        if op == 3:
            return not (isinstance(other, Device) and self.id == other.id)
        if not isinstance(other, Device):
            return NotImplemented
        if op == 0:
            return self.id < other.id
        if op == 1:
            return self.id <= other.id
        if op == 4:
            return self.id > other.id
        if op == 5:
            return self.id >= other.id
        return NotImplemented


def from_pointer(ptr):
    """Extracts a Device object from a device pointer.

    Args:
        ptr (ctypes.c_void_p): Pointer to the device memory.

    Returns:
        Device: The device whose memory the pointer refers to.

    """
    attrs = runtime.pointerGetAttributes(ptr)
    return Device(attrs.device)<|MERGE_RESOLUTION|>--- conflicted
+++ resolved
@@ -9,11 +9,8 @@
 from cupy.cuda import runtime as runtime_module
 from cupy import util
 
-<<<<<<< HEAD
-=======
 # This flag is kept for backward compatibility.
 # It is always True as cuSOLVER library is always available in CUDA 8.0+.
->>>>>>> b2404c95
 cusolver_enabled = True
 
 cdef object _thread_local = threading.local()
