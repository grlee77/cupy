from libc.stdint cimport intptr_t, uintmax_t


###############################################################################
# Types
###############################################################################

cdef class PointerAttributes:
    cdef:
        public int device
        public intptr_t devicePointer
        public intptr_t hostPointer
        public int isManaged
        public int memoryType


cdef extern from *:
    ctypedef int Error 'cudaError_t'
    ctypedef int DataType 'cudaDataType'

    ctypedef int ChannelFormatKind 'cudaChannelFormatKind'
    ctypedef struct ChannelFormatDesc 'cudaChannelFormatDesc':
        int x, y, z, w
        ChannelFormatKind f
    ctypedef uintmax_t TextureObject 'cudaTextureObject_t'
    ctypedef int ResourceType 'cudaResourceType'
    ctypedef int TextureAddressMode 'cudaTextureAddressMode'
    ctypedef int TextureFilterMode 'cudaTextureFilterMode'
    ctypedef int TextureReadMode 'cudaTextureReadMode'
    ctypedef struct ResourceViewDesc 'cudaResourceViewDesc'
    ctypedef void* Array 'cudaArray_t'
    ctypedef struct Extent 'cudaExtent':
        size_t width, height, depth
    ctypedef struct Pos 'cudaPos':
        size_t x, y, z
    ctypedef struct PitchedPtr 'cudaPitchedPtr':
        size_t pitch
        void* ptr
        size_t xsize, ysize
    ctypedef int MemoryKind 'enum cudaMemcpyKind'
    ctypedef void* MipmappedArray 'cudaMipmappedArray_t'

    # This is for the annoying nested struct cudaResourceDesc, which is not
    # perfectly supprted in Cython
    ctypedef struct _array:
        Array array

    ctypedef struct _mipmap:
        MipmappedArray mipmap

    ctypedef struct _linear:
        void* devPtr
        ChannelFormatDesc desc
        size_t sizeInBytes

    ctypedef struct _pitch2D:
        void* devPtr
        ChannelFormatDesc desc
        size_t width
        size_t height
        size_t pitchInBytes

    ctypedef union _res:
        _array array
        _mipmap mipmap
        _linear linear
        _pitch2D pitch2D

    ctypedef struct ResourceDesc 'cudaResourceDesc':
        int resType
        _res res
    # typedef cudaResourceDesc done

    ctypedef struct Memcpy3DParms 'cudaMemcpy3DParms':
        Array srcArray
        Pos srcPos
        PitchedPtr srcPtr

        Array dstArray
        Pos dstPos
        PitchedPtr dstPtr

        Extent extent
        MemoryKind kind

    ctypedef struct TextureDesc 'cudaTextureDesc':
        int addressMode[3]
        int filterMode
        int readMode
        int sRGB
        float borderColor[4]
        int normalizedCoords
        unsigned int maxAnisotropy
        # TODO(leofang): support mipmap?


###############################################################################
# Enum
###############################################################################

cpdef enum:
    memcpyHostToHost = 0
    memcpyHostToDevice = 1
    memcpyDeviceToHost = 2
    memcpyDeviceToDevice = 3
    memcpyDefault = 4

    cudaMemoryTypeHost = 1
    cudaMemoryTypeDevice = 2

    cudaMemAttachGlobal = 1
    cudaMemAttachHost = 2
    cudaMemAttachSingle = 4

    hostAllocDefault = 0
    hostAllocPortable = 1
    hostAllocMapped = 2
    hostAllocWriteCombined = 4

    cudaMemAdviseSetReadMostly = 1
    cudaMemAdviseUnsetReadMostly = 2
    cudaMemAdviseSetPreferredLocation = 3
    cudaMemAdviseUnsetPreferredLocation = 4
    cudaMemAdviseSetAccessedBy = 5
    cudaMemAdviseUnsetAccessedBy = 6

    streamDefault = 0
    streamNonBlocking = 1

    eventDefault = 0
    eventBlockingSync = 1
    eventDisableTiming = 2
    eventInterprocess = 4

    CUDA_R_32F = 0  # 32 bit real
    CUDA_R_64F = 1  # 64 bit real
    CUDA_R_16F = 2  # 16 bit real
    CUDA_R_8I = 3  # 8 bit real as a signed integer
    CUDA_C_32F = 4  # 32 bit complex
    CUDA_C_64F = 5  # 64 bit complex
    CUDA_C_16F = 6  # 16 bit complex
    CUDA_C_8I = 7  # 8 bit complex as a pair of signed integers
    CUDA_R_8U = 8  # 8 bit real as a signed integer
    CUDA_C_8U = 9  # 8 bit complex as a pair of signed integers

    cudaDevAttrMaxThreadsPerBlock = 1
    cudaDevAttrMaxBlockDimX = 2
    cudaDevAttrMaxBlockDimY = 3
    cudaDevAttrMaxBlockDimZ = 4
    cudaDevAttrMaxGridDimX = 5
    cudaDevAttrMaxGridDimY = 6
    cudaDevAttrMaxGridDimZ = 7
    cudaDevAttrMaxSharedMemoryPerBlock = 8
    cudaDevAttrTotalConstantMemory = 9
    cudaDevAttrWarpSize = 10
    cudaDevAttrMaxPitch = 11
    cudaDevAttrMaxRegistersPerBlock = 12
    cudaDevAttrClockRate = 13
    cudaDevAttrTextureAlignment = 14
    cudaDevAttrGpuOverlap = 15
    cudaDevAttrMultiProcessorCount = 16
    cudaDevAttrKernelExecTimeout = 17
    cudaDevAttrIntegrated = 18
    cudaDevAttrCanMapHostMemory = 19
    cudaDevAttrComputeMode = 20
    cudaDevAttrMaxTexture1DWidth = 21
    cudaDevAttrMaxTexture2DWidth = 22
    cudaDevAttrMaxTexture2DHeight = 23
    cudaDevAttrMaxTexture3DWidth = 24
    cudaDevAttrMaxTexture3DHeight = 25
    cudaDevAttrMaxTexture3DDepth = 26
    cudaDevAttrMaxTexture2DLayeredWidth = 27
    cudaDevAttrMaxTexture2DLayeredHeight = 28
    cudaDevAttrMaxTexture2DLayeredLayers = 29
    cudaDevAttrSurfaceAlignment = 30
    cudaDevAttrConcurrentKernels = 31
    cudaDevAttrEccEnabled = 32
    cudaDevAttrPciBusId = 33
    cudaDevAttrPciDeviceId = 34
    cudaDevAttrTccDriver = 35
    cudaDevAttrMemoryClockRate = 36
    cudaDevAttrGlobalMemoryBusWidth = 37
    cudaDevAttrL2CacheSize = 38
    cudaDevAttrMaxThreadsPerMultiProcessor = 39
    cudaDevAttrAsyncEngineCount = 40
    cudaDevAttrUnifiedAddressing = 41
    cudaDevAttrMaxTexture1DLayeredWidth = 42
    cudaDevAttrMaxTexture1DLayeredLayers = 43
    cudaDevAttrMaxTexture2DGatherWidth = 45
    cudaDevAttrMaxTexture2DGatherHeight = 46
    cudaDevAttrMaxTexture3DWidthAlt = 47
    cudaDevAttrMaxTexture3DHeightAlt = 48
    cudaDevAttrMaxTexture3DDepthAlt = 49
    cudaDevAttrPciDomainId = 50
    cudaDevAttrTexturePitchAlignment = 51
    cudaDevAttrMaxTextureCubemapWidth = 52
    cudaDevAttrMaxTextureCubemapLayeredWidth = 53
    cudaDevAttrMaxTextureCubemapLayeredLayers = 54
    cudaDevAttrMaxSurface1DWidth = 55
    cudaDevAttrMaxSurface2DWidth = 56
    cudaDevAttrMaxSurface2DHeight = 57
    cudaDevAttrMaxSurface3DWidth = 58
    cudaDevAttrMaxSurface3DHeight = 59
    cudaDevAttrMaxSurface3DDepth = 60
    cudaDevAttrMaxSurface1DLayeredWidth = 61
    cudaDevAttrMaxSurface1DLayeredLayers = 62
    cudaDevAttrMaxSurface2DLayeredWidth = 63
    cudaDevAttrMaxSurface2DLayeredHeight = 64
    cudaDevAttrMaxSurface2DLayeredLayers = 65
    cudaDevAttrMaxSurfaceCubemapWidth = 66
    cudaDevAttrMaxSurfaceCubemapLayeredWidth = 67
    cudaDevAttrMaxSurfaceCubemapLayeredLayers = 68
    cudaDevAttrMaxTexture1DLinearWidth = 69
    cudaDevAttrMaxTexture2DLinearWidth = 70
    cudaDevAttrMaxTexture2DLinearHeight = 71
    cudaDevAttrMaxTexture2DLinearPitch = 72
    cudaDevAttrMaxTexture2DMipmappedWidth = 73
    cudaDevAttrMaxTexture2DMipmappedHeight = 74
    cudaDevAttrComputeCapabilityMajor = 75
    cudaDevAttrComputeCapabilityMinor = 76
    cudaDevAttrMaxTexture1DMipmappedWidth = 77
    cudaDevAttrStreamPrioritiesSupported = 78
    cudaDevAttrGlobalL1CacheSupported = 79
    cudaDevAttrLocalL1CacheSupported = 80
    cudaDevAttrMaxSharedMemoryPerMultiprocessor = 81
    cudaDevAttrMaxRegistersPerMultiprocessor = 82
    cudaDevAttrManagedMemory = 83
    cudaDevAttrIsMultiGpuBoard = 84
    cudaDevAttrMultiGpuBoardGroupID = 85
    cudaDevAttrHostNativeAtomicSupported = 86
    cudaDevAttrSingleToDoublePrecisionPerfRatio = 87
    cudaDevAttrPageableMemoryAccess = 88
    cudaDevAttrConcurrentManagedAccess = 89
    cudaDevAttrComputePreemptionSupported = 90
    cudaDevAttrCanUseHostPointerForRegisteredMem = 91
    cudaDevAttrReserved92 = 92
    cudaDevAttrReserved93 = 93
    cudaDevAttrReserved94 = 94
    cudaDevAttrCooperativeLaunch = 95
    cudaDevAttrCooperativeMultiDeviceLaunch = 96
    cudaDevAttrMaxSharedMemoryPerBlockOptin = 97
    cudaDevAttrCanFlushRemoteWrites = 98
    cudaDevAttrHostRegisterSupported = 99
    cudaDevAttrPageableMemoryAccessUsesHostPageTables = 100
    cudaDevAttrDirectManagedMemAccessFromHost = 101

<<<<<<< HEAD
=======
    # cudaChannelFormatKind
    cudaChannelFormatKindSigned = 0
    cudaChannelFormatKindUnsigned = 1
    cudaChannelFormatKindFloat = 2
    cudaChannelFormatKindNone = 3

    # cudaResourceType
    cudaResourceTypeArray = 0
    cudaResourceTypeMipmappedArray = 1
    cudaResourceTypeLinear = 2
    cudaResourceTypePitch2D = 3

    # cudaTextureAddressMode
    cudaAddressModeWrap = 0
    cudaAddressModeClamp = 1
    cudaAddressModeMirror = 2
    cudaAddressModeBorder = 3

    # cudaTextureFilterMode
    cudaFilterModePoint = 0
    cudaFilterModeLinear = 1

    # cudaTextureReadMode
    cudaReadModeElementType = 0
    cudaReadModeNormalizedFloat = 1


>>>>>>> 3d5d5d3c
###############################################################################
# Error codes
###############################################################################

cdef extern from '../cuda/cupy_cuda.h':  # thru parent to import in core
    int cudaErrorMemoryAllocation
    int cudaErrorInvalidValue

###############################################################################
# Error handling
###############################################################################

cpdef check_status(int status)


###############################################################################
# Initialization
###############################################################################

cpdef int driverGetVersion() except? -1
cpdef int runtimeGetVersion() except? -1


###############################################################################
# Device and context operations
###############################################################################

cpdef int getDevice() except? -1
cpdef int deviceGetAttribute(int attrib, int device) except? -1
cpdef int getDeviceCount() except? -1
cpdef setDevice(int device)
cpdef deviceSynchronize()

cpdef int deviceCanAccessPeer(int device, int peerDevice) except? -1
cpdef deviceEnablePeerAccess(int peerDevice)


###############################################################################
# Memory management
###############################################################################

cpdef intptr_t malloc(size_t size) except? 0
cpdef intptr_t mallocManaged(size_t size, unsigned int flags=*) except? 0
cpdef intptr_t malloc3DArray(intptr_t desc, size_t width, size_t height,
                             size_t depth, unsigned int flags=*) except? 0
cpdef intptr_t mallocArray(intptr_t desc, size_t width, size_t height,
                           unsigned int flags=*) except? 0
cpdef intptr_t hostAlloc(size_t size, unsigned int flags) except? 0
cpdef hostRegister(intptr_t ptr, size_t size, unsigned int flags)
cpdef hostUnregister(intptr_t ptr)
cpdef free(intptr_t ptr)
cpdef freeHost(intptr_t ptr)
cpdef freeArray(intptr_t ptr)
cpdef memGetInfo()
cpdef memcpy(intptr_t dst, intptr_t src, size_t size, int kind)
cpdef memcpyAsync(intptr_t dst, intptr_t src, size_t size, int kind,
                  intptr_t stream)
cpdef memcpyPeer(intptr_t dst, int dstDevice, intptr_t src, int srcDevice,
                 size_t size)
cpdef memcpyPeerAsync(intptr_t dst, int dstDevice,
                      intptr_t src, int srcDevice,
                      size_t size, intptr_t stream)
cpdef memcpy2D(intptr_t dst, size_t dpitch, intptr_t src, size_t spitch,
               size_t width, size_t height, MemoryKind kind)
cpdef memcpy2DAsync(intptr_t dst, size_t dpitch, intptr_t src, size_t spitch,
                    size_t width, size_t height, MemoryKind kind,
                    intptr_t stream)
cpdef memcpy2DFromArray(intptr_t dst, size_t dpitch, intptr_t src,
                        size_t wOffset, size_t hOffset, size_t width,
                        size_t height, int kind)
cpdef memcpy2DFromArrayAsync(intptr_t dst, size_t dpitch, intptr_t src,
                             size_t wOffset, size_t hOffset, size_t width,
                             size_t height, int kind, intptr_t stream)
cpdef memcpy2DToArray(intptr_t dst, size_t wOffset, size_t hOffset,
                      intptr_t src, size_t spitch, size_t width, size_t height,
                      int kind)
cpdef memcpy2DToArrayAsync(intptr_t dst, size_t wOffset, size_t hOffset,
                           intptr_t src, size_t spitch, size_t width,
                           size_t height, int kind, intptr_t stream)
cpdef memcpy3D(intptr_t Memcpy3DParmsPtr)
cpdef memcpy3DAsync(intptr_t Memcpy3DParmsPtr, intptr_t stream)
cpdef memset(intptr_t ptr, int value, size_t size)
cpdef memsetAsync(intptr_t ptr, int value, size_t size, intptr_t stream)
cpdef memPrefetchAsync(intptr_t devPtr, size_t count, int dstDevice,
                       intptr_t stream)
cpdef memAdvise(intptr_t devPtr, size_t count, int advice, int device)
cpdef PointerAttributes pointerGetAttributes(intptr_t ptr)


###############################################################################
# Stream and Event
###############################################################################

cpdef intptr_t streamCreate() except? 0
cpdef intptr_t streamCreateWithFlags(unsigned int flags) except? 0
cpdef streamDestroy(intptr_t stream)
cpdef streamSynchronize(intptr_t stream)
cpdef streamAddCallback(intptr_t stream, callback, intptr_t arg,
                        unsigned int flags=*)
cpdef streamQuery(intptr_t stream)
cpdef streamWaitEvent(intptr_t stream, intptr_t event, unsigned int flags=*)
cpdef intptr_t eventCreate() except? 0
cpdef intptr_t eventCreateWithFlags(unsigned int flags) except? 0
cpdef eventDestroy(intptr_t event)
cpdef float eventElapsedTime(intptr_t start, intptr_t end) except? 0
cpdef eventQuery(intptr_t event)
cpdef eventRecord(intptr_t event, intptr_t stream)
cpdef eventSynchronize(intptr_t event)


##############################################################################
# util
##############################################################################

cdef _ensure_context()


##############################################################################
# Texture
##############################################################################

cpdef uintmax_t createTextureObject(intptr_t ResDesc, intptr_t TexDesc)
cpdef destroyTextureObject(uintmax_t texObject)
cdef ChannelFormatDesc getChannelDesc(intptr_t array)
cdef ResourceDesc getTextureObjectResourceDesc(uintmax_t texobj)
cdef TextureDesc getTextureObjectTextureDesc(uintmax_t texobj)
cdef Extent make_Extent(size_t w, size_t h, size_t d)
cdef Pos make_Pos(size_t x, size_t y, size_t z)
cdef PitchedPtr make_PitchedPtr(intptr_t d, size_t p, size_t xsz, size_t ysz)<|MERGE_RESOLUTION|>--- conflicted
+++ resolved
@@ -244,8 +244,6 @@
     cudaDevAttrPageableMemoryAccessUsesHostPageTables = 100
     cudaDevAttrDirectManagedMemAccessFromHost = 101
 
-<<<<<<< HEAD
-=======
     # cudaChannelFormatKind
     cudaChannelFormatKindSigned = 0
     cudaChannelFormatKindUnsigned = 1
@@ -272,8 +270,6 @@
     cudaReadModeElementType = 0
     cudaReadModeNormalizedFloat = 1
 
-
->>>>>>> 3d5d5d3c
 ###############################################################################
 # Error codes
 ###############################################################################
