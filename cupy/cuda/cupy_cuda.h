// This file is a stub header file of cuda for Read the Docs.

#ifndef INCLUDE_GUARD_CUPY_CUDA_H
#define INCLUDE_GUARD_CUPY_CUDA_H

#include <stdint.h>

#ifndef CUPY_NO_CUDA
#include <cuda.h>
#endif

#ifndef CUPY_NO_CUDA
#include <cublas_v2.h>
#include <cuda_profiler_api.h>
#include <cuda_runtime.h>
#include <curand.h>
#ifndef CUPY_NO_NVTX
#include <nvToolsExt.h>
#endif // #ifndef CUPY_NO_NVTX

extern "C" {

#if CUDA_VERSION < 9000

CUresult cuFuncSetAttribute(...) {
    return CUDA_ERROR_NOT_SUPPORTED;
}

typedef enum {} cublasMath_t;

cublasStatus_t cublasSetMathMode(...) {
    return CUBLAS_STATUS_NOT_SUPPORTED;
}

cublasStatus_t cublasGetMathMode(...) {
    return CUBLAS_STATUS_NOT_SUPPORTED;
}

#endif // #if CUDA_VERSION < 9000

} // extern "C"

#else // #ifndef CUPY_NO_CUDA

#define CUDA_VERSION 0

extern "C" {

///////////////////////////////////////////////////////////////////////////////
// cuda.h
///////////////////////////////////////////////////////////////////////////////

typedef int CUdevice;
typedef enum {
    CUDA_SUCCESS = 0,
} CUresult;
enum CUjit_option {};
enum CUjitInputType {};
enum CUfunction_attribute {};
enum CUarray_format {};
enum CUaddress_mode {};
enum CUfilter_mode {};


typedef void* CUdeviceptr;
struct CUctx_st;
struct CUevent_st;
struct CUfunc_st;
struct CUmod_st;
struct CUstream_st;
struct CUlinkState_st;
// struct CUarray_st; // GRL: needed?
struct cudaArray;  // GRL: needed?


typedef struct CUctx_st* CUcontext;
typedef struct CUevent_st* cudaEvent_t;
typedef struct CUfunc_st* CUfunction;
typedef struct CUmod_st* CUmodule;
typedef struct CUstream_st* cudaStream_t;
typedef struct CUlinkState_st* CUlinkState;
<<<<<<< HEAD
typedef struct cudaArray* cudaArray_t;
=======
typedef struct CUtexref_st* CUtexref;
typedef struct CUarray_st* CUarray;
typedef struct CUDA_ARRAY_DESCRIPTOR {
    CUarray_format Format;
    size_t Height;
    unsigned int NumChannels;
    size_t Width;
};
>>>>>>> 3d5d5d3c

// Error handling
CUresult cuGetErrorName(...) {
    return CUDA_SUCCESS;
}

CUresult cuGetErrorString(...) {
    return CUDA_SUCCESS;
}

// Primary context management
CUresult cuDevicePrimaryCtxRelease(...) {
    return CUDA_SUCCESS;
}

// Context management
CUresult cuCtxGetCurrent(...) {
    return CUDA_SUCCESS;
}

CUresult cuCtxSetCurrent(...) {
    return CUDA_SUCCESS;
}

CUresult cuCtxCreate(...) {
    return CUDA_SUCCESS;
}

CUresult cuCtxDestroy(...) {
    return CUDA_SUCCESS;
}


// Module load and kernel execution
CUresult cuLinkCreate (...) {
    return CUDA_SUCCESS;
}

CUresult cuLinkAddData(...) {
    return CUDA_SUCCESS;
}

CUresult cuLinkComplete(...) {
    return CUDA_SUCCESS;
}

CUresult cuLinkDestroy(...) {
    return CUDA_SUCCESS;
}

CUresult cuModuleLoad(...) {
    return CUDA_SUCCESS;
}

CUresult cuModuleLoadData(...) {
    return CUDA_SUCCESS;
}

CUresult cuModuleUnload(...) {
    return CUDA_SUCCESS;
}

CUresult cuModuleGetFunction(...) {
    return CUDA_SUCCESS;
}

CUresult cuModuleGetGlobal(...) {
    return CUDA_SUCCESS;
}

CUresult cuModuleGetTexRef(...) {
    return CUDA_SUCCESS;
}

CUresult cuLaunchKernel(...) {
    return CUDA_SUCCESS;
}

// Function attribute
CUresult cuFuncGetAttribute(...) {
    return CUDA_SUCCESS;
}

CUresult cuFuncSetAttribute(...) {
    return CUDA_SUCCESS;
}

// Texture reference
CUresult cuTexRefSetAddress (...) {
    return CUDA_SUCCESS;
}

CUresult cuTexRefSetAddress2D (...) {
    return CUDA_SUCCESS;
}

CUresult cuTexRefSetAddressMode (...) {
    return CUDA_SUCCESS;
}

CUresult cuTexRefSetArray (...) {
    return CUDA_SUCCESS;
}

CUresult cuTexRefSetBorderColor (...) {
    return CUDA_SUCCESS;
}

CUresult cuTexRefSetFilterMode (...) {
    return CUDA_SUCCESS;
}

CUresult cuTexRefSetFlags (...) {
    return CUDA_SUCCESS;
}

CUresult cuTexRefSetFormat (...) {
    return CUDA_SUCCESS;
}

CUresult cuTexRefSetMaxAnisotropy (...) {
    return CUDA_SUCCESS;
}

CUresult cuParamSetTexRef (...) {
    return CUDA_SUCCESS;
}

// Occupancy
typedef size_t (*CUoccupancyB2DSize)(int);

CUresult cuOccupancyMaxActiveBlocksPerMultiprocessor(...) {
    return CUDA_SUCCESS;
}

CUresult cuOccupancyMaxPotentialBlockSize(...) {
    return CUDA_SUCCESS;
}

///////////////////////////////////////////////////////////////////////////////
// cuda_runtime.h
///////////////////////////////////////////////////////////////////////////////

typedef enum {
    cudaSuccess = 0,
    cudaErrorInvalidValue = 1,
    cudaErrorMemoryAllocation = 2,
} cudaError_t;
typedef enum {} cudaDataType;
enum cudaDeviceAttr {};
enum cudaMemoryAdvise {};
enum cudaMemcpyKind {};
enum cudaChannelFormatKind {};


typedef void (*cudaStreamCallback_t)(
    cudaStream_t stream, cudaError_t status, void* userData);

typedef cudaStreamCallback_t StreamCallback;


struct cudaPointerAttributes{
    int device;
    void* devicePointer;
    void* hostPointer;
    int isManaged;
    int memoryType;
};

struct cudaExtent {
  size_t width;
  size_t height;
  size_t depth;
};

struct cudaPos {
  size_t x;
  size_t y;
  size_t z;
};

// struct cudaMemcpy3DParms {
//   cudaArray_t           srcArray;
//   struct cudaPos        srcPos;
//   struct cudaPitchedPtr srcPtr;
//   cudaArray_t           dstArray;
//   struct cudaPos        dstPos;
//   struct cudaPitchedPtr dstPtr;
//   struct cudaExtent     extent;
//   enum cudaMemcpyKind   kind;
// };

typedef cudaPointerAttributes _PointerAttributes;


enum cudaChannelFormatKind {};
typedef unsigned long long cudaTextureObject_t;
enum cudaResourceType {};
enum cudaTextureAddressMode {};
enum cudaTextureFilterMode {};
enum cudaTextureReadMode {};
struct cudaResourceViewDesc;
typedef void* cudaArray_t;
struct cudaExtent {
    size_t width, height, depth;
};
struct cudaPos {
    size_t x, y, z;
};
struct cudaPitchedPtr {
    size_t pitch;
    void* ptr;
    size_t xsize, ysize;
};
typedef void* cudaMipmappedArray_t;
struct cudaMemcpy3DParms {
    cudaArray_t srcArray;
    struct cudaPos srcPos;
    struct cudaPitchedPtr srcPtr;
    cudaArray_t dstArray;
    struct cudaPos dstPos;
    struct cudaPitchedPtr dstPtr;
    struct cudaExtent extent;
    enum cudaMemcpyKind kind;
};
struct cudaChannelFormatDesc {
    int x, y, z, w;
    enum cudaChannelFormatKind f;
};
struct cudaResourceDesc {
    enum cudaResourceType resType;

    union {
        struct {
            cudaArray_t array;
        } array;
        struct {
            cudaMipmappedArray_t mipmap;
        } mipmap;
        struct {
            void *devPtr;
            struct cudaChannelFormatDesc desc;
            size_t sizeInBytes;
        } linear;
        struct {
            void *devPtr;
            struct cudaChannelFormatDesc desc;
            size_t width;
            size_t height;
            size_t pitchInBytes;
        } pitch2D;
    } res;
};
struct cudaTextureDesc {
    enum cudaTextureAddressMode addressMode[3];
    enum cudaTextureFilterMode filterMode;
    enum cudaTextureReadMode readMode;
    int sRGB;
    float borderColor[4];
    int normalizedCoords;
    unsigned int maxAnisotropy;
    enum cudaTextureFilterMode mipmapFilterMode;
    float mipmapLevelBias;
    float minMipmapLevelClamp;
    float maxMipmapLevelClamp;
};


// Error handling
const char* cudaGetErrorName(...) {
    return NULL;
}

const char* cudaGetErrorString(...) {
    return NULL;
}

cudaError_t cudaGetLastError() {
    return cudaSuccess;
}


// Initialization
cudaError_t cudaDriverGetVersion(...) {
    return cudaSuccess;
}

cudaError_t cudaRuntimeGetVersion(...) {
    return cudaSuccess;
}


// CUdevice operations
cudaError_t cudaGetDevice(...) {
    return cudaSuccess;
}

cudaError_t cudaDeviceGetAttribute(...) {
    return cudaSuccess;
}

cudaError_t cudaGetDeviceCount(...) {
    return cudaSuccess;
}

cudaError_t cudaSetDevice(...) {
    return cudaSuccess;
}

cudaError_t cudaDeviceSynchronize() {
    return cudaSuccess;
}

cudaError_t cudaDeviceCanAccessPeer(...) {
    return cudaSuccess;
}

cudaError_t cudaDeviceEnablePeerAccess(...) {
    return cudaSuccess;
}


// Memory management
cudaError_t cudaMalloc(...) {
    return cudaSuccess;
}

cudaError_t cudaMalloc3DArray(...) {
    return cudaSuccess;
}

cudaError_t cudaMallocArray(...) {
    return cudaSuccess;
}

cudaError_t cudaHostAlloc(...) {
    return cudaSuccess;
}

cudaError_t cudaHostRegister(...) {
    return cudaSuccess;
}

cudaError_t cudaHostUnregister(...) {
    return cudaSuccess;
}

cudaError_t cudaMallocManaged(...) {
    return cudaSuccess;
}

cudaError_t cudaMallocPitch(...) {
    return cudaSuccess;
}

cudaError_t cudaMallocArray(...) {
    return cudaSuccess;
}

cudaError_t cudaMalloc3DArray(...) {
    return cudaSuccess;
}

int cudaFree(...) {
    return cudaSuccess;
}

cudaError_t cudaFreeArray(...) {
    return cudaSuccess;
}

cudaError_t cudaFreeHost(...) {
    return cudaSuccess;
}

int cudaMemGetInfo(...) {
    return cudaSuccess;
}

cudaError_t cudaMemcpy(...) {
    return cudaSuccess;
}

cudaError_t cudaMemcpyAsync(...) {
    return cudaSuccess;
}

cudaError_t cudaMemcpyPeer(...) {
    return cudaSuccess;
}

cudaError_t cudaMemcpyPeerAsync(...) {
    return cudaSuccess;
}

cudaError_t cudaMemcpy2D(...) {
    return cudaSuccess;
}

<<<<<<< HEAD
=======
cudaError_t cudaMemcpy2DAsync(...) {
    return cudaSuccess;
}

cudaError_t cudaMemcpy2DFromArray(...) {
    return cudaSuccess;
}

cudaError_t cudaMemcpy2DFromArrayAsync(...) {
    return cudaSuccess;
}

cudaError_t cudaMemcpy2DToArray(...) {
    return cudaSuccess;
}

cudaError_t cudaMemcpy2DToArrayAsync(...) {
    return cudaSuccess;
}

cudaError_t cudaMemcpy3D(...) {
    return cudaSuccess;
}

cudaError_t cudaMemcpy3DAsync(...) {
    return cudaSuccess;
}

>>>>>>> 3d5d5d3c
cudaError_t cudaMemset(...) {
    return cudaSuccess;
}

cudaError_t cudaMemsetAsync(...) {
    return cudaSuccess;
}

cudaError_t cudaMemAdvise(...) {
    return cudaSuccess;
}

cudaError_t cudaMemPrefetchAsync(...) {
    return cudaSuccess;
}


cudaError_t cudaPointerGetAttributes(...) {
    return cudaSuccess;
}


// Stream and Event
cudaError_t cudaStreamCreate(...) {
    return cudaSuccess;
}

cudaError_t cudaStreamCreateWithFlags(...) {
    return cudaSuccess;
}

cudaError_t cudaStreamDestroy(...) {
    return cudaSuccess;
}

cudaError_t cudaStreamSynchronize(...) {
    return cudaSuccess;
}

cudaError_t cudaStreamAddCallback(...) {
    return cudaSuccess;
}

cudaError_t cudaStreamQuery(...) {
    return cudaSuccess;
}

cudaError_t cudaStreamWaitEvent(...) {
    return cudaSuccess;
}

cudaError_t cudaEventCreate(...) {
    return cudaSuccess;
}

cudaError_t cudaEventCreateWithFlags(...) {
    return cudaSuccess;
}

cudaError_t cudaEventDestroy(...) {
    return cudaSuccess;
}

cudaError_t cudaEventElapsedTime(...) {
    return cudaSuccess;
}

cudaError_t cudaEventQuery(...) {
    return cudaSuccess;
}

cudaError_t cudaEventRecord(...) {
    return cudaSuccess;
}

cudaError_t cudaEventSynchronize(...) {
    return cudaSuccess;
}


// Texture
cudaError_t cudaCreateTextureObject(...) {
    return cudaSuccess;
}

cudaError_t cudaDestroyTextureObject(...) {
    return cudaSuccess;
}

cudaError_t cudaGetChannelDesc(...) {
    return cudaSuccess;
}

cudaError_t cudaGetTextureObjectResourceDesc(...) {
    return cudaSuccess;
}

cudaError_t cudaGetTextureObjectTextureDesc(...) {
    return cudaSuccess;
}

cudaExtent make_cudaExtent(...) {
    struct cudaExtent ex = {0};
    return ex;
}

cudaPitchedPtr make_cudaPitchedPtr(...) {
    struct cudaPitchedPtr ptr = {0};
    return ptr;
}

cudaPos make_cudaPos(...) {
    struct cudaPos pos = {0};
    return pos;
}

///////////////////////////////////////////////////////////////////////////////
// cuComplex.h
///////////////////////////////////////////////////////////////////////////////

#include "cupy_cuComplex.h"

///////////////////////////////////////////////////////////////////////////////
// cublas_v2.h
///////////////////////////////////////////////////////////////////////////////

typedef void* cublasHandle_t;

typedef enum {} cublasDiagType_t;
typedef enum {} cublasFillMode_t;
typedef enum {} cublasOperation_t;
typedef enum {} cublasPointerMode_t;
typedef enum {} cublasSideMode_t;
typedef enum {} cublasGemmAlgo_t;
typedef enum {} cublasMath_t;
typedef enum {
    CUBLAS_STATUS_SUCCESS=0,
} cublasStatus_t;


// Context
cublasStatus_t cublasCreate(...) {
    return CUBLAS_STATUS_SUCCESS;
}

cublasStatus_t cublasDestroy(...) {
    return CUBLAS_STATUS_SUCCESS;
}

cublasStatus_t cublasGetVersion(...) {
    return CUBLAS_STATUS_SUCCESS;
}

cublasStatus_t cublasGetPointerMode(...) {
    return CUBLAS_STATUS_SUCCESS;
}

cublasStatus_t cublasSetPointerMode(...) {
    return CUBLAS_STATUS_SUCCESS;
}

// Stream
cublasStatus_t cublasSetStream(...) {
    return CUBLAS_STATUS_SUCCESS;
}

cublasStatus_t cublasGetStream(...) {
    return CUBLAS_STATUS_SUCCESS;
}

// Math Mode
cublasStatus_t cublasSetMathMode(...) {
    return CUBLAS_STATUS_SUCCESS;
}

cublasStatus_t cublasGetMathMode(...) {
    return CUBLAS_STATUS_SUCCESS;
}

// BLAS Level 1
cublasStatus_t cublasIsamax(...) {
    return CUBLAS_STATUS_SUCCESS;
}

cublasStatus_t cublasIsamin(...) {
    return CUBLAS_STATUS_SUCCESS;
}

cublasStatus_t cublasSasum(...) {
    return CUBLAS_STATUS_SUCCESS;
}

cublasStatus_t cublasSaxpy(...) {
    return CUBLAS_STATUS_SUCCESS;
}

cublasStatus_t cublasDaxpy(...) {
    return CUBLAS_STATUS_SUCCESS;
}

cublasStatus_t cublasSdot(...) {
    return CUBLAS_STATUS_SUCCESS;
}

cublasStatus_t cublasDdot(...) {
    return CUBLAS_STATUS_SUCCESS;
}

cublasStatus_t cublasCdotu(...) {
    return CUBLAS_STATUS_SUCCESS;
}

cublasStatus_t cublasCdotc(...) {
    return CUBLAS_STATUS_SUCCESS;
}

cublasStatus_t cublasZdotc(...) {
    return CUBLAS_STATUS_SUCCESS;
}

cublasStatus_t cublasZdotu(...) {
    return CUBLAS_STATUS_SUCCESS;
}

cublasStatus_t cublasSnrm2(...) {
    return CUBLAS_STATUS_SUCCESS;
}

cublasStatus_t cublasSscal(...) {
    return CUBLAS_STATUS_SUCCESS;
}


// BLAS Level 2
cublasStatus_t cublasSgemv(...) {
    return CUBLAS_STATUS_SUCCESS;
}

cublasStatus_t cublasDgemv(...) {
    return CUBLAS_STATUS_SUCCESS;
}


cublasStatus_t cublasCgemv(...) {
    return CUBLAS_STATUS_SUCCESS;
}

cublasStatus_t cublasZgemv(...) {
    return CUBLAS_STATUS_SUCCESS;
}

cublasStatus_t cublasSger(...) {
    return CUBLAS_STATUS_SUCCESS;
}

cublasStatus_t cublasDger(...) {
    return CUBLAS_STATUS_SUCCESS;
}

int cublasCgeru(...) {
    return 0;
}

int cublasCgerc(...) {
    return 0;
}

int cublasZgeru(...) {
    return 0;
}

int cublasZgerc(...) {
    return 0;
}

// BLAS Level 3
cublasStatus_t cublasSgemm(...) {
    return CUBLAS_STATUS_SUCCESS;
}

cublasStatus_t cublasDgemm(...) {
    return CUBLAS_STATUS_SUCCESS;
}


cublasStatus_t cublasCgemm(...) {
    return CUBLAS_STATUS_SUCCESS;
}

cublasStatus_t cublasZgemm(...) {
    return CUBLAS_STATUS_SUCCESS;
}

cublasStatus_t cublasSgemmBatched(...) {
    return CUBLAS_STATUS_SUCCESS;
}

cublasStatus_t cublasDgemmBatched(...) {
    return CUBLAS_STATUS_SUCCESS;
}

cublasStatus_t cublasCgemmBatched(...) {
    return CUBLAS_STATUS_SUCCESS;
}

cublasStatus_t cublasZgemmBatched(...) {
    return CUBLAS_STATUS_SUCCESS;
}

cublasStatus_t cublasSgemmStridedBatched(...) {
    return CUBLAS_STATUS_SUCCESS;
}

cublasStatus_t cublasDgemmStridedBatched(...) {
    return CUBLAS_STATUS_SUCCESS;
}

cublasStatus_t cublasCgemmStridedBatched(...) {
    return CUBLAS_STATUS_SUCCESS;
}

cublasStatus_t cublasZgemmStridedBatched(...) {
    return CUBLAS_STATUS_SUCCESS;
}

cublasStatus_t cublasSgemmEx(...) {
    return CUBLAS_STATUS_SUCCESS;
}

cublasStatus_t cublasGemmEx(...) {
    return CUBLAS_STATUS_SUCCESS;
}

cublasStatus_t cublasStrsm(...) {
    return CUBLAS_STATUS_SUCCESS;
}

cublasStatus_t cublasDtrsm(...) {
    return CUBLAS_STATUS_SUCCESS;
}

cublasStatus_t cublasCtrsm(...) {
    return CUBLAS_STATUS_SUCCESS;
}

cublasStatus_t cublasZtrsm(...) {
    return CUBLAS_STATUS_SUCCESS;
}


// BLAS extension
cublasStatus_t cublasSgeam(...) {
    return CUBLAS_STATUS_SUCCESS;
}

cublasStatus_t cublasDgeam(...) {
    return CUBLAS_STATUS_SUCCESS;
}

cublasStatus_t cublasSdgmm(...) {
    return CUBLAS_STATUS_SUCCESS;
}

cublasStatus_t cublasSgetrfBatched(...) {
    return CUBLAS_STATUS_SUCCESS;
}

cublasStatus_t cublasDgetrfBatched(...) {
    return CUBLAS_STATUS_SUCCESS;
}

cublasStatus_t cublasCgetrfBatched(...) {
    return CUBLAS_STATUS_SUCCESS;
}

cublasStatus_t cublasZgetrfBatched(...) {
    return CUBLAS_STATUS_SUCCESS;
}

cublasStatus_t cublasSgetriBatched(...) {
    return CUBLAS_STATUS_SUCCESS;
}

cublasStatus_t cublasDgetriBatched(...) {
    return CUBLAS_STATUS_SUCCESS;
}

cublasStatus_t cublasCgetriBatched(...) {
    return CUBLAS_STATUS_SUCCESS;
}

cublasStatus_t cublasZgetriBatched(...) {
    return CUBLAS_STATUS_SUCCESS;
}

cublasStatus_t cublasStrttp(...) {
    return CUBLAS_STATUS_SUCCESS;
}

cublasStatus_t cublasDtrttp(...) {
    return CUBLAS_STATUS_SUCCESS;
}

cublasStatus_t cublasStpttr(...) {
    return CUBLAS_STATUS_SUCCESS;
}

cublasStatus_t cublasDtpttr(...) {
    return CUBLAS_STATUS_SUCCESS;
}

///////////////////////////////////////////////////////////////////////////////
// curand.h
///////////////////////////////////////////////////////////////////////////////

typedef enum {} curandOrdering_t;
typedef enum {} curandRngType_t;
typedef enum {
    CURAND_STATUS_SUCCESS = 0,
} curandStatus_t;

typedef void* curandGenerator_t;


// curandGenerator_t
curandStatus_t curandCreateGenerator(...) {
    return CURAND_STATUS_SUCCESS;
}

curandStatus_t curandDestroyGenerator(...) {
    return CURAND_STATUS_SUCCESS;
}

curandStatus_t curandGetVersion(...) {
    return CURAND_STATUS_SUCCESS;
}


// Stream
curandStatus_t curandSetStream(...) {
    return CURAND_STATUS_SUCCESS;
}

curandStatus_t curandSetPseudoRandomGeneratorSeed(...) {
    return CURAND_STATUS_SUCCESS;
}

curandStatus_t curandSetGeneratorOffset(...) {
    return CURAND_STATUS_SUCCESS;
}

curandStatus_t curandSetGeneratorOrdering(...) {
    return CURAND_STATUS_SUCCESS;
}


// Generation functions
curandStatus_t curandGenerate(...) {
    return CURAND_STATUS_SUCCESS;
}

curandStatus_t curandGenerateLongLong(...) {
    return CURAND_STATUS_SUCCESS;
}

curandStatus_t curandGenerateUniform(...) {
    return CURAND_STATUS_SUCCESS;
}

curandStatus_t curandGenerateUniformDouble(...) {
    return CURAND_STATUS_SUCCESS;
}

curandStatus_t curandGenerateNormal(...) {
    return CURAND_STATUS_SUCCESS;
}

curandStatus_t curandGenerateNormalDouble(...) {
    return CURAND_STATUS_SUCCESS;
}

curandStatus_t curandGenerateLogNormal(...) {
    return CURAND_STATUS_SUCCESS;
}

curandStatus_t curandGenerateLogNormalDouble(...) {
    return CURAND_STATUS_SUCCESS;
}

curandStatus_t curandGeneratePoisson(...) {
    return CURAND_STATUS_SUCCESS;
}

///////////////////////////////////////////////////////////////////////////////
// cuda_profiler_api.h
///////////////////////////////////////////////////////////////////////////////

typedef enum {} cudaOutputMode_t;

cudaError_t cudaProfilerInitialize(...) {
  return cudaSuccess;
}

cudaError_t cudaProfilerStart() {
  return cudaSuccess;
}

cudaError_t cudaProfilerStop() {
  return cudaSuccess;
}

///////////////////////////////////////////////////////////////////////////////
// nvToolsExt.h
///////////////////////////////////////////////////////////////////////////////

#define NVTX_VERSION 1

typedef enum nvtxColorType_t
{
    NVTX_COLOR_UNKNOWN  = 0,
    NVTX_COLOR_ARGB     = 1
} nvtxColorType_t;

typedef enum nvtxMessageType_t
{
    NVTX_MESSAGE_UNKNOWN          = 0,
    NVTX_MESSAGE_TYPE_ASCII       = 1,
    NVTX_MESSAGE_TYPE_UNICODE     = 2,
} nvtxMessageType_t;

typedef union nvtxMessageValue_t
{
    const char* ascii;
    const wchar_t* unicode;
} nvtxMessageValue_t;

typedef struct nvtxEventAttributes_v1
{
    uint16_t version;
    uint16_t size;
    uint32_t category;
    int32_t colorType;
    uint32_t color;
    int32_t payloadType;
    int32_t reserved0;
    union payload_t
    {
        uint64_t ullValue;
        int64_t llValue;
        double dValue;
    } payload;
    int32_t messageType;
    nvtxMessageValue_t message;
} nvtxEventAttributes_v1;

typedef nvtxEventAttributes_v1 nvtxEventAttributes_t;

void nvtxMarkA(...) {
}

void nvtxMarkEx(...) {
}

int nvtxRangePushA(...) {
    return 0;
}

int nvtxRangePushEx(...) {
    return 0;
}

int nvtxRangePop() {
    return 0;
}

uint64_t nvtxRangeStartEx(...) {
    return 0;
}

void nvtxRangeEnd(...) {
}

} // extern "C"

#endif // #ifndef CUPY_NO_CUDA
#endif // #ifndef INCLUDE_GUARD_CUPY_CUDA_H<|MERGE_RESOLUTION|>--- conflicted
+++ resolved
@@ -79,9 +79,7 @@
 typedef struct CUmod_st* CUmodule;
 typedef struct CUstream_st* cudaStream_t;
 typedef struct CUlinkState_st* CUlinkState;
-<<<<<<< HEAD
 typedef struct cudaArray* cudaArray_t;
-=======
 typedef struct CUtexref_st* CUtexref;
 typedef struct CUarray_st* CUarray;
 typedef struct CUDA_ARRAY_DESCRIPTOR {
@@ -90,7 +88,6 @@
     unsigned int NumChannels;
     size_t Width;
 };
->>>>>>> 3d5d5d3c
 
 // Error handling
 CUresult cuGetErrorName(...) {
@@ -490,8 +487,6 @@
     return cudaSuccess;
 }
 
-<<<<<<< HEAD
-=======
 cudaError_t cudaMemcpy2DAsync(...) {
     return cudaSuccess;
 }
@@ -520,7 +515,6 @@
     return cudaSuccess;
 }
 
->>>>>>> 3d5d5d3c
 cudaError_t cudaMemset(...) {
     return cudaSuccess;
 }
