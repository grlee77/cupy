# distutils: language = c++

"""Thin wrapper of CUDA Driver API.

There are four differences compared to the original C API.

1. Not all functions are ported.
2. Errors are translated into CUDADriverError exceptions.
3. The 'cu' prefix of each API is omitted and the next character is set to
   lower case.
4. The resulting values are returned directly instead of references.

"""
cimport cython  # NOQA
from libc.stdint cimport intptr_t

###############################################################################
# Extern
###############################################################################

cdef extern from 'cupy_cuda.h' nogil:
    # Error handling
    int cuGetErrorName(Result error, const char** pStr)
    int cuGetErrorString(Result error, const char** pStr)

    # Primary context management
    int cuDevicePrimaryCtxRelease(Device dev)

    # Context management
    int cuCtxGetCurrent(Context* pctx)
    int cuCtxSetCurrent(Context ctx)
    int cuCtxCreate(Context* pctx, unsigned int flags, Device dev)
    int cuCtxDestroy(Context ctx)

    # Module load and kernel execution
    int cuLinkCreate(unsigned int numOptions, CUjit_option* options,
                     void** optionValues, LinkState* stateOut)
    int cuLinkAddData(LinkState state, CUjitInputType type, void* data,
                      size_t size, const char* name, unsigned int  numOptions,
                      CUjit_option* options, void** optionValues)
    int cuLinkComplete(LinkState state, void** cubinOut, size_t* sizeOut)
    int cuLinkDestroy(LinkState state)
    int cuModuleLoad(Module* module, char* fname)
    int cuModuleLoadData(Module* module, void* image)
    int cuModuleUnload(Module hmod)
    int cuModuleGetFunction(Function* hfunc, Module hmod,
                            char* name)
    int cuModuleGetGlobal(Deviceptr* dptr, size_t* bytes, Module hmod,
                          char* name)
    int cuLaunchKernel(
        Function f, unsigned int gridDimX, unsigned int gridDimY,
        unsigned int gridDimZ, unsigned int blockDimX,
        unsigned int blockDimY, unsigned int blockDimZ,
        unsigned int sharedMemBytes, Stream hStream,
        void** kernelParams, void** extra)

    # Kernel attributes
    int cuFuncGetAttribute(int *pi, CUfunction_attribute attrib,
                           Function hfunc)
<<<<<<< HEAD
=======
    int cuFuncSetAttribute(Function hfunc, CUfunction_attribute attrib,
                           int value)
>>>>>>> 30ccaa99

    # Build-time version
    int CUDA_VERSION


###############################################################################
# Error handling
###############################################################################

class CUDADriverError(RuntimeError):

    def __init__(self, Result status):
        self.status = status
        cdef const char *name
        cdef const char *msg
        cuGetErrorName(status, &name)
        cuGetErrorString(status, &msg)
        cdef bytes s_name = name, s_msg = msg
        super(CUDADriverError, self).__init__(
            '%s: %s' % (s_name.decode(), s_msg.decode()))


@cython.profile(False)
cpdef inline check_status(int status):
    if status != 0:
        raise CUDADriverError(status)


@cython.profile(False)
cdef inline check_attribute_status(int status, int* pi):
    # set attribute to -1 on older versions of CUDA where it was undefined
    if status == CUDA_ERROR_INVALID_VALUE:
        pi[0] = -1
    elif status != 0:
        raise CUDADriverError(status)


###############################################################################
# Build-time version
###############################################################################

def get_build_version():
    return CUDA_VERSION


###############################################################################
# Primary context management
###############################################################################

cpdef devicePrimaryCtxRelease(Device dev):
    with nogil:
        status = cuDevicePrimaryCtxRelease(dev)
    check_status(status)

###############################################################################
# Context management
###############################################################################

cpdef size_t ctxGetCurrent() except? 0:
    cdef Context ctx
    with nogil:
        status = cuCtxGetCurrent(&ctx)
    check_status(status)
    return <size_t>ctx

cpdef ctxSetCurrent(size_t ctx):
    with nogil:
        status = cuCtxSetCurrent(<Context>ctx)
    check_status(status)

cpdef size_t ctxCreate(Device dev) except? 0:
    cdef Context ctx
    cdef unsigned int flags = 0
    with nogil:
        status = cuCtxCreate(&ctx, flags, dev)
    check_status(status)
    return <size_t>ctx

cpdef ctxDestroy(size_t ctx):
    with nogil:
        status = cuCtxDestroy(<Context>ctx)
    check_status(status)


###############################################################################
# Module load and kernel execution
###############################################################################

cpdef size_t linkCreate() except? 0:
    cpdef LinkState state
    with nogil:
        status = cuLinkCreate(0, <CUjit_option*>0, <void**>0, &state)
    check_status(status)
    return <size_t>state


cpdef linkAddData(size_t state, int input_type, bytes data, unicode name):
    cdef const char* data_ptr = data
    cdef size_t data_size = len(data) + 1
    cdef bytes b_name = name.encode()
    cdef const char* b_name_ptr = b_name
    with nogil:
        status = cuLinkAddData(
            <LinkState>state, <CUjitInputType>input_type, <void*>data_ptr,
            data_size, b_name_ptr, 0, <CUjit_option*>0, <void**>0)
    check_status(status)


cpdef bytes linkComplete(size_t state):
    cdef void* cubinOut
    cdef size_t sizeOut
    with nogil:
        status = cuLinkComplete(<LinkState>state, &cubinOut, &sizeOut)
    check_status(status)
    return bytes((<char*>cubinOut)[:sizeOut])


cpdef linkDestroy(size_t state):
    with nogil:
        status = cuLinkDestroy(<LinkState>state)
    check_status(status)


cpdef size_t moduleLoad(str filename) except? 0:
    cdef Module module
    cdef bytes b_filename = filename.encode()
    cdef char* b_filename_ptr = b_filename
    with nogil:
        status = cuModuleLoad(&module, b_filename_ptr)
    check_status(status)
    return <size_t>module


cpdef size_t moduleLoadData(bytes image) except? 0:
    cdef Module module
    cdef char* image_ptr = image
    with nogil:
        status = cuModuleLoadData(&module, image_ptr)
    check_status(status)
    return <size_t>module


cpdef moduleUnload(size_t module):
    with nogil:
        status = cuModuleUnload(<Module>module)
    check_status(status)


cpdef size_t moduleGetFunction(size_t module, str funcname) except? 0:
    cdef Function func
    cdef bytes b_funcname = funcname.encode()
    cdef char* b_funcname_ptr = b_funcname
    with nogil:
        status = cuModuleGetFunction(&func, <Module>module, b_funcname_ptr)
    check_status(status)
    return <size_t>func


cpdef size_t moduleGetGlobal(size_t module, str varname) except? 0:
    cdef Deviceptr var
    cdef size_t size
    cdef bytes b_varname = varname.encode()
    cdef char* b_varname_ptr = b_varname
    with nogil:
        status = cuModuleGetGlobal(&var, &size, <Module>module, b_varname_ptr)
    check_status(status)
    return <size_t>var


cpdef launchKernel(
        intptr_t f, unsigned int grid_dim_x, unsigned int grid_dim_y,
        unsigned int grid_dim_z, unsigned int block_dim_x,
        unsigned int block_dim_y, unsigned int block_dim_z,
        unsigned int shared_mem_bytes, size_t stream, intptr_t kernel_params,
        intptr_t extra):
    with nogil:
        status = cuLaunchKernel(
            <Function>f, grid_dim_x, grid_dim_y, grid_dim_z,
            block_dim_x, block_dim_y, block_dim_z,
            shared_mem_bytes, <Stream>stream,
            <void**>kernel_params, <void**>extra)
    check_status(status)


cpdef int funcGetAttribute(int attribute, intptr_t func):
    cdef int pi
<<<<<<< HEAD
    status = cuFuncGetAttribute(
        &pi,
        <CUfunction_attribute> attribute,
        <Function> func)
    check_attribute_status(status, &pi)
    return pi
=======
    with nogil:
        status = cuFuncGetAttribute(
            &pi,
            <CUfunction_attribute> attribute,
            <Function> func)
    check_attribute_status(status, &pi)
    return pi


cpdef funcSetAttribute(intptr_t func, int attribute, int value):
    with nogil:
        status = cuFuncSetAttribute(
            <Function> func,
            <CUfunction_attribute> attribute,
            value)
    check_status(status)
>>>>>>> 30ccaa99
<|MERGE_RESOLUTION|>--- conflicted
+++ resolved
@@ -57,11 +57,8 @@
     # Kernel attributes
     int cuFuncGetAttribute(int *pi, CUfunction_attribute attrib,
                            Function hfunc)
-<<<<<<< HEAD
-=======
     int cuFuncSetAttribute(Function hfunc, CUfunction_attribute attrib,
                            int value)
->>>>>>> 30ccaa99
 
     # Build-time version
     int CUDA_VERSION
@@ -248,14 +245,6 @@
 
 cpdef int funcGetAttribute(int attribute, intptr_t func):
     cdef int pi
-<<<<<<< HEAD
-    status = cuFuncGetAttribute(
-        &pi,
-        <CUfunction_attribute> attribute,
-        <Function> func)
-    check_attribute_status(status, &pi)
-    return pi
-=======
     with nogil:
         status = cuFuncGetAttribute(
             &pi,
@@ -271,5 +260,4 @@
             <Function> func,
             <CUfunction_attribute> attribute,
             value)
-    check_status(status)
->>>>>>> 30ccaa99
+    check_status(status)