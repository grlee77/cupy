# distutils: language = c++

"""Thin wrapper of CUDA Driver API.

There are four differences compared to the original C API.

1. Not all functions are ported.
2. Errors are translated into CUDADriverError exceptions.
3. The 'cu' prefix of each API is omitted and the next character is set to
   lower case.
4. The resulting values are returned directly instead of references.

"""
cimport cython  # NOQA
from libc.stdint cimport intptr_t

###############################################################################
# Extern
###############################################################################

cdef extern from "cupy_cuda.h" nogil:
    # Error handling
    int cuGetErrorName(Result error, const char** pStr)
    int cuGetErrorString(Result error, const char** pStr)

    # Primary context management
    int cuDevicePrimaryCtxRelease(Device dev)

    # Context management
    int cuCtxGetCurrent(Context* pctx)
    int cuCtxSetCurrent(Context ctx)
    int cuCtxCreate(Context* pctx, unsigned int flags, Device dev)
    int cuCtxDestroy(Context ctx)

    # Module load and kernel execution
    int cuLinkCreate(unsigned int numOptions, CUjit_option* options,
                     void** optionValues, LinkState* stateOut)
    int cuLinkAddData(LinkState state, CUjitInputType type, void* data,
                      size_t size, const char* name, unsigned int  numOptions,
                      CUjit_option* options, void** optionValues)
    int cuLinkComplete(LinkState state, void** cubinOut, size_t* sizeOut)
    int cuLinkDestroy(LinkState state)
    int cuModuleLoad(Module* module, char* fname)
    int cuModuleLoadData(Module* module, void* image)
    int cuModuleUnload(Module hmod)
    int cuModuleGetFunction(Function* hfunc, Module hmod,
                            char* name)
    int cuModuleGetGlobal(Deviceptr* dptr, size_t* bytes, Module hmod,
                          char* name)
    int cuLaunchKernel(
        Function f, unsigned int gridDimX, unsigned int gridDimY,
        unsigned int gridDimZ, unsigned int blockDimX,
        unsigned int blockDimY, unsigned int blockDimZ,
        unsigned int sharedMemBytes, Stream hStream,
        void** kernelParams, void** extra)

    # Kernel attributes
    int cuFuncGetAttribute(int *pi, CUfunction_attribute attrib,
                           Function hfunc)

    # Build-time version
    int CUDA_VERSION


###############################################################################
# Error handling
###############################################################################

class CUDADriverError(RuntimeError):

    def __init__(self, Result status):
        self.status = status
        cdef const char *name
        cdef const char *msg
        cuGetErrorName(status, &name)
        cuGetErrorString(status, &msg)
        cdef bytes s_name = name, s_msg = msg
        super(CUDADriverError, self).__init__(
            '%s: %s' % (s_name.decode(), s_msg.decode()))


@cython.profile(False)
cpdef inline check_status(int status):
    if status != 0:
        raise CUDADriverError(status)


@cython.profile(False)
cdef inline check_attribute_status(int status, int* pi):
    # set attribute to -1 on older versions of CUDA where it was undefined
    if status == CUDA_ERROR_INVALID_VALUE:
        pi[0] = -1
    elif status != 0:
        raise CUDADriverError(status)


###############################################################################
# Build-time version
###############################################################################

def get_build_version():
    return CUDA_VERSION


###############################################################################
# Primary context management
###############################################################################

cpdef devicePrimaryCtxRelease(Device dev):
    with nogil:
        status = cuDevicePrimaryCtxRelease(dev)
    check_status(status)

###############################################################################
# Context management
###############################################################################

cpdef size_t ctxGetCurrent() except? 0:
    cdef Context ctx
    with nogil:
        status = cuCtxGetCurrent(&ctx)
    check_status(status)
    return <size_t>ctx

cpdef ctxSetCurrent(size_t ctx):
    with nogil:
        status = cuCtxSetCurrent(<Context>ctx)
    check_status(status)

cpdef size_t ctxCreate(Device dev) except? 0:
    cdef Context ctx
    cdef unsigned int flags = 0
    with nogil:
        status = cuCtxCreate(&ctx, flags, dev)
    check_status(status)
    return <size_t>ctx

cpdef ctxDestroy(size_t ctx):
    with nogil:
        status = cuCtxDestroy(<Context>ctx)
    check_status(status)


###############################################################################
# Module load and kernel execution
###############################################################################

cpdef size_t linkCreate() except? 0:
    cpdef LinkState state
    with nogil:
        status = cuLinkCreate(0, <CUjit_option*>0, <void**>0, &state)
    check_status(status)
    return <size_t>state


cpdef linkAddData(size_t state, int input_type, bytes data, unicode name):
    cdef const char* data_ptr = data
    cdef size_t data_size = len(data) + 1
    cdef bytes b_name = name.encode()
    cdef const char* b_name_ptr = b_name
    with nogil:
        status = cuLinkAddData(
            <LinkState>state, <CUjitInputType>input_type, <void*>data_ptr,
            data_size, b_name_ptr, 0, <CUjit_option*>0, <void**>0)
    check_status(status)


cpdef bytes linkComplete(size_t state):
    cdef void* cubinOut
    cdef size_t sizeOut
    with nogil:
        status = cuLinkComplete(<LinkState>state, &cubinOut, &sizeOut)
    check_status(status)
    return bytes((<char*>cubinOut)[:sizeOut])


cpdef linkDestroy(size_t state):
    with nogil:
        status = cuLinkDestroy(<LinkState>state)
    check_status(status)


cpdef size_t moduleLoad(str filename) except? 0:
    cdef Module module
    cdef bytes b_filename = filename.encode()
    cdef char* b_filename_ptr = b_filename
    with nogil:
        status = cuModuleLoad(&module, b_filename_ptr)
    check_status(status)
    return <size_t>module


cpdef size_t moduleLoadData(bytes image) except? 0:
    cdef Module module
    cdef char* image_ptr = image
    with nogil:
        status = cuModuleLoadData(&module, image_ptr)
    check_status(status)
    return <size_t>module


cpdef moduleUnload(size_t module):
    with nogil:
        status = cuModuleUnload(<Module>module)
    check_status(status)


cpdef size_t moduleGetFunction(size_t module, str funcname) except? 0:
    cdef Function func
    cdef bytes b_funcname = funcname.encode()
    cdef char* b_funcname_ptr = b_funcname
    with nogil:
        status = cuModuleGetFunction(&func, <Module>module, b_funcname_ptr)
    check_status(status)
    return <size_t>func


cpdef size_t moduleGetGlobal(size_t module, str varname) except? 0:
    cdef Deviceptr var
    cdef size_t size
    cdef bytes b_varname = varname.encode()
    cdef char* b_varname_ptr = b_varname
    with nogil:
        status = cuModuleGetGlobal(&var, &size, <Module>module, b_varname_ptr)
    check_status(status)
    return <size_t>var


cpdef launchKernel(
        intptr_t f, unsigned int grid_dim_x, unsigned int grid_dim_y,
        unsigned int grid_dim_z, unsigned int block_dim_x,
        unsigned int block_dim_y, unsigned int block_dim_z,
        unsigned int shared_mem_bytes, size_t stream, intptr_t kernel_params,
        intptr_t extra):
    with nogil:
        status = cuLaunchKernel(
            <Function>f, grid_dim_x, grid_dim_y, grid_dim_z,
            block_dim_x, block_dim_y, block_dim_z,
            shared_mem_bytes, <Stream>stream,
            <void**>kernel_params, <void**>extra)
    check_status(status)


<<<<<<< HEAD
cpdef dict funcGetAttributes(size_t func):
    cdef:
        int sharedSizeBytes, constSizeBytes, localSizeBytes
        int maxThreadsPerBlock, numRegs, ptxVersion, binaryVersion
        int cacheModeCA, maxDynamicSharedSizeBytes, preferredShmemCarveout

    status = cuFuncGetAttribute(
        &sharedSizeBytes,
        <CUfunction_attribute>CU_FUNC_ATTRIBUTE_SHARED_SIZE_BYTES,
        <Function> func)
    check_attribute_status(status, &sharedSizeBytes)

    status = cuFuncGetAttribute(
        &constSizeBytes,
        <CUfunction_attribute>CU_FUNC_ATTRIBUTE_CONST_SIZE_BYTES,
        <Function> func)
    check_attribute_status(status, &constSizeBytes)

    status = cuFuncGetAttribute(
        &localSizeBytes,
        <CUfunction_attribute>CU_FUNC_ATTRIBUTE_LOCAL_SIZE_BYTES,
        <Function> func)
    check_attribute_status(status, &localSizeBytes)

    status = cuFuncGetAttribute(
        &maxThreadsPerBlock,
        <CUfunction_attribute>CU_FUNC_ATTRIBUTE_MAX_THREADS_PER_BLOCK,
        <Function> func)
    check_attribute_status(status, &maxThreadsPerBlock)

    status = cuFuncGetAttribute(
        &numRegs,
        <CUfunction_attribute>CU_FUNC_ATTRIBUTE_NUM_REGS,
        <Function> func)
    check_attribute_status(status, &numRegs)

    status = cuFuncGetAttribute(
        &ptxVersion,
        <CUfunction_attribute>CU_FUNC_ATTRIBUTE_PTX_VERSION,
        <Function> func)
    check_attribute_status(status, &ptxVersion)

    status = cuFuncGetAttribute(
        &binaryVersion,
        <CUfunction_attribute>CU_FUNC_ATTRIBUTE_BINARY_VERSION,
        <Function> func)
    check_attribute_status(status, &binaryVersion)

    status = cuFuncGetAttribute(
        &cacheModeCA,
        <CUfunction_attribute>CU_FUNC_ATTRIBUTE_CACHE_MODE_CA,
        <Function> func)
    check_attribute_status(status, &cacheModeCA)

    status = cuFuncGetAttribute(
        &maxDynamicSharedSizeBytes,
        <CUfunction_attribute>CU_FUNC_ATTRIBUTE_MAX_DYNAMIC_SHARED_SIZE_BYTES,
        <Function> func)
    check_attribute_status(status, &maxDynamicSharedSizeBytes)

    cdef int carveout = CU_FUNC_ATTRIBUTE_PREFERRED_SHARED_MEMORY_CARVEOUT
    status = cuFuncGetAttribute(
        &preferredShmemCarveout, <CUfunction_attribute>carveout,
        <Function> func)
    check_attribute_status(status, &preferredShmemCarveout)

    return dict(sharedSizeBytes=sharedSizeBytes,
                constSizeBytes=constSizeBytes,
                localSizeBytes=localSizeBytes,
                maxThreadsPerBlock=maxThreadsPerBlock,
                numRegs=numRegs,
                ptxVersion=ptxVersion,
                binaryVersion=binaryVersion,
                cacheModeCA=cacheModeCA,
                maxDynamicSharedSizeBytes=maxDynamicSharedSizeBytes,
                preferredShmemCarveout=preferredShmemCarveout)
=======
cpdef int funcGetAttribute(int attribute, intptr_t func):
    cdef int pi
    status = cuFuncGetAttribute(
        &pi,
        <CUfunction_attribute> attribute,
        <Function> func)
    check_attribute_status(status, &pi)
    return pi
>>>>>>> 2f4d7ac5
<|MERGE_RESOLUTION|>--- conflicted
+++ resolved
@@ -241,84 +241,6 @@
     check_status(status)
 
 
-<<<<<<< HEAD
-cpdef dict funcGetAttributes(size_t func):
-    cdef:
-        int sharedSizeBytes, constSizeBytes, localSizeBytes
-        int maxThreadsPerBlock, numRegs, ptxVersion, binaryVersion
-        int cacheModeCA, maxDynamicSharedSizeBytes, preferredShmemCarveout
-
-    status = cuFuncGetAttribute(
-        &sharedSizeBytes,
-        <CUfunction_attribute>CU_FUNC_ATTRIBUTE_SHARED_SIZE_BYTES,
-        <Function> func)
-    check_attribute_status(status, &sharedSizeBytes)
-
-    status = cuFuncGetAttribute(
-        &constSizeBytes,
-        <CUfunction_attribute>CU_FUNC_ATTRIBUTE_CONST_SIZE_BYTES,
-        <Function> func)
-    check_attribute_status(status, &constSizeBytes)
-
-    status = cuFuncGetAttribute(
-        &localSizeBytes,
-        <CUfunction_attribute>CU_FUNC_ATTRIBUTE_LOCAL_SIZE_BYTES,
-        <Function> func)
-    check_attribute_status(status, &localSizeBytes)
-
-    status = cuFuncGetAttribute(
-        &maxThreadsPerBlock,
-        <CUfunction_attribute>CU_FUNC_ATTRIBUTE_MAX_THREADS_PER_BLOCK,
-        <Function> func)
-    check_attribute_status(status, &maxThreadsPerBlock)
-
-    status = cuFuncGetAttribute(
-        &numRegs,
-        <CUfunction_attribute>CU_FUNC_ATTRIBUTE_NUM_REGS,
-        <Function> func)
-    check_attribute_status(status, &numRegs)
-
-    status = cuFuncGetAttribute(
-        &ptxVersion,
-        <CUfunction_attribute>CU_FUNC_ATTRIBUTE_PTX_VERSION,
-        <Function> func)
-    check_attribute_status(status, &ptxVersion)
-
-    status = cuFuncGetAttribute(
-        &binaryVersion,
-        <CUfunction_attribute>CU_FUNC_ATTRIBUTE_BINARY_VERSION,
-        <Function> func)
-    check_attribute_status(status, &binaryVersion)
-
-    status = cuFuncGetAttribute(
-        &cacheModeCA,
-        <CUfunction_attribute>CU_FUNC_ATTRIBUTE_CACHE_MODE_CA,
-        <Function> func)
-    check_attribute_status(status, &cacheModeCA)
-
-    status = cuFuncGetAttribute(
-        &maxDynamicSharedSizeBytes,
-        <CUfunction_attribute>CU_FUNC_ATTRIBUTE_MAX_DYNAMIC_SHARED_SIZE_BYTES,
-        <Function> func)
-    check_attribute_status(status, &maxDynamicSharedSizeBytes)
-
-    cdef int carveout = CU_FUNC_ATTRIBUTE_PREFERRED_SHARED_MEMORY_CARVEOUT
-    status = cuFuncGetAttribute(
-        &preferredShmemCarveout, <CUfunction_attribute>carveout,
-        <Function> func)
-    check_attribute_status(status, &preferredShmemCarveout)
-
-    return dict(sharedSizeBytes=sharedSizeBytes,
-                constSizeBytes=constSizeBytes,
-                localSizeBytes=localSizeBytes,
-                maxThreadsPerBlock=maxThreadsPerBlock,
-                numRegs=numRegs,
-                ptxVersion=ptxVersion,
-                binaryVersion=binaryVersion,
-                cacheModeCA=cacheModeCA,
-                maxDynamicSharedSizeBytes=maxDynamicSharedSizeBytes,
-                preferredShmemCarveout=preferredShmemCarveout)
-=======
 cpdef int funcGetAttribute(int attribute, intptr_t func):
     cdef int pi
     status = cuFuncGetAttribute(
@@ -326,5 +248,4 @@
         <CUfunction_attribute> attribute,
         <Function> func)
     check_attribute_status(status, &pi)
-    return pi
->>>>>>> 2f4d7ac5
+    return pi