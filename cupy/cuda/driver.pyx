# distutils: language = c++

"""Thin wrapper of CUDA Driver API.

There are four differences compared to the original C API.

1. Not all functions are ported.
2. Errors are translated into CUDADriverError exceptions.
3. The 'cu' prefix of each API is omitted and the next character is set to
   lower case.
4. The resulting values are returned directly instead of references.

"""
cimport cython  # NOQA
from libc.stdint cimport intptr_t

###############################################################################
# Extern
###############################################################################

cdef extern from 'cupy_cuda.h' nogil:
    # Error handling
    int cuGetErrorName(Result error, const char** pStr)
    int cuGetErrorString(Result error, const char** pStr)

    # Primary context management
    int cuDevicePrimaryCtxRelease(Device dev)

    # Context management
    int cuCtxGetCurrent(Context* pctx)
    int cuCtxSetCurrent(Context ctx)
    int cuCtxCreate(Context* pctx, unsigned int flags, Device dev)
    int cuCtxDestroy(Context ctx)

    # Module load and kernel execution
    int cuLinkCreate(unsigned int numOptions, CUjit_option* options,
                     void** optionValues, LinkState* stateOut)
    int cuLinkAddData(LinkState state, CUjitInputType type, void* data,
                      size_t size, const char* name, unsigned int  numOptions,
                      CUjit_option* options, void** optionValues)
    int cuLinkComplete(LinkState state, void** cubinOut, size_t* sizeOut)
    int cuLinkDestroy(LinkState state)
    int cuModuleLoad(Module* module, char* fname)
    int cuModuleLoadData(Module* module, void* image)
    int cuModuleUnload(Module hmod)
    int cuModuleGetFunction(Function* hfunc, Module hmod,
                            char* name)
    int cuModuleGetGlobal(Deviceptr* dptr, size_t* bytes, Module hmod,
                          char* name)
    int cuLaunchKernel(
        Function f, unsigned int gridDimX, unsigned int gridDimY,
        unsigned int gridDimZ, unsigned int blockDimX,
        unsigned int blockDimY, unsigned int blockDimZ,
        unsigned int sharedMemBytes, Stream hStream,
        void** kernelParams, void** extra)

    # Kernel attributes
    int cuFuncGetAttribute(int *pi, CUfunction_attribute attrib,
                           Function hfunc)
<<<<<<< HEAD
=======

>>>>>>> 66aee518
    int cuFuncSetAttribute(Function hfunc, CUfunction_attribute attrib,
                           int value)

    # Build-time version
    int CUDA_VERSION


###############################################################################
# Error handling
###############################################################################

class CUDADriverError(RuntimeError):

    def __init__(self, Result status):
        self.status = status
        cdef const char *name
        cdef const char *msg
        cuGetErrorName(status, &name)
        cuGetErrorString(status, &msg)
        cdef bytes s_name = name, s_msg = msg
        super(CUDADriverError, self).__init__(
            '%s: %s' % (s_name.decode(), s_msg.decode()))

    def __reduce__(self):
        return (type(self), (self.status,))


@cython.profile(False)
cpdef inline check_status(int status):
    if status != 0:
        raise CUDADriverError(status)


@cython.profile(False)
cdef inline check_attribute_status(int status, int* pi):
    # set attribute to -1 on older versions of CUDA where it was undefined
    if status == CUDA_ERROR_INVALID_VALUE:
        pi[0] = -1
    elif status != 0:
        raise CUDADriverError(status)


###############################################################################
# Build-time version
###############################################################################

def get_build_version():
    return CUDA_VERSION


###############################################################################
# Primary context management
###############################################################################

cpdef devicePrimaryCtxRelease(Device dev):
    with nogil:
        status = cuDevicePrimaryCtxRelease(dev)
    check_status(status)

###############################################################################
# Context management
###############################################################################

cpdef size_t ctxGetCurrent() except? 0:
    cdef Context ctx
    with nogil:
        status = cuCtxGetCurrent(&ctx)
    check_status(status)
    return <size_t>ctx

cpdef ctxSetCurrent(size_t ctx):
    with nogil:
        status = cuCtxSetCurrent(<Context>ctx)
    check_status(status)

cpdef size_t ctxCreate(Device dev) except? 0:
    cdef Context ctx
    cdef unsigned int flags = 0
    with nogil:
        status = cuCtxCreate(&ctx, flags, dev)
    check_status(status)
    return <size_t>ctx

cpdef ctxDestroy(size_t ctx):
    with nogil:
        status = cuCtxDestroy(<Context>ctx)
    check_status(status)


###############################################################################
# Module load and kernel execution
###############################################################################

cpdef size_t linkCreate() except? 0:
    cpdef LinkState state
    with nogil:
        status = cuLinkCreate(0, <CUjit_option*>0, <void**>0, &state)
    check_status(status)
    return <size_t>state


cpdef linkAddData(size_t state, int input_type, bytes data, unicode name):
    cdef const char* data_ptr = data
    cdef size_t data_size = len(data) + 1
    cdef bytes b_name = name.encode()
    cdef const char* b_name_ptr = b_name
    with nogil:
        status = cuLinkAddData(
            <LinkState>state, <CUjitInputType>input_type, <void*>data_ptr,
            data_size, b_name_ptr, 0, <CUjit_option*>0, <void**>0)
    check_status(status)


cpdef bytes linkComplete(size_t state):
    cdef void* cubinOut
    cdef size_t sizeOut
    with nogil:
        status = cuLinkComplete(<LinkState>state, &cubinOut, &sizeOut)
    check_status(status)
    return bytes((<char*>cubinOut)[:sizeOut])


cpdef linkDestroy(size_t state):
    with nogil:
        status = cuLinkDestroy(<LinkState>state)
    check_status(status)


cpdef size_t moduleLoad(str filename) except? 0:
    cdef Module module
    cdef bytes b_filename = filename.encode()
    cdef char* b_filename_ptr = b_filename
    with nogil:
        status = cuModuleLoad(&module, b_filename_ptr)
    check_status(status)
    return <size_t>module


cpdef size_t moduleLoadData(bytes image) except? 0:
    cdef Module module
    cdef char* image_ptr = image
    with nogil:
        status = cuModuleLoadData(&module, image_ptr)
    check_status(status)
    return <size_t>module


cpdef moduleUnload(size_t module):
    with nogil:
        status = cuModuleUnload(<Module>module)
    check_status(status)


cpdef size_t moduleGetFunction(size_t module, str funcname) except? 0:
    cdef Function func
    cdef bytes b_funcname = funcname.encode()
    cdef char* b_funcname_ptr = b_funcname
    with nogil:
        status = cuModuleGetFunction(&func, <Module>module, b_funcname_ptr)
    check_status(status)
    return <size_t>func


cpdef size_t moduleGetGlobal(size_t module, str varname) except? 0:
    cdef Deviceptr var
    cdef size_t size
    cdef bytes b_varname = varname.encode()
    cdef char* b_varname_ptr = b_varname
    with nogil:
        status = cuModuleGetGlobal(&var, &size, <Module>module, b_varname_ptr)
    check_status(status)
    return <size_t>var


cpdef launchKernel(
        intptr_t f, unsigned int grid_dim_x, unsigned int grid_dim_y,
        unsigned int grid_dim_z, unsigned int block_dim_x,
        unsigned int block_dim_y, unsigned int block_dim_z,
        unsigned int shared_mem_bytes, size_t stream, intptr_t kernel_params,
        intptr_t extra):
    with nogil:
        status = cuLaunchKernel(
            <Function>f, grid_dim_x, grid_dim_y, grid_dim_z,
            block_dim_x, block_dim_y, block_dim_z,
            shared_mem_bytes, <Stream>stream,
            <void**>kernel_params, <void**>extra)
    check_status(status)


<<<<<<< HEAD
cpdef int funcGetAttribute(int attribute, intptr_t func):
=======
cpdef int funcGetAttribute(int attribute, intptr_t f):
>>>>>>> 66aee518
    cdef int pi
    with nogil:
        status = cuFuncGetAttribute(
            &pi,
            <CUfunction_attribute> attribute,
<<<<<<< HEAD
            <Function> func)
=======
            <Function> f)
>>>>>>> 66aee518
    check_attribute_status(status, &pi)
    return pi


<<<<<<< HEAD
cpdef funcSetAttribute(intptr_t func, int attribute, int value):
    with nogil:
        status = cuFuncSetAttribute(
            <Function> func,
=======
cpdef funcSetAttribute(intptr_t f, int attribute, int value):
    if CUDA_VERSION < 9000:
        raise RuntimeError("Your CUDA does not support cuFuncSetAttribute.")
    with nogil:
        status = cuFuncSetAttribute(
            <Function> f,
>>>>>>> 66aee518
            <CUfunction_attribute> attribute,
            value)
    check_status(status)<|MERGE_RESOLUTION|>--- conflicted
+++ resolved
@@ -57,10 +57,9 @@
     # Kernel attributes
     int cuFuncGetAttribute(int *pi, CUfunction_attribute attrib,
                            Function hfunc)
-<<<<<<< HEAD
-=======
-
->>>>>>> 66aee518
+    int cuFuncSetAttribute(Function hfunc, CUfunction_attribute attrib,
+                           int value)
+
     int cuFuncSetAttribute(Function hfunc, CUfunction_attribute attrib,
                            int value)
 
@@ -250,38 +249,23 @@
     check_status(status)
 
 
-<<<<<<< HEAD
-cpdef int funcGetAttribute(int attribute, intptr_t func):
-=======
 cpdef int funcGetAttribute(int attribute, intptr_t f):
->>>>>>> 66aee518
     cdef int pi
     with nogil:
         status = cuFuncGetAttribute(
             &pi,
             <CUfunction_attribute> attribute,
-<<<<<<< HEAD
-            <Function> func)
-=======
             <Function> f)
->>>>>>> 66aee518
     check_attribute_status(status, &pi)
     return pi
 
 
-<<<<<<< HEAD
-cpdef funcSetAttribute(intptr_t func, int attribute, int value):
-    with nogil:
-        status = cuFuncSetAttribute(
-            <Function> func,
-=======
 cpdef funcSetAttribute(intptr_t f, int attribute, int value):
     if CUDA_VERSION < 9000:
         raise RuntimeError("Your CUDA does not support cuFuncSetAttribute.")
     with nogil:
         status = cuFuncSetAttribute(
             <Function> f,
->>>>>>> 66aee518
             <CUfunction_attribute> attribute,
             value)
     check_status(status)