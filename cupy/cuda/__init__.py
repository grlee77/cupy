--- conflicted
+++ resolved
@@ -77,11 +77,7 @@
     for k, v in runtime.__dict__.items():
         if 'cudaDevAttr' in k:
             try:
-<<<<<<< HEAD
-                name = k.replace('cudaDevAttr', '')
-=======
                 name = k.replace('cudaDevAttr', '', 1)
->>>>>>> 72a253cf
                 d[name] = runtime.deviceGetAttribute(v, device_id)
             except runtime.CUDARuntimeError:
                 pass
