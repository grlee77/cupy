cimport cython  # NOQA

from cupy.cuda cimport driver
from cupy.cuda cimport stream as stream_module
from cupy.cuda.runtime cimport DataType

cdef extern from 'cupy_cuComplex.h':
    ctypedef struct cuComplex 'cuComplex':
        float x, y

    ctypedef struct cuDoubleComplex 'cuDoubleComplex':
        double x, y

cdef extern from 'cupy_cusparse.h' nogil:

    # cuSPARSE Helper Function
    Status cusparseCreate(Handle *handle)
    Status cusparseCreateMatDescr(MatDescr descr)
    Status cusparseDestroy(Handle handle)
    Status cusparseDestroyMatDescr(MatDescr descr)
    Status cusparseSetMatIndexBase(MatDescr descr, IndexBase base)
    Status cusparseSetMatType(MatDescr descr, MatrixType type)
    Status cusparseSetPointerMode(Handle handle, PointerMode mode)

    # Stream
    Status cusparseSetStream(Handle handle, driver.Stream streamId)
    Status cusparseGetStream(Handle handle, driver.Stream* streamId)

    # cuSPARSE Level1 Function
    Status cusparseSgthr(
        Handle handle, int nnz, const float *y, float *xVal, const int *xInd,
        IndexBase idxBase)

    Status cusparseDgthr(
        Handle handle, int nnz, const double *y, double *xVal, const int *xInd,
        IndexBase idxBase)

    Status cusparseCgthr(
        Handle handle, int nnz, const cuComplex *y, cuComplex *xVal,
        const int *xInd,
        IndexBase idxBase)

    Status cusparseZgthr(
        Handle handle, int nnz, const cuDoubleComplex *y,
        cuDoubleComplex *xVal, const int *xInd,
        IndexBase idxBase)

    # cuSPARSE Level2 Function
    Status cusparseScsrmv(
        Handle handle, Operation transA, int m, int n, int nnz,
        const float *alpha, MatDescr descrA, const float *csrSortedValA,
        const int *csrSortedRowPtrA, const int *csrSortedColIndA,
        const float *x, const float *beta, float *y)

    Status cusparseDcsrmv(
        Handle handle, Operation transA, int m, int n, int nnz,
        const double *alpha, MatDescr descrA, const double *csrSortedValA,
        const int *csrSortedRowPtrA, const int *csrSortedColIndA,
        const double *x, const double *beta, double *y)

    Status cusparseCcsrmv(
        Handle handle, Operation transA, int m, int n, int nnz,
        const cuComplex *alpha, MatDescr descrA,
        const cuComplex *csrSortedValA,
        const int *csrSortedRowPtrA, const int *csrSortedColIndA,
        const cuComplex *x, const cuComplex *beta, cuComplex *y)

    Status cusparseZcsrmv(
        Handle handle, Operation transA, int m, int n, int nnz,
        const cuDoubleComplex *alpha, MatDescr descrA,
        const cuDoubleComplex *csrSortedValA,
        const int *csrSortedRowPtrA, const int *csrSortedColIndA,
        const cuDoubleComplex *x, const cuDoubleComplex *beta,
        cuDoubleComplex *y)

    Status cusparseCsrmvEx_bufferSize(
        Handle handle, AlgMode alg, Operation transA, int m, int n,
        int nnz, const void *alpha, DataType alphatype,
        MatDescr descrA, const void *csrValA, DataType csrValAtype,
        const int *csrRowPtrA, const int *csrColIndA,
        const void *x, DataType xtype, const void *beta,
        DataType betatype, void *y, DataType ytype,
        DataType executiontype, size_t *bufferSizeInBytes)

    Status cusparseCsrmvEx(
        Handle handle, AlgMode alg, Operation transA, int m, int n,
        int nnz, const void *alpha, DataType alphatype,
        MatDescr descrA, const void *csrValA, DataType csrValAtype,
        const int *csrRowPtrA, const int *csrColIndA,
        const void *x, DataType xtype, const void *beta,
        DataType betatype, void *y, DataType ytype,
        DataType executiontype, void* buffer)

    # cuSPARSE Level3 Function
    Status cusparseScsrmm(
        Handle handle, Operation transA, int m, int n, int k, int nnz,
        const float *alpha, const MatDescr descrA, const float *csrSortedValA,
        const int *csrSortedRowPtrA, const int *csrSortedColIndA,
        const float *B, int ldb, const float *beta, float *C, int ldc)

    Status cusparseDcsrmm(
        Handle handle, Operation transA, int m, int n, int k, int nnz,
        const double *alpha, const MatDescr descrA,
        const double *csrSortedValA,
        const int *csrSortedRowPtrA, const int *csrSortedColIndA,
        const double *B, int ldb, const double *beta, double *C, int ldc)

    Status cusparseCcsrmm(
        Handle handle, Operation transA, int m, int n, int k, int nnz,
        const cuComplex *alpha, const MatDescr descrA,
        const cuComplex *csrSortedValA,
        const int *csrSortedRowPtrA, const int *csrSortedColIndA,
        const cuComplex *B, int ldb, const cuComplex *beta,
        cuComplex *C, int ldc)

    Status cusparseZcsrmm(
        Handle handle, Operation transA, int m, int n, int k, int nnz,
        const cuDoubleComplex *alpha, const MatDescr descrA,
        const cuDoubleComplex *csrSortedValA,
        const int *csrSortedRowPtrA, const int *csrSortedColIndA,
        const cuDoubleComplex *B, int ldb,
        const cuDoubleComplex *beta, cuDoubleComplex *C, int ldc)

    Status cusparseScsrmm2(
        Handle handle, Operation transA, Operation transB, int m, int n, int k,
        int nnz, const float *alpha, const MatDescr descrA,
        const float *csrValA, const int *csrRowPtrA, const int *csrColIndA,
        const float *B, int ldb, const float *beta, float *C, int ldc)

    Status cusparseDcsrmm2(
        Handle handle, Operation transA, Operation transB, int m, int n, int k,
        int nnz, const double *alpha, const MatDescr descrA,
        const double *csrValA, const int *csrRowPtrA, const int *csrColIndA,
        const double *B, int ldb, const double *beta, double *C, int ldc)

    Status cusparseCcsrmm2(
        Handle handle, Operation transA, Operation transB, int m, int n, int k,
        int nnz, const cuComplex *alpha, const MatDescr descrA,
        const cuComplex *csrValA, const int *csrRowPtrA, const int *csrColIndA,
        const cuComplex *B, int ldb, const cuComplex *beta,
        cuComplex *C, int ldc)

    Status cusparseZcsrmm2(
        Handle handle, Operation transA, Operation transB, int m, int n, int k,
        int nnz, const cuDoubleComplex *alpha, const MatDescr descrA,
        const cuDoubleComplex *csrValA,
        const int *csrRowPtrA, const int *csrColIndA,
        const cuDoubleComplex *B, int ldb, const cuDoubleComplex *beta,
        cuDoubleComplex *C, int ldc)

    # cuSPARSE Extra Function
    Status cusparseXcsrgeamNnz(
        Handle handle, int m, int n, const MatDescr descrA, int nnzA,
        const int *csrRowPtrA, const int *csrColIndA, const MatDescr descrB,
        int nnzB, const int *csrRowPtrB, const int *csrColIndB,
        const MatDescr descrC, int *csrRowPtrC, int *nnzTotalDevHostPtr)

    Status cusparseScsrgeam(
        Handle handle, int m, int n, const float *alpha, const MatDescr descrA,
        int nnzA, const float *csrValA, const int *csrRowPtrA,
        const int *csrColIndA, const float *beta, const MatDescr descrB,
        int nnzB, const float *csrValB, const int *csrRowPtrB,
        const int *csrColIndB, const MatDescr descrC, float *csrValC,
        int *csrRowPtrC, int *csrColIndC)

    Status cusparseDcsrgeam(
        Handle handle, int m, int n, const double *alpha,
        const MatDescr descrA,
        int nnzA, const double *csrValA, const int *csrRowPtrA,
        const int *csrColIndA, const double *beta, const MatDescr descrB,
        int nnzB, const double *csrValB, const int *csrRowPtrB,
        const int *csrColIndB, const MatDescr descrC, double *csrValC,
        int *csrRowPtrC, int *csrColIndC)

    Status cusparseCcsrgeam(
        Handle handle, int m, int n, const cuComplex *alpha,
        const MatDescr descrA,
        int nnzA, const cuComplex *csrValA, const int *csrRowPtrA,
        const int *csrColIndA, const cuComplex *beta, const MatDescr descrB,
        int nnzB, const cuComplex *csrValB, const int *csrRowPtrB,
        const int *csrColIndB, const MatDescr descrC, cuComplex *csrValC,
        int *csrRowPtrC, int *csrColIndC)

    Status cusparseZcsrgeam(
        Handle handle, int m, int n, const cuDoubleComplex *alpha,
        const MatDescr descrA,
        int nnzA, const cuDoubleComplex *csrValA, const int *csrRowPtrA,
        const int *csrColIndA, const cuDoubleComplex *beta,
        const MatDescr descrB,
        int nnzB, const cuDoubleComplex *csrValB, const int *csrRowPtrB,
        const int *csrColIndB, const MatDescr descrC,
        cuDoubleComplex *csrValC, int *csrRowPtrC, int *csrColIndC)

    Status cusparseXcsrgemmNnz(
        Handle handle, Operation transA, Operation transB, int m, int n, int k,
        const MatDescr descrA, const int nnzA, const int *csrRowPtrA,
        const int *csrColIndA, const MatDescr descrB, const int nnzB,
        const int *csrRowPtrB, const int *csrColIndB,
        const MatDescr descrC, int *csrRowPtrC, int *nnzTotalDevHostPtr)

    Status cusparseScsrgemm(
        Handle handle, Operation transA, Operation transB, int m, int n, int k,
        const MatDescr descrA, const int nnzA, const float *csrValA,
        const int *csrRowPtrA, const int *csrColIndA, const MatDescr descrB,
        const int nnzB, const float *csrValB, const int *csrRowPtrB,
        const int *csrColIndB, const MatDescr descrC, float *csrValC,
        const int *csrRowPtrC, int *csrColIndC)

    Status cusparseDcsrgemm(
        Handle handle, Operation transA, Operation transB, int m, int n, int k,
        const MatDescr descrA, const int nnzA, const double *csrValA,
        const int *csrRowPtrA, const int *csrColIndA, const MatDescr descrB,
        const int nnzB, const double *csrValB, const int *csrRowPtrB,
        const int *csrColIndB, const MatDescr descrC, double *csrValC,
        const int *csrRowPtrC, int *csrColIndC)

    Status cusparseCcsrgemm(
        Handle handle, Operation transA, Operation transB, int m, int n, int k,
        const MatDescr descrA, const int nnzA, const cuComplex *csrValA,
        const int *csrRowPtrA, const int *csrColIndA, const MatDescr descrB,
        const int nnzB, const cuComplex *csrValB, const int *csrRowPtrB,
        const int *csrColIndB, const MatDescr descrC, cuComplex *csrValC,
        const int *csrRowPtrC, int *csrColIndC)

    Status cusparseZcsrgemm(
        Handle handle, Operation transA, Operation transB, int m, int n, int k,
        const MatDescr descrA, const int nnzA, const cuDoubleComplex *csrValA,
        const int *csrRowPtrA, const int *csrColIndA, const MatDescr descrB,
        const int nnzB, const cuDoubleComplex *csrValB, const int *csrRowPtrB,
        const int *csrColIndB, const MatDescr descrC, cuDoubleComplex *csrValC,
        const int *csrRowPtrC, int *csrColIndC)

    # cuSPARSE Format Convrsion
    Status cusparseXcoo2csr(
        Handle handle, const int *cooRowInd, int nnz, int m, int *csrRowPtr,
        IndexBase idxBase)

    Status cusparseScsc2dense(
        Handle handle, int m, int n, const MatDescr descrA,
        const float *cscSortedValA, const int *cscSortedRowIndA,
        const int *cscSortedColPtrA, float *A, int lda)

    Status cusparseDcsc2dense(
        Handle handle, int m, int n, const MatDescr descrA,
        const double *cscSortedValA, const int *cscSortedRowIndA,
        const int *cscSortedColPtrA, double *A, int lda)

    Status cusparseCcsc2dense(
        Handle handle, int m, int n, const MatDescr descrA,
        const cuComplex *cscSortedValA, const int *cscSortedRowIndA,
        const int *cscSortedColPtrA, cuComplex *A, int lda)

    Status cusparseZcsc2dense(
        Handle handle, int m, int n, const MatDescr descrA,
        const cuDoubleComplex *cscSortedValA, const int *cscSortedRowIndA,
        const int *cscSortedColPtrA, cuDoubleComplex *A, int lda)

    Status cusparseXcsr2coo(
        Handle handle, const int *csrRowPtr, int nnz, int m, int *cooRowInd,
        IndexBase idxBase)

    Status cusparseScsr2csc(
        Handle handle, int m, int n, int nnz, const float *csrVal,
        const int *csrRowPtr, const int *csrColInd, float *cscVal,
        int *cscRowInd, int *cscColPtr, Action copyValues, IndexBase idxBase)

    Status cusparseDcsr2csc(
        Handle handle, int m, int n, int nnz, const double *csrVal,
        const int *csrRowPtr, const int *csrColInd, double *cscVal,
        int *cscRowInd, int *cscColPtr, Action copyValues, IndexBase idxBase)

    Status cusparseCcsr2csc(
        Handle handle, int m, int n, int nnz, const cuComplex *csrVal,
        const int *csrRowPtr, const int *csrColInd, cuComplex *cscVal,
        int *cscRowInd, int *cscColPtr, Action copyValues, IndexBase idxBase)

    Status cusparseZcsr2csc(
        Handle handle, int m, int n, int nnz, const cuDoubleComplex *csrVal,
        const int *csrRowPtr, const int *csrColInd, cuDoubleComplex *cscVal,
        int *cscRowInd, int *cscColPtr, Action copyValues, IndexBase idxBase)

    Status cusparseScsr2dense(
        Handle handle, int m, int n, const MatDescr descrA,
        const float *csrSortedValA, const int *csrSortedRowPtrA,
        const int *csrSortedColIndA, float *A, int lda)

    Status cusparseDcsr2dense(
        Handle handle, int m, int n, const MatDescr descrA,
        const double *csrSortedValA, const int *csrSortedRowPtrA,
        const int *csrSortedColIndA, double *A, int lda)

    Status cusparseCcsr2dense(
        Handle handle, int m, int n, const MatDescr descrA,
        const cuComplex *csrSortedValA, const int *csrSortedRowPtrA,
        const int *csrSortedColIndA, cuComplex *A, int lda)

    Status cusparseZcsr2dense(
        Handle handle, int m, int n, const MatDescr descrA,
        const cuDoubleComplex *csrSortedValA, const int *csrSortedRowPtrA,
        const int *csrSortedColIndA, cuDoubleComplex *A, int lda)

    Status cusparseSnnz_compress(
        Handle handle, int m, const MatDescr descr,
        const float *values, const int *rowPtr, int *nnzPerRow,
        int *nnzTotal, float tol)

    Status cusparseDnnz_compress(
        Handle handle, int m, const MatDescr descr,
        const double *values, const int *rowPtr, int *nnzPerRow,
        int *nnzTotal, double tol)

    Status cusparseCnnz_compress(
        Handle handle, int m, const MatDescr descr,
        const cuComplex *values, const int *rowPtr, int *nnzPerRow,
        int *nnzTotal, cuComplex tol)

    Status cusparseZnnz_compress(
        Handle handle, int m, const MatDescr descr,
        const cuDoubleComplex *values, const int *rowPtr, int *nnzPerRow,
        int *nnzTotal, cuDoubleComplex tol)

    Status cusparseScsr2csr_compress(
        Handle handle, int m, int n, const MatDescr descrA,
        const float *inVal, const int *inColInd, const int *inRowPtr,
        int inNnz, int *nnzPerRow, float *outVal, int *outColInd,
        int *outRowPtr, float tol)

    Status cusparseDcsr2csr_compress(
        Handle handle, int m, int n, const MatDescr descrA,
        const double *inVal, const int *inColInd, const int *inRowPtr,
        int inNnz, int *nnzPerRow, double *outVal, int *outColInd,
        int *outRowPtr, double tol)

    Status cusparseCcsr2csr_compress(
        Handle handle, int m, int n, const MatDescr descrA,
        const cuComplex *inVal, const int *inColInd, const int *inRowPtr,
        int inNnz, int *nnzPerRow, cuComplex *outVal, int *outColInd,
        int *outRowPtr, cuComplex tol)

    Status cusparseZcsr2csr_compress(
        Handle handle, int m, int n, const MatDescr descrA,
        const cuDoubleComplex *inVal, const int *inColInd, const int *inRowPtr,
        int inNnz, int *nnzPerRow, cuDoubleComplex *outVal, int *outColInd,
        int *outRowPtr, cuDoubleComplex tol)

    Status cusparseSdense2csc(
        Handle handle, int m, int n, const MatDescr descrA, const float *A,
        int lda, const int *nnzPerCol, float *cscValA, int *cscRowIndA,
        int *cscColPtrA)

    Status cusparseDdense2csc(
        Handle handle, int m, int n, const MatDescr descrA, const double *A,
        int lda, const int *nnzPerCol, double *cscValA, int *cscRowIndA,
        int *cscColPtrA)

    Status cusparseCdense2csc(
        Handle handle, int m, int n, const MatDescr descrA, const cuComplex *A,
        int lda, const int *nnzPerCol, cuComplex *cscValA, int *cscRowIndA,
        int *cscColPtrA)

    Status cusparseZdense2csc(
        Handle handle, int m, int n, const MatDescr descrA,
        const cuDoubleComplex *A,
        int lda, const int *nnzPerCol, cuDoubleComplex *cscValA,
        int *cscRowIndA, int *cscColPtrA)

    Status cusparseSdense2csr(
        Handle handle, int m, int n, const MatDescr descrA,
        const float *A, int lda, const int *nnzPerRow, float *csrValA,
        int *csrRowPtrA, int *csrColIndA)

    Status cusparseDdense2csr(
        Handle handle, int m, int n, const MatDescr descrA,
        const double *A, int lda, const int *nnzPerRow, double *csrValA,
        int *csrRowPtrA, int *csrColIndA)

    Status cusparseCdense2csr(
        Handle handle, int m, int n, const MatDescr descrA,
        const cuComplex *A, int lda, const int *nnzPerRow, cuComplex *csrValA,
        int *csrRowPtrA, int *csrColIndA)

    Status cusparseZdense2csr(
        Handle handle, int m, int n, const MatDescr descrA,
        const cuDoubleComplex *A, int lda, const int *nnzPerRow,
        cuDoubleComplex *csrValA,
        int *csrRowPtrA, int *csrColIndA)

    Status cusparseSnnz(
        Handle handle, Direction dirA, int m, int n, const MatDescr descrA,
        const float *A, int lda, int *nnzPerRowColumn, int *nnzTotalDevHostPtr)

    Status cusparseDnnz(
        Handle handle, Direction dirA, int m, int n, const MatDescr descrA,
        const double *A, int lda, int *nnzPerRowColumn,
        int *nnzTotalDevHostPtr)

    Status cusparseCnnz(
        Handle handle, Direction dirA, int m, int n, const MatDescr descrA,
        const cuComplex *A, int lda, int *nnzPerRowColumn,
        int *nnzTotalDevHostPtr)

    Status cusparseZnnz(
        Handle handle, Direction dirA, int m, int n, const MatDescr descrA,
        const cuDoubleComplex *A, int lda, int *nnzPerRowColumn,
        int *nnzTotalDevHostPtr)

    Status cusparseCreateIdentityPermutation(
        Handle handle, int n, int *p)

    Status cusparseXcoosort_bufferSizeExt(
        Handle handle, int m, int n, int nnz, const int *cooRows,
        const int *cooCols, size_t *pBufferSizeInBytes)

    Status cusparseXcoosortByRow(
        Handle handle, int m, int n, int nnz, int *cooRows, int *cooCols,
        int *P, void *pBuffer)

    Status cusparseXcoosortByColumn(
        Handle handle, int m, int n, int nnz, int *cooRows, int *cooCols,
        int *P, void *pBuffer)

    Status cusparseXcsrsort_bufferSizeExt(
        Handle handle, int m, int n, int nnz, const int *csrRowPtr,
        const int *csrColInd, size_t *pBufferSizeInBytes)

    Status cusparseXcsrsort(
        Handle handle, int m, int n, int nnz, const MatDescr descrA,
        const int *csrRowPtr, int *csrColInd, int *P, void *pBuffer)

    Status cusparseXcscsort_bufferSizeExt(
        Handle handle, int m, int n, int nnz, const int *cscColPtr,
        const int *cscRowInd, size_t *pBufferSizeInBytes)

    Status cusparseXcscsort(
        Handle handle, int m, int n, int nnz, const MatDescr descrA,
        const int *cscColPtr, int *cscRowInd, int *P, void *pBuffer)

    # cuSparse PRECONDITIONERS
    cusparseStatus_t cusparseCreateCsrilu02Info(csrilu02Info_t *info)
    cusparseStatus_t cusparseDestroyCsrilu02Info(csrilu02Info_t info)
    cusparseStatus_t cusparseCreateBsrilu02Info(bsrilu02Info_t *info)
    cusparseStatus_t cusparseDestroyBsrilu02Info(bsrilu02Info_t info)
    cusparseStatus_t cusparseCreateCsric02Info(csric02Info_t *info)
    cusparseStatus_t cusparseDestroyCsric02Info(csric02Info_t info)
    cusparseStatus_t cusparseCreateBsric02Info(bsric02Info_t *info)
    cusparseStatus_t cusparseDestroyBsric02Info(bsric02Info_t info)
    cusparseStatus_t cusparseScsrilu02_numericBoost(
        cusparseHandle_t handle, csrilu02Info_t info, int enable_boost,
        double *tol, float *boost_val)
    cusparseStatus_t cusparseDcsrilu02_numericBoost(
        cusparseHandle_t handle, csrilu02Info_t info, int enable_boost,
        double *tol, double *boost_val)
    cusparseStatus_t cusparseCcsrilu02_numericBoost(
        cusparseHandle_t handle, csrilu02Info_t info, int enable_boost,
        double *tol, cuComplex *boost_val)
    cusparseStatus_t cusparseZcsrilu02_numericBoost(
        cusparseHandle_t handle, csrilu02Info_t info, int enable_boost,
        double *tol, cuDoubleComplex *boost_val)
    cusparseStatus_t cusparseXcsrilu02_zeroPivot(
        cusparseHandle_t handle, csrilu02Info_t info, int *position)
    cusparseStatus_t cusparseScsrilu02_bufferSize(
        cusparseHandle_t handle, int m, int nnz,
        const cusparseMatDescr_t descrA, float *csrSortedValA,
        const int *csrSortedRowPtrA, const int *csrSortedColIndA,
        csrilu02Info_t info, int *pBufferSizeInBytes)
    cusparseStatus_t cusparseDcsrilu02_bufferSize(
        cusparseHandle_t handle, int m, int nnz,
        const cusparseMatDescr_t descrA, double *csrSortedValA,
        const int *csrSortedRowPtrA, const int *csrSortedColIndA,
        csrilu02Info_t info, int *pBufferSizeInBytes)
    cusparseStatus_t cusparseCcsrilu02_bufferSize(
        cusparseHandle_t handle, int m, int nnz,
        const cusparseMatDescr_t descrA, cuComplex *csrSortedValA,
        const int *csrSortedRowPtrA, const int *csrSortedColIndA,
        csrilu02Info_t info, int *pBufferSizeInBytes)
    cusparseStatus_t cusparseZcsrilu02_bufferSize(
        cusparseHandle_t handle, int m, int nnz,
        const cusparseMatDescr_t descrA, cuDoubleComplex *csrSortedValA,
        const int *csrSortedRowPtrA, const int *csrSortedColIndA,
        csrilu02Info_t info, int *pBufferSizeInBytes)
<<<<<<< HEAD
    # cusparseStatus_t cusparseScsrilu02_bufferSizeExt(
    #     cusparseHandle_t handle, int m, int nnz,
    #     const cusparseMatDescr_t descrA, float *csrSortedVal,
    #     const int *csrSortedRowPtr, const int *csrSortedColInd,
    #     csrilu02Info_t info, size_t *pBufferSize)
    # cusparseStatus_t cusparseDcsrilu02_bufferSizeExt(
    #     cusparseHandle_t handle, int m, int nnz,
    #     const cusparseMatDescr_t descrA, double *csrSortedVal,
    #     const int *csrSortedRowPtr, const int *csrSortedColInd,
    #     csrilu02Info_t info, size_t *pBufferSize)
    # cusparseStatus_t cusparseCcsrilu02_bufferSizeExt(
    #     cusparseHandle_t handle, int m, int nnz,
    #     const cusparseMatDescr_t descrA, cuComplex *csrSortedVal,
    #     const int *csrSortedRowPtr, const int *csrSortedColInd,
    #     csrilu02Info_t info, size_t *pBufferSize)
    # cusparseStatus_t cusparseZcsrilu02_bufferSizeExt(
    #     cusparseHandle_t handle, int m, int nnz,
    #     const cusparseMatDescr_t descrA, cuDoubleComplex *csrSortedVal,
    #     const int *csrSortedRowPtr, const int *csrSortedColInd,
    #     csrilu02Info_t info, size_t *pBufferSize)
=======
>>>>>>> 5d705e37
    cusparseStatus_t cusparseScsrilu02_analysis(
        cusparseHandle_t handle, int m, int nnz,
        const cusparseMatDescr_t descrA, const float *csrSortedValA,
        const int *csrSortedRowPtrA, const int *csrSortedColIndA,
        csrilu02Info_t info, cusparseSolvePolicy_t policy, void *pBuffer)
    cusparseStatus_t cusparseDcsrilu02_analysis(
        cusparseHandle_t handle, int m, int nnz,
        const cusparseMatDescr_t descrA, const double *csrSortedValA,
        const int *csrSortedRowPtrA, const int *csrSortedColIndA,
        csrilu02Info_t info, cusparseSolvePolicy_t policy, void *pBuffer)
    cusparseStatus_t cusparseCcsrilu02_analysis(
        cusparseHandle_t handle, int m, int nnz,
        const cusparseMatDescr_t descrA, const cuComplex *csrSortedValA,
        const int *csrSortedRowPtrA, const int *csrSortedColIndA,
        csrilu02Info_t info, cusparseSolvePolicy_t policy, void *pBuffer)
    cusparseStatus_t cusparseZcsrilu02_analysis(
        cusparseHandle_t handle, int m, int nnz,
        const cusparseMatDescr_t descrA, const cuDoubleComplex *csrSortedValA,
        const int *csrSortedRowPtrA, const int *csrSortedColIndA,
        csrilu02Info_t info, cusparseSolvePolicy_t policy, void *pBuffer)
    cusparseStatus_t cusparseScsrilu02(
        cusparseHandle_t handle, int m, int nnz,
        const cusparseMatDescr_t descrA, float *csrSortedValA_valM,
        const int *csrSortedRowPtrA, const int *csrSortedColIndA,
        csrilu02Info_t info, cusparseSolvePolicy_t policy, void *pBuffer)
    cusparseStatus_t cusparseDcsrilu02(
        cusparseHandle_t handle, int m, int nnz,
        const cusparseMatDescr_t descrA, double *csrSortedValA_valM,
        const int *csrSortedRowPtrA, const int *csrSortedColIndA,
        csrilu02Info_t info, cusparseSolvePolicy_t policy, void *pBuffer)
    cusparseStatus_t cusparseCcsrilu02(
        cusparseHandle_t handle, int m, int nnz,
        const cusparseMatDescr_t descrA, cuComplex *csrSortedValA_valM,
        const int *csrSortedRowPtrA, const int *csrSortedColIndA,
        csrilu02Info_t info, cusparseSolvePolicy_t policy, void *pBuffer)
    cusparseStatus_t cusparseZcsrilu02(
        cusparseHandle_t handle, int m, int nnz,
        const cusparseMatDescr_t descrA, cuDoubleComplex *csrSortedValA_valM,
        const int *csrSortedRowPtrA, const int *csrSortedColIndA,
        csrilu02Info_t info, cusparseSolvePolicy_t policy, void *pBuffer)
    cusparseStatus_t cusparseSbsrilu02_numericBoost(
        cusparseHandle_t handle, bsrilu02Info_t info, int enable_boost,
        double *tol, float *boost_val)
    cusparseStatus_t cusparseDbsrilu02_numericBoost(
        cusparseHandle_t handle, bsrilu02Info_t info, int enable_boost,
        double *tol, double *boost_val)
    cusparseStatus_t cusparseCbsrilu02_numericBoost(
        cusparseHandle_t handle, bsrilu02Info_t info, int enable_boost,
        double *tol, cuComplex *boost_val)
    cusparseStatus_t cusparseZbsrilu02_numericBoost(
        cusparseHandle_t handle, bsrilu02Info_t info, int enable_boost,
        double *tol, cuDoubleComplex *boost_val)
    cusparseStatus_t cusparseXbsrilu02_zeroPivot(
        cusparseHandle_t handle, bsrilu02Info_t info, int *position)
    cusparseStatus_t cusparseSbsrilu02_bufferSize(
        cusparseHandle_t handle, cusparseDirection_t dirA, int mb, int nnzb,
        const cusparseMatDescr_t descrA, float *bsrSortedVal,
        const int *bsrSortedRowPtr, const int *bsrSortedColInd, int blockDim,
        bsrilu02Info_t info, int *pBufferSizeInBytes)
    cusparseStatus_t cusparseDbsrilu02_bufferSize(
        cusparseHandle_t handle, cusparseDirection_t dirA, int mb, int nnzb,
        const cusparseMatDescr_t descrA, double *bsrSortedVal,
        const int *bsrSortedRowPtr, const int *bsrSortedColInd, int blockDim,
        bsrilu02Info_t info, int *pBufferSizeInBytes)
    cusparseStatus_t cusparseCbsrilu02_bufferSize(
        cusparseHandle_t handle, cusparseDirection_t dirA, int mb, int nnzb,
        const cusparseMatDescr_t descrA, cuComplex *bsrSortedVal,
        const int *bsrSortedRowPtr, const int *bsrSortedColInd, int blockDim,
        bsrilu02Info_t info, int *pBufferSizeInBytes)
    cusparseStatus_t cusparseZbsrilu02_bufferSize(
        cusparseHandle_t handle, cusparseDirection_t dirA, int mb, int nnzb,
        const cusparseMatDescr_t descrA, cuDoubleComplex *bsrSortedVal,
        const int *bsrSortedRowPtr, const int *bsrSortedColInd, int blockDim,
        bsrilu02Info_t info, int *pBufferSizeInBytes)
<<<<<<< HEAD
    # cusparseStatus_t cusparseSbsrilu02_bufferSizeExt(
    #     cusparseHandle_t handle, cusparseDirection_t dirA, int mb, int nnzb,
    #     const cusparseMatDescr_t descrA, float *bsrSortedVal,
    #     const int *bsrSortedRowPtr, const int *bsrSortedColInd, int blockSize,
    #     bsrilu02Info_t info, size_t *pBufferSize)
    # cusparseStatus_t cusparseDbsrilu02_bufferSizeExt(
    #     cusparseHandle_t handle, cusparseDirection_t dirA, int mb, int nnzb,
    #     const cusparseMatDescr_t descrA, double *bsrSortedVal,
    #     const int *bsrSortedRowPtr, const int *bsrSortedColInd, int blockSize,
    #     bsrilu02Info_t info, size_t *pBufferSize)
    # cusparseStatus_t cusparseCbsrilu02_bufferSizeExt(
    #     cusparseHandle_t handle, cusparseDirection_t dirA, int mb, int nnzb,
    #     const cusparseMatDescr_t descrA, cuComplex *bsrSortedVal,
    #     const int *bsrSortedRowPtr, const int *bsrSortedColInd, int blockSize,
    #     bsrilu02Info_t info, size_t *pBufferSize)
    # cusparseStatus_t cusparseZbsrilu02_bufferSizeExt(
    #     cusparseHandle_t handle, cusparseDirection_t dirA, int mb, int nnzb,
    #     const cusparseMatDescr_t descrA, cuDoubleComplex *bsrSortedVal,
    #     const int *bsrSortedRowPtr, const int *bsrSortedColInd, int blockSize,
    #     bsrilu02Info_t info, size_t *pBufferSize)
=======
>>>>>>> 5d705e37
    cusparseStatus_t cusparseSbsrilu02_analysis(
        cusparseHandle_t handle, cusparseDirection_t dirA, int mb, int nnzb,
        const cusparseMatDescr_t descrA, float *bsrSortedVal,
        const int *bsrSortedRowPtr, const int *bsrSortedColInd, int blockDim,
        bsrilu02Info_t info, cusparseSolvePolicy_t policy, void *pBuffer)
    cusparseStatus_t cusparseDbsrilu02_analysis(
        cusparseHandle_t handle, cusparseDirection_t dirA, int mb, int nnzb,
        const cusparseMatDescr_t descrA, double *bsrSortedVal,
        const int *bsrSortedRowPtr, const int *bsrSortedColInd, int blockDim,
        bsrilu02Info_t info, cusparseSolvePolicy_t policy, void *pBuffer)
    cusparseStatus_t cusparseCbsrilu02_analysis(
        cusparseHandle_t handle, cusparseDirection_t dirA, int mb, int nnzb,
        const cusparseMatDescr_t descrA, cuComplex *bsrSortedVal,
        const int *bsrSortedRowPtr, const int *bsrSortedColInd, int blockDim,
        bsrilu02Info_t info, cusparseSolvePolicy_t policy, void *pBuffer)
    cusparseStatus_t cusparseZbsrilu02_analysis(
        cusparseHandle_t handle, cusparseDirection_t dirA, int mb, int nnzb,
        const cusparseMatDescr_t descrA, cuDoubleComplex *bsrSortedVal,
        const int *bsrSortedRowPtr, const int *bsrSortedColInd, int blockDim,
        bsrilu02Info_t info, cusparseSolvePolicy_t policy, void *pBuffer)
    cusparseStatus_t cusparseSbsrilu02(
        cusparseHandle_t handle, cusparseDirection_t dirA, int mb, int nnzb,
        const cusparseMatDescr_t descrA, float *bsrSortedVal,
        const int *bsrSortedRowPtr, const int *bsrSortedColInd, int blockDim,
        bsrilu02Info_t info, cusparseSolvePolicy_t policy, void *pBuffer)
    cusparseStatus_t cusparseDbsrilu02(
        cusparseHandle_t handle, cusparseDirection_t dirA, int mb, int nnzb,
        const cusparseMatDescr_t descrA, double *bsrSortedVal,
        const int *bsrSortedRowPtr, const int *bsrSortedColInd, int blockDim,
        bsrilu02Info_t info, cusparseSolvePolicy_t policy, void *pBuffer)
    cusparseStatus_t cusparseCbsrilu02(
        cusparseHandle_t handle, cusparseDirection_t dirA, int mb, int nnzb,
        const cusparseMatDescr_t descrA, cuComplex *bsrSortedVal,
        const int *bsrSortedRowPtr, const int *bsrSortedColInd, int blockDim,
        bsrilu02Info_t info, cusparseSolvePolicy_t policy, void *pBuffer)
    cusparseStatus_t cusparseZbsrilu02(
        cusparseHandle_t handle, cusparseDirection_t dirA, int mb, int nnzb,
        const cusparseMatDescr_t descrA, cuDoubleComplex *bsrSortedVal,
        const int *bsrSortedRowPtr, const int *bsrSortedColInd, int blockDim,
        bsrilu02Info_t info, cusparseSolvePolicy_t policy, void *pBuffer)
    cusparseStatus_t cusparseXcsric02_zeroPivot(
        cusparseHandle_t handle, csric02Info_t info, int *position)
    cusparseStatus_t cusparseScsric02_bufferSize(
        cusparseHandle_t handle, int m, int nnz,
        const cusparseMatDescr_t descrA, float *csrSortedValA,
        const int *csrSortedRowPtrA, const int *csrSortedColIndA,
        csric02Info_t info, int *pBufferSizeInBytes)
    cusparseStatus_t cusparseDcsric02_bufferSize(
        cusparseHandle_t handle, int m, int nnz,
        const cusparseMatDescr_t descrA, double *csrSortedValA,
        const int *csrSortedRowPtrA, const int *csrSortedColIndA,
        csric02Info_t info, int *pBufferSizeInBytes)
    cusparseStatus_t cusparseCcsric02_bufferSize(
        cusparseHandle_t handle, int m, int nnz,
        const cusparseMatDescr_t descrA, cuComplex *csrSortedValA,
        const int *csrSortedRowPtrA, const int *csrSortedColIndA,
        csric02Info_t info, int *pBufferSizeInBytes)
    cusparseStatus_t cusparseZcsric02_bufferSize(
        cusparseHandle_t handle, int m, int nnz,
        const cusparseMatDescr_t descrA, cuDoubleComplex *csrSortedValA,
        const int *csrSortedRowPtrA, const int *csrSortedColIndA,
        csric02Info_t info, int *pBufferSizeInBytes)
<<<<<<< HEAD
    # cusparseStatus_t cusparseScsric02_bufferSizeExt(
    #     cusparseHandle_t handle, int m, int nnz,
    #     const cusparseMatDescr_t descrA, float *csrSortedVal,
    #     const int *csrSortedRowPtr, const int *csrSortedColInd,
    #     csric02Info_t info, size_t *pBufferSize)
    # cusparseStatus_t cusparseDcsric02_bufferSizeExt(
    #     cusparseHandle_t handle, int m, int nnz,
    #     const cusparseMatDescr_t descrA, double *csrSortedVal,
    #     const int *csrSortedRowPtr, const int *csrSortedColInd,
    #     csric02Info_t info, size_t *pBufferSize)
    # cusparseStatus_t cusparseCcsric02_bufferSizeExt(
    #     cusparseHandle_t handle, int m, int nnz,
    #     const cusparseMatDescr_t descrA, cuComplex *csrSortedVal,
    #     const int *csrSortedRowPtr, const int *csrSortedColInd,
    #     csric02Info_t info, size_t *pBufferSize)
    # cusparseStatus_t cusparseZcsric02_bufferSizeExt(
    #     cusparseHandle_t handle, int m, int nnz,
    #     const cusparseMatDescr_t descrA, cuDoubleComplex *csrSortedVal,
    #     const int *csrSortedRowPtr, const int *csrSortedColInd,
    #     csric02Info_t info, size_t *pBufferSize)
=======
>>>>>>> 5d705e37
    cusparseStatus_t cusparseScsric02_analysis(
        cusparseHandle_t handle, int m, int nnz,
        const cusparseMatDescr_t descrA, const float *csrSortedValA,
        const int *csrSortedRowPtrA, const int *csrSortedColIndA,
        csric02Info_t info, cusparseSolvePolicy_t policy, void *pBuffer)
    cusparseStatus_t cusparseDcsric02_analysis(
        cusparseHandle_t handle, int m, int nnz,
        const cusparseMatDescr_t descrA, const double *csrSortedValA,
        const int *csrSortedRowPtrA, const int *csrSortedColIndA,
        csric02Info_t info, cusparseSolvePolicy_t policy, void *pBuffer)
    cusparseStatus_t cusparseCcsric02_analysis(
        cusparseHandle_t handle, int m, int nnz,
        const cusparseMatDescr_t descrA, const cuComplex *csrSortedValA,
        const int *csrSortedRowPtrA, const int *csrSortedColIndA,
        csric02Info_t info, cusparseSolvePolicy_t policy, void *pBuffer)
    cusparseStatus_t cusparseZcsric02_analysis(
        cusparseHandle_t handle, int m, int nnz,
        const cusparseMatDescr_t descrA, const cuDoubleComplex *csrSortedValA,
        const int *csrSortedRowPtrA, const int *csrSortedColIndA,
        csric02Info_t info, cusparseSolvePolicy_t policy, void *pBuffer)
    cusparseStatus_t cusparseScsric02(
        cusparseHandle_t handle, int m, int nnz,
        const cusparseMatDescr_t descrA, float *csrSortedValA_valM,
        const int *csrSortedRowPtrA, const int *csrSortedColIndA,
        csric02Info_t info, cusparseSolvePolicy_t policy, void *pBuffer)
    cusparseStatus_t cusparseDcsric02(
        cusparseHandle_t handle, int m, int nnz,
        const cusparseMatDescr_t descrA, double *csrSortedValA_valM,
        const int *csrSortedRowPtrA, const int *csrSortedColIndA,
        csric02Info_t info, cusparseSolvePolicy_t policy, void *pBuffer)
    cusparseStatus_t cusparseCcsric02(
        cusparseHandle_t handle, int m, int nnz,
        const cusparseMatDescr_t descrA, cuComplex *csrSortedValA_valM,
        const int *csrSortedRowPtrA, const int *csrSortedColIndA,
        csric02Info_t info, cusparseSolvePolicy_t policy, void *pBuffer)
    cusparseStatus_t cusparseZcsric02(
        cusparseHandle_t handle, int m, int nnz,
        const cusparseMatDescr_t descrA, cuDoubleComplex *csrSortedValA_valM,
        const int *csrSortedRowPtrA, const int *csrSortedColIndA,
        csric02Info_t info, cusparseSolvePolicy_t policy, void *pBuffer)
    cusparseStatus_t cusparseXbsric02_zeroPivot(
        cusparseHandle_t handle, bsric02Info_t info, int *position)
    cusparseStatus_t cusparseSbsric02_bufferSize(
        cusparseHandle_t handle, cusparseDirection_t dirA, int mb, int nnzb,
        const cusparseMatDescr_t descrA, float *bsrSortedVal,
        const int *bsrSortedRowPtr, const int *bsrSortedColInd, int blockDim,
        bsric02Info_t info, int *pBufferSizeInBytes)
    cusparseStatus_t cusparseDbsric02_bufferSize(
        cusparseHandle_t handle, cusparseDirection_t dirA, int mb, int nnzb,
        const cusparseMatDescr_t descrA, double *bsrSortedVal,
        const int *bsrSortedRowPtr, const int *bsrSortedColInd, int blockDim,
        bsric02Info_t info, int *pBufferSizeInBytes)
    cusparseStatus_t cusparseCbsric02_bufferSize(
        cusparseHandle_t handle, cusparseDirection_t dirA, int mb, int nnzb,
        const cusparseMatDescr_t descrA, cuComplex *bsrSortedVal,
        const int *bsrSortedRowPtr, const int *bsrSortedColInd, int blockDim,
        bsric02Info_t info, int *pBufferSizeInBytes)
    cusparseStatus_t cusparseZbsric02_bufferSize(
        cusparseHandle_t handle, cusparseDirection_t dirA, int mb, int nnzb,
        const cusparseMatDescr_t descrA, cuDoubleComplex *bsrSortedVal,
        const int *bsrSortedRowPtr, const int *bsrSortedColInd, int blockDim,
        bsric02Info_t info, int *pBufferSizeInBytes)
<<<<<<< HEAD
    # cusparseStatus_t cusparseSbsric02_bufferSizeExt(
    #     cusparseHandle_t handle, cusparseDirection_t dirA, int mb, int nnzb,
    #     const cusparseMatDescr_t descrA, float *bsrSortedVal,
    #     const int *bsrSortedRowPtr, const int *bsrSortedColInd, int blockSize,
    #     bsric02Info_t info, size_t *pBufferSize)
    # cusparseStatus_t cusparseDbsric02_bufferSizeExt(
    #     cusparseHandle_t handle, cusparseDirection_t dirA, int mb, int nnzb,
    #     const cusparseMatDescr_t descrA, double *bsrSortedVal,
    #     const int *bsrSortedRowPtr, const int *bsrSortedColInd, int blockSize,
    #     bsric02Info_t info, size_t *pBufferSize)
    # cusparseStatus_t cusparseCbsric02_bufferSizeExt(
    #     cusparseHandle_t handle, cusparseDirection_t dirA, int mb, int nnzb,
    #     const cusparseMatDescr_t descrA, cuComplex *bsrSortedVal,
    #     const int *bsrSortedRowPtr, const int *bsrSortedColInd, int blockSize,
    #     bsric02Info_t info, size_t *pBufferSize)
    # cusparseStatus_t cusparseZbsric02_bufferSizeExt(
    #     cusparseHandle_t handle, cusparseDirection_t dirA, int mb, int nnzb,
    #     const cusparseMatDescr_t descrA, cuDoubleComplex *bsrSortedVal,
    #     const int *bsrSortedRowPtr, const int *bsrSortedColInd, int blockSize,
    #     bsric02Info_t info, size_t *pBufferSize)
=======
>>>>>>> 5d705e37
    cusparseStatus_t cusparseSbsric02_analysis(
        cusparseHandle_t handle, cusparseDirection_t dirA, int mb, int nnzb,
        const cusparseMatDescr_t descrA, const float *bsrSortedVal,
        const int *bsrSortedRowPtr, const int *bsrSortedColInd, int blockDim,
        bsric02Info_t info, cusparseSolvePolicy_t policy, void *pInputBuffer)
    cusparseStatus_t cusparseDbsric02_analysis(
        cusparseHandle_t handle, cusparseDirection_t dirA, int mb, int nnzb,
        const cusparseMatDescr_t descrA, const double *bsrSortedVal,
        const int *bsrSortedRowPtr, const int *bsrSortedColInd, int blockDim,
        bsric02Info_t info, cusparseSolvePolicy_t policy, void *pInputBuffer)
    cusparseStatus_t cusparseCbsric02_analysis(
        cusparseHandle_t handle, cusparseDirection_t dirA, int mb, int nnzb,
        const cusparseMatDescr_t descrA, const cuComplex *bsrSortedVal,
        const int *bsrSortedRowPtr, const int *bsrSortedColInd, int blockDim,
        bsric02Info_t info, cusparseSolvePolicy_t policy, void *pInputBuffer)
    cusparseStatus_t cusparseZbsric02_analysis(
        cusparseHandle_t handle, cusparseDirection_t dirA, int mb, int nnzb,
        const cusparseMatDescr_t descrA, const cuDoubleComplex *bsrSortedVal,
        const int *bsrSortedRowPtr, const int *bsrSortedColInd, int blockDim,
        bsric02Info_t info, cusparseSolvePolicy_t policy, void *pInputBuffer)
    cusparseStatus_t cusparseSbsric02(
        cusparseHandle_t handle, cusparseDirection_t dirA, int mb, int nnzb,
        const cusparseMatDescr_t descrA, float *bsrSortedVal,
        const int *bsrSortedRowPtr, const int *bsrSortedColInd, int blockDim,
        bsric02Info_t info, cusparseSolvePolicy_t policy, void *pBuffer)
    cusparseStatus_t cusparseDbsric02(
        cusparseHandle_t handle, cusparseDirection_t dirA, int mb, int nnzb,
        const cusparseMatDescr_t descrA, double *bsrSortedVal,
        const int *bsrSortedRowPtr, const int *bsrSortedColInd, int blockDim,
        bsric02Info_t info, cusparseSolvePolicy_t policy, void *pBuffer)
    cusparseStatus_t cusparseCbsric02(
        cusparseHandle_t handle, cusparseDirection_t dirA, int mb, int nnzb,
        const cusparseMatDescr_t descrA, cuComplex *bsrSortedVal,
        const int *bsrSortedRowPtr, const int *bsrSortedColInd, int blockDim,
        bsric02Info_t info, cusparseSolvePolicy_t policy, void *pBuffer)
    cusparseStatus_t cusparseZbsric02(
        cusparseHandle_t handle, cusparseDirection_t dirA, int mb, int nnzb,
        const cusparseMatDescr_t descrA, cuDoubleComplex *bsrSortedVal,
        const int *bsrSortedRowPtr, const int *bsrSortedColInd, int blockDim,
        bsric02Info_t info, cusparseSolvePolicy_t policy, void *pBuffer)
    cusparseStatus_t cusparseSgtsv2_bufferSizeExt(
        cusparseHandle_t handle, int m, int n, const float *dl, const float *d,
        const float *du, const float *B, int ldb, size_t *bufferSizeInBytes)
    cusparseStatus_t cusparseDgtsv2_bufferSizeExt(
        cusparseHandle_t handle, int m, int n, const double *dl,
        const double *d, const double *du, const double *B, int ldb,
        size_t *bufferSizeInBytes)
    cusparseStatus_t cusparseCgtsv2_bufferSizeExt(
        cusparseHandle_t handle, int m, int n, const cuComplex *dl,
        const cuComplex *d, const cuComplex *du, const cuComplex *B, int ldb,
        size_t *bufferSizeInBytes)
    cusparseStatus_t cusparseZgtsv2_bufferSizeExt(
        cusparseHandle_t handle, int m, int n, const cuDoubleComplex *dl,
        const cuDoubleComplex *d, const cuDoubleComplex *du,
        const cuDoubleComplex *B, int ldb, size_t *bufferSizeInBytes)
    cusparseStatus_t cusparseSgtsv2(
        cusparseHandle_t handle, int m, int n, const float *dl, const float *d,
        const float *du, float *B, int ldb, void *pBuffer)
    cusparseStatus_t cusparseDgtsv2(
        cusparseHandle_t handle, int m, int n, const double *dl,
        const double *d, const double *du, double *B, int ldb, void *pBuffer)
    cusparseStatus_t cusparseCgtsv2(cusparseHandle_t handle, int m, int n,
                                    const cuComplex *dl, const cuComplex *d,
                                    const cuComplex *du, cuComplex *B, int ldb,
                                    void *pBuffer)
    cusparseStatus_t cusparseZgtsv2(
        cusparseHandle_t handle, int m, int n, const cuDoubleComplex *dl,
        const cuDoubleComplex *d, const cuDoubleComplex *du,
        cuDoubleComplex *B, int ldb, void *pBuffer)
    cusparseStatus_t cusparseSgtsv2_nopivot_bufferSizeExt(
        cusparseHandle_t handle, int m, int n, const float *dl, const float *d,
        const float *du, const float *B, int ldb, size_t *bufferSizeInBytes)
    cusparseStatus_t cusparseDgtsv2_nopivot_bufferSizeExt(
        cusparseHandle_t handle, int m, int n, const double *dl,
        const double *d, const double *du, const double *B, int ldb,
        size_t *bufferSizeInBytes)
    cusparseStatus_t cusparseCgtsv2_nopivot_bufferSizeExt(
        cusparseHandle_t handle, int m, int n, const cuComplex *dl,
        const cuComplex *d, const cuComplex *du, const cuComplex *B, int ldb,
        size_t *bufferSizeInBytes)
    cusparseStatus_t cusparseZgtsv2_nopivot_bufferSizeExt(
        cusparseHandle_t handle, int m, int n, const cuDoubleComplex *dl,
        const cuDoubleComplex *d, const cuDoubleComplex *du,
        const cuDoubleComplex *B, int ldb, size_t *bufferSizeInBytes)
    cusparseStatus_t cusparseSgtsv2_nopivot(
        cusparseHandle_t handle, int m, int n, const float *dl, const float *d,
        const float *du, float *B, int ldb, void *pBuffer)
    cusparseStatus_t cusparseDgtsv2_nopivot(
        cusparseHandle_t handle, int m, int n, const double *dl,
        const double *d, const double *du, double *B, int ldb, void *pBuffer)
    cusparseStatus_t cusparseCgtsv2_nopivot(
        cusparseHandle_t handle, int m, int n, const cuComplex *dl,
        const cuComplex *d, const cuComplex *du, cuComplex *B, int ldb,
        void *pBuffer)
    cusparseStatus_t cusparseZgtsv2_nopivot(
        cusparseHandle_t handle, int m, int n, const cuDoubleComplex *dl,
        const cuDoubleComplex *d, const cuDoubleComplex *du,
        cuDoubleComplex *B, int ldb, void *pBuffer)
    cusparseStatus_t cusparseSgtsv2StridedBatch_bufferSizeExt(
        cusparseHandle_t handle, int m, const float *dl, const float *d,
        const float *du, const float *x, int batchCount, int batchStride,
        size_t *bufferSizeInBytes)
    cusparseStatus_t cusparseDgtsv2StridedBatch_bufferSizeExt(
        cusparseHandle_t handle, int m, const double *dl, const double *d,
        const double *du, const double *x, int batchCount, int batchStride,
        size_t *bufferSizeInBytes)
    cusparseStatus_t cusparseCgtsv2StridedBatch_bufferSizeExt(
        cusparseHandle_t handle, int m, const cuComplex *dl,
        const cuComplex *d, const cuComplex *du, const cuComplex *x,
        int batchCount, int batchStride, size_t *bufferSizeInBytes)
    cusparseStatus_t cusparseZgtsv2StridedBatch_bufferSizeExt(
        cusparseHandle_t handle, int m, const cuDoubleComplex *dl,
        const cuDoubleComplex *d, const cuDoubleComplex *du,
        const cuDoubleComplex *x, int batchCount, int batchStride,
        size_t *bufferSizeInBytes)
    cusparseStatus_t cusparseSgtsv2StridedBatch(
        cusparseHandle_t handle, int m, const float *dl, const float *d,
        const float *du, float *x, int batchCount, int batchStride,
        void *pBuffer)
    cusparseStatus_t cusparseDgtsv2StridedBatch(
        cusparseHandle_t handle, int m, const double *dl, const double *d,
        const double *du, double *x, int batchCount, int batchStride,
        void *pBuffer)
    cusparseStatus_t cusparseCgtsv2StridedBatch(
        cusparseHandle_t handle, int m, const cuComplex *dl,
        const cuComplex *d, const cuComplex *du, cuComplex *x, int batchCount,
        int batchStride, void *pBuffer)
    cusparseStatus_t cusparseZgtsv2StridedBatch(
        cusparseHandle_t handle, int m, const cuDoubleComplex *dl,
        const cuDoubleComplex *d, const cuDoubleComplex *du,
        cuDoubleComplex *x, int batchCount, int batchStride, void *pBuffer)
    cusparseStatus_t cusparseSgtsvInterleavedBatch_bufferSizeExt(
        cusparseHandle_t handle, int algo, int m, const float *dl,
        const float *d, const float *du, const float *x, int batchCount,
        size_t *pBufferSizeInBytes)
    cusparseStatus_t cusparseDgtsvInterleavedBatch_bufferSizeExt(
        cusparseHandle_t handle, int algo, int m, const double *dl,
        const double *d, const double *du, const double *x, int batchCount,
        size_t *pBufferSizeInBytes)
    cusparseStatus_t cusparseCgtsvInterleavedBatch_bufferSizeExt(
        cusparseHandle_t handle, int algo, int m, const cuComplex *dl,
        const cuComplex *d, const cuComplex *du, const cuComplex *x,
        int batchCount, size_t *pBufferSizeInBytes)
    cusparseStatus_t cusparseZgtsvInterleavedBatch_bufferSizeExt(
        cusparseHandle_t handle, int algo, int m, const cuDoubleComplex *dl,
        const cuDoubleComplex *d, const cuDoubleComplex *du,
        const cuDoubleComplex *x, int batchCount, size_t *pBufferSizeInBytes)
    cusparseStatus_t cusparseSgtsvInterleavedBatch(
        cusparseHandle_t handle, int algo, int m, float *dl, float *d,
        float *du, float *x, int batchCount, void *pBuffer)
    cusparseStatus_t cusparseDgtsvInterleavedBatch(
        cusparseHandle_t handle, int algo, int m, double *dl, double *d,
        double *du, double *x, int batchCount, void *pBuffer)
    cusparseStatus_t cusparseCgtsvInterleavedBatch(
        cusparseHandle_t handle, int algo, int m, cuComplex *dl, cuComplex *d,
        cuComplex *du, cuComplex *x, int batchCount, void *pBuffer)
    cusparseStatus_t cusparseZgtsvInterleavedBatch(
        cusparseHandle_t handle, int algo, int m, cuDoubleComplex *dl,
        cuDoubleComplex *d, cuDoubleComplex *du, cuDoubleComplex *x,
        int batchCount, void *pBuffer)
    cusparseStatus_t cusparseSgpsvInterleavedBatch_bufferSizeExt(
        cusparseHandle_t handle, int algo, int m, const float *ds,
        const float *dl, const float *d, const float *du, const float *dw,
        const float *x, int batchCount, size_t *pBufferSizeInBytes)
    cusparseStatus_t cusparseDgpsvInterleavedBatch_bufferSizeExt(
        cusparseHandle_t handle, int algo, int m, const double *ds,
        const double *dl, const double *d, const double *du, const double *dw,
        const double *x, int batchCount, size_t *pBufferSizeInBytes)
    cusparseStatus_t cusparseCgpsvInterleavedBatch_bufferSizeExt(
        cusparseHandle_t handle, int algo, int m, const cuComplex *ds,
        const cuComplex *dl, const cuComplex *d, const cuComplex *du,
        const cuComplex *dw, const cuComplex *x, int batchCount,
        size_t *pBufferSizeInBytes)
    cusparseStatus_t cusparseZgpsvInterleavedBatch_bufferSizeExt(
        cusparseHandle_t handle, int algo, int m, const cuDoubleComplex *ds,
        const cuDoubleComplex *dl, const cuDoubleComplex *d,
        const cuDoubleComplex *du, const cuDoubleComplex *dw,
        const cuDoubleComplex *x, int batchCount, size_t *pBufferSizeInBytes)
    cusparseStatus_t cusparseSgpsvInterleavedBatch(
        cusparseHandle_t handle, int algo, int m, float *ds, float *dl,
        float *d, float *du, float *dw, float *x, int batchCount,
        void *pBuffer)
    cusparseStatus_t cusparseDgpsvInterleavedBatch(
        cusparseHandle_t handle, int algo, int m, double *ds, double *dl,
        double *d, double *du, double *dw, double *x, int batchCount,
        void *pBuffer)
    cusparseStatus_t cusparseCgpsvInterleavedBatch(
        cusparseHandle_t handle, int algo, int m, cuComplex *ds, cuComplex *dl,
        cuComplex *d, cuComplex *du, cuComplex *dw, cuComplex *x,
        int batchCount, void *pBuffer)
    cusparseStatus_t cusparseZgpsvInterleavedBatch(
        cusparseHandle_t handle, int algo, int m, cuDoubleComplex *ds,
        cuDoubleComplex *dl, cuDoubleComplex *d, cuDoubleComplex *du,
        cuDoubleComplex *dw, cuDoubleComplex *x, int batchCount, void *pBuffer)


cdef dict STATUS = {
    0: 'CUSPARSE_STATUS_SUCCESS',
    1: 'CUSPARSE_STATUS_NOT_INITIALIZED',
    2: 'CUSPARSE_STATUS_ALLOC_FAILED',
    3: 'CUSPARSE_STATUS_INVALID_VALUE',
    4: 'CUSPARSE_STATUS_ARCH_MISMATCH',
    5: 'CUSPARSE_STATUS_MAPPING_ERROR',
    6: 'CUSPARSE_STATUS_EXECUTION_FAILED',
    7: 'CUSPARSE_STATUS_INTERNAL_ERROR',
    8: 'CUSPARSE_STATUS_MATRIX_TYPE_NOT_SUPPORTED',
    9: 'CUSPARSE_STATUS_ZERO_PIVOT',
    10: 'CUSPARSE_STATUS_NOT_SUPPORTED',
}


class CuSparseError(RuntimeError):

    def __init__(self, int status):
        self.status = status
        super(CuSparseError, self).__init__('%s' % (STATUS[status]))

    def __reduce__(self):
        return (type(self), (self.status,))


@cython.profile(False)
cpdef inline check_status(int status):
    if status != 0:
        raise CuSparseError(status)


@cython.profile(False)
cdef inline cuComplex complex_to_cuda(complex value):
    cdef cuComplex value_cuda
    value_cuda.x = value.real
    value_cuda.y = value.imag
    return value_cuda


@cython.profile(False)
cdef inline cuDoubleComplex double_complex_to_cuda(double complex value):
    cdef cuDoubleComplex value_cuda
    value_cuda.x = value.real
    value_cuda.y = value.imag
    return value_cuda


########################################
# cuSPARSE Helper Function

cpdef size_t create() except? 0:
    cdef Handle handle
    status = cusparseCreate(& handle)
    check_status(status)
    return <size_t >handle


cpdef size_t createMatDescr():
    cdef MatDescr desc
    status = cusparseCreateMatDescr(& desc)
    check_status(status)
    return <size_t>desc


cpdef destroy(size_t handle):
    status = cusparseDestroy(<Handle >handle)
    check_status(status)


cpdef destroyMatDescr(size_t descr):
    status = cusparseDestroyMatDescr(<MatDescr>descr)
    check_status(status)


cpdef setMatIndexBase(size_t descr, base):
    status = cusparseSetMatIndexBase(<MatDescr>descr, base)
    check_status(status)


cpdef setMatType(size_t descr, typ):
    status = cusparseSetMatType(<MatDescr>descr, typ)
    check_status(status)


cpdef setPointerMode(size_t handle, int mode):
    status = cusparseSetPointerMode(<Handle>handle, <PointerMode>mode)
    check_status(status)

########################################
# Stream

cpdef setStream(size_t handle, size_t stream):
    status = cusparseSetStream(<Handle>handle, <driver.Stream>stream)
    check_status(status)


cpdef size_t getStream(size_t handle) except? 0:
    cdef driver.Stream stream
    status = cusparseGetStream(<Handle>handle, &stream)
    check_status(status)
    return <size_t>stream


########################################
# cuSPARSE Level1 Function

cpdef sgthr(size_t handle, int nnz, size_t y, size_t xVal, size_t xInd,
            int idxBase):
    setStream(handle, stream_module.get_current_stream_ptr())
    status = cusparseSgthr(
        <Handle>handle, nnz, <const float *>y, <float *>xVal,
        <const int *>xInd, <IndexBase>idxBase)
    check_status(status)

cpdef dgthr(size_t handle, int nnz, size_t y, size_t xVal, size_t xInd,
            int idxBase):
    setStream(handle, stream_module.get_current_stream_ptr())
    status = cusparseDgthr(
        <Handle>handle, nnz, <const double *>y, <double *>xVal,
        <const int *>xInd, <IndexBase>idxBase)
    check_status(status)

cpdef cgthr(size_t handle, int nnz, size_t y, size_t xVal, size_t xInd,
            int idxBase):
    setStream(handle, stream_module.get_current_stream_ptr())
    status = cusparseCgthr(
        <Handle>handle, nnz, <const cuComplex *>y, <cuComplex *>xVal,
        <const int *>xInd, <IndexBase>idxBase)
    check_status(status)

cpdef zgthr(size_t handle, int nnz, size_t y, size_t xVal, size_t xInd,
            int idxBase):
    setStream(handle, stream_module.get_current_stream_ptr())
    status = cusparseZgthr(
        <Handle>handle, nnz, <const cuDoubleComplex *>y,
        <cuDoubleComplex *>xVal, <const int *>xInd, <IndexBase>idxBase)
    check_status(status)

########################################
# cuSPARSE Level2 Function

cpdef scsrmv(
        size_t handle, int transA, int m, int n, int nnz,
        size_t alpha, size_t descrA, size_t csrSortedValA,
        size_t csrSortedRowPtrA, size_t csrSortedColIndA,
        size_t x, size_t beta, size_t y):
    setStream(handle, stream_module.get_current_stream_ptr())
    status = cusparseScsrmv(
        <Handle>handle, <Operation>transA, m, n, nnz,
        <const float *>alpha, <MatDescr>descrA, <const float *>csrSortedValA,
        <const int *>csrSortedRowPtrA, <const int *>csrSortedColIndA,
        <const float *>x, <const float *>beta, <float *>y)
    check_status(status)

cpdef dcsrmv(
        size_t handle, int transA, int m, int n, int nnz,
        size_t alpha, size_t descrA, size_t csrSortedValA,
        size_t csrSortedRowPtrA, size_t csrSortedColIndA,
        size_t x, size_t beta, size_t y):
    setStream(handle, stream_module.get_current_stream_ptr())
    status = cusparseDcsrmv(
        <Handle>handle, <Operation>transA, m, n, nnz,
        <const double *>alpha, <MatDescr>descrA, <const double *>csrSortedValA,
        <const int *>csrSortedRowPtrA, <const int *>csrSortedColIndA,
        <const double *>x, <const double *>beta, <double *>y)
    check_status(status)

cpdef ccsrmv(
        size_t handle, int transA, int m, int n, int nnz,
        size_t alpha, size_t descrA, size_t csrSortedValA,
        size_t csrSortedRowPtrA, size_t csrSortedColIndA,
        size_t x, size_t beta, size_t y):
    setStream(handle, stream_module.get_current_stream_ptr())
    status = cusparseCcsrmv(
        <Handle>handle, <Operation>transA, m, n, nnz,
        <const cuComplex *>alpha, <MatDescr>descrA,
        <const cuComplex *>csrSortedValA,
        <const int *>csrSortedRowPtrA, <const int *>csrSortedColIndA,
        <const cuComplex *>x, <const cuComplex *>beta, <cuComplex *>y)
    check_status(status)

cpdef zcsrmv(
        size_t handle, int transA, int m, int n, int nnz,
        size_t alpha, size_t descrA, size_t csrSortedValA,
        size_t csrSortedRowPtrA, size_t csrSortedColIndA,
        size_t x, size_t beta, size_t y):
    setStream(handle, stream_module.get_current_stream_ptr())
    status = cusparseZcsrmv(
        <Handle>handle, <Operation>transA, m, n, nnz,
        <const cuDoubleComplex *>alpha, <MatDescr>descrA,
        <const cuDoubleComplex *>csrSortedValA,
        <const int *>csrSortedRowPtrA, <const int *>csrSortedColIndA,
        <const cuDoubleComplex *>x, <const cuDoubleComplex *>beta,
        <cuDoubleComplex *>y)
    check_status(status)

cpdef size_t csrmvEx_bufferSize(
        size_t handle, int alg, int transA, int m, int n,
        int nnz, size_t alpha, int alphatype, size_t descrA,
        size_t csrValA, int csrValAtype, size_t csrRowPtrA,
        size_t csrColIndA, size_t x, int xtype, size_t beta,
        int betatype, size_t y, int ytype, int executiontype):
    cdef size_t bufferSizeInBytes
    setStream(handle, stream_module.get_current_stream_ptr())
    status = cusparseCsrmvEx_bufferSize(
        <Handle>handle, <AlgMode>alg, <Operation>transA, m,
        n, nnz, <const void *>alpha, <DataType>alphatype,
        <MatDescr>descrA, <const void *>csrValA, <DataType>csrValAtype,
        <const int *>csrRowPtrA, <const int *>csrColIndA,
        <const void *>x, <DataType>xtype, <const void *>beta,
        <DataType>betatype, <void *>y, <DataType>ytype,
        <DataType>executiontype, &bufferSizeInBytes)
    check_status(status)
    return bufferSizeInBytes

cpdef csrmvEx(
        size_t handle, int alg, int transA, int m, int n,
        int nnz, size_t alpha, int alphatype, size_t descrA,
        size_t csrValA, int csrValAtype, size_t csrRowPtrA,
        size_t csrColIndA, size_t x, int xtype, size_t beta,
        int betatype, size_t y, int ytype, int executiontype,
        size_t buffer):
    setStream(handle, stream_module.get_current_stream_ptr())
    status = cusparseCsrmvEx(
        <Handle>handle, <AlgMode>alg, <Operation>transA, m,
        n, nnz, <const void *>alpha, <DataType>alphatype,
        <MatDescr>descrA, <const void *>csrValA, <DataType>csrValAtype,
        <const int *>csrRowPtrA, <const int *>csrColIndA,
        <const void *>x, <DataType>xtype, <const void *>beta,
        <DataType>betatype, <void *>y, <DataType>ytype,
        <DataType>executiontype, <void *>buffer)
    check_status(status)

########################################
# cuSPARSE Level3 Function

cpdef scsrmm(
        size_t handle, int transA, int m, int n, int k, int nnz,
        size_t alpha, size_t descrA, size_t csrSortedValA,
        size_t csrSortedRowPtrA, size_t csrSortedColIndA,
        size_t B, int ldb, size_t beta, size_t C, int ldc):
    setStream(handle, stream_module.get_current_stream_ptr())
    status = cusparseScsrmm(
        <Handle>handle, <Operation>transA, m, n, k, nnz,
        <const float *>alpha, <MatDescr>descrA, <const float *>csrSortedValA,
        <const int *>csrSortedRowPtrA, <const int *>csrSortedColIndA,
        <const float *>B, ldb, <const float *>beta, <float *>C, ldc)
    check_status(status)

cpdef dcsrmm(
        size_t handle, int transA, int m, int n, int k, int nnz,
        size_t alpha, size_t descrA, size_t csrSortedValA,
        size_t csrSortedRowPtrA, size_t csrSortedColIndA,
        size_t B, int ldb, size_t beta, size_t C, int ldc):
    setStream(handle, stream_module.get_current_stream_ptr())
    status = cusparseDcsrmm(
        <Handle>handle, <Operation>transA, m, n, k, nnz,
        <const double *>alpha, <MatDescr>descrA, <const double *>csrSortedValA,
        <const int *>csrSortedRowPtrA, <const int *>csrSortedColIndA,
        <const double *>B, ldb, <const double *>beta, <double *>C, ldc)
    check_status(status)

cpdef ccsrmm(
        size_t handle, int transA, int m, int n, int k, int nnz,
        size_t alpha, size_t descrA, size_t csrSortedValA,
        size_t csrSortedRowPtrA, size_t csrSortedColIndA,
        size_t B, int ldb, size_t beta, size_t C, int ldc):
    setStream(handle, stream_module.get_current_stream_ptr())
    status = cusparseCcsrmm(
        <Handle>handle, <Operation>transA, m, n, k, nnz,
        <const cuComplex *>alpha, <MatDescr>descrA,
        <const cuComplex *>csrSortedValA,
        <const int *>csrSortedRowPtrA, <const int *>csrSortedColIndA,
        <const cuComplex *>B, ldb, <const cuComplex *>beta,
        <cuComplex *>C, ldc)
    check_status(status)

cpdef zcsrmm(
        size_t handle, int transA, int m, int n, int k, int nnz,
        size_t alpha, size_t descrA, size_t csrSortedValA,
        size_t csrSortedRowPtrA, size_t csrSortedColIndA,
        size_t B, int ldb, size_t beta, size_t C, int ldc):
    setStream(handle, stream_module.get_current_stream_ptr())
    status = cusparseZcsrmm(
        <Handle>handle, <Operation>transA, m, n, k, nnz,
        <const cuDoubleComplex *>alpha, <MatDescr>descrA,
        <const cuDoubleComplex *>csrSortedValA,
        <const int *>csrSortedRowPtrA, <const int *>csrSortedColIndA,
        <const cuDoubleComplex *>B, ldb,
        <const cuDoubleComplex *>beta, <cuDoubleComplex *>C, ldc)
    check_status(status)

cpdef scsrmm2(
        size_t handle, int transA, int transB, int m, int n, int k, int nnz,
        size_t alpha, size_t descrA, size_t csrValA,
        size_t csrRowPtrA, size_t csrColIndA,
        size_t B, int ldb, size_t beta, size_t C, int ldc):
    setStream(handle, stream_module.get_current_stream_ptr())
    status = cusparseScsrmm2(
        <Handle>handle, <Operation>transA, <Operation>transB, m, n, k, nnz,
        <const float *>alpha, <MatDescr>descrA, <const float *>csrValA,
        <const int *>csrRowPtrA, <const int *>csrColIndA,
        <const float *>B, ldb, <const float *>beta, <float *>C, ldc)
    check_status(status)

cpdef dcsrmm2(
        size_t handle, int transA, int transB, int m, int n, int k, int nnz,
        size_t alpha, size_t descrA, size_t csrValA,
        size_t csrRowPtrA, size_t csrColIndA,
        size_t B, int ldb, size_t beta, size_t C, int ldc):
    setStream(handle, stream_module.get_current_stream_ptr())
    status = cusparseDcsrmm2(
        <Handle>handle, <Operation>transA, <Operation>transB, m, n, k, nnz,
        <const double *>alpha, <MatDescr>descrA, <const double *>csrValA,
        <const int *>csrRowPtrA, <const int *>csrColIndA,
        <const double *>B, ldb, <const double *>beta, <double *>C, ldc)
    check_status(status)

cpdef ccsrmm2(
        size_t handle, int transA, int transB, int m, int n, int k, int nnz,
        size_t alpha, size_t descrA, size_t csrValA,
        size_t csrRowPtrA, size_t csrColIndA,
        size_t B, int ldb, size_t beta, size_t C, int ldc):
    setStream(handle, stream_module.get_current_stream_ptr())
    status = cusparseCcsrmm2(
        <Handle>handle, <Operation>transA, <Operation>transB, m, n, k, nnz,
        <const cuComplex *>alpha, <MatDescr>descrA, <const cuComplex *>csrValA,
        <const int *>csrRowPtrA, <const int *>csrColIndA,
        <const cuComplex *>B, ldb, <const cuComplex *>beta,
        <cuComplex *>C, ldc)
    check_status(status)

cpdef zcsrmm2(
        size_t handle, int transA, int transB, int m, int n, int k, int nnz,
        size_t alpha, size_t descrA, size_t csrValA,
        size_t csrRowPtrA, size_t csrColIndA,
        size_t B, int ldb, size_t beta, size_t C, int ldc):
    setStream(handle, stream_module.get_current_stream_ptr())
    status = cusparseZcsrmm2(
        <Handle>handle, <Operation>transA, <Operation>transB, m, n, k, nnz,
        <const cuDoubleComplex *>alpha, <MatDescr>descrA,
        <const cuDoubleComplex *>csrValA,
        <const int *>csrRowPtrA, <const int *>csrColIndA,
        <const cuDoubleComplex *>B, ldb,
        <const cuDoubleComplex *>beta, <cuDoubleComplex *>C, ldc)
    check_status(status)

########################################
# cuSPARSE Extra Function

cpdef xcsrgeamNnz(
        size_t handle, int m, int n, size_t descrA, int nnzA,
        size_t csrRowPtrA, size_t csrColIndA, size_t descrB,
        int nnzB, size_t csrRowPtrB, size_t csrColIndB,
        size_t descrC, size_t csrRowPtrC, size_t nnzTotalDevHostPtr):
    setStream(handle, stream_module.get_current_stream_ptr())
    status = cusparseXcsrgeamNnz(
        <Handle>handle, m, n, <const MatDescr>descrA, nnzA,
        <const int *>csrRowPtrA, <const int *>csrColIndA,
        <const MatDescr>descrB, nnzB, <const int *>csrRowPtrB,
        <const int *>csrColIndB, <const MatDescr>descrC, <int *>csrRowPtrC,
        <int *>nnzTotalDevHostPtr)
    check_status(status)

cpdef scsrgeam(
        size_t handle, int m, int n, size_t alpha, size_t descrA,
        int nnzA, size_t csrValA, size_t csrRowPtrA,
        size_t csrColIndA, size_t beta, size_t descrB,
        int nnzB, size_t csrValB, size_t csrRowPtrB,
        size_t csrColIndB, size_t descrC, size_t csrValC,
        size_t csrRowPtrC, size_t csrColIndC):
    setStream(handle, stream_module.get_current_stream_ptr())
    status = cusparseScsrgeam(
        <Handle>handle, m, n, <const float *>alpha,
        <const MatDescr>descrA, nnzA, <const float *>csrValA,
        <const int *>csrRowPtrA, <const int *>csrColIndA, <const float *>beta,
        <const MatDescr>descrB, nnzB, <const float *>csrValB,
        <const int *>csrRowPtrB, <const int *>csrColIndB,
        <const MatDescr>descrC, <float *>csrValC, <int *>csrRowPtrC,
        <int *>csrColIndC)
    check_status(status)


cpdef dcsrgeam(
        size_t handle, int m, int n, size_t alpha, size_t descrA,
        int nnzA, size_t csrValA, size_t csrRowPtrA,
        size_t csrColIndA, size_t beta, size_t descrB,
        int nnzB, size_t csrValB, size_t csrRowPtrB,
        size_t csrColIndB, size_t descrC, size_t csrValC,
        size_t csrRowPtrC, size_t csrColIndC):
    setStream(handle, stream_module.get_current_stream_ptr())
    status = cusparseDcsrgeam(
        <Handle>handle, m, n, <const double *>alpha,
        <const MatDescr>descrA, nnzA, <const double *>csrValA,
        <const int *>csrRowPtrA, <const int *>csrColIndA, <const double *>beta,
        <const MatDescr>descrB, nnzB, <const double *>csrValB,
        <const int *>csrRowPtrB, <const int *>csrColIndB,
        <const MatDescr>descrC, <double *>csrValC, <int *>csrRowPtrC,
        <int *>csrColIndC)
    check_status(status)

cpdef ccsrgeam(
        size_t handle, int m, int n, size_t alpha, size_t descrA,
        int nnzA, size_t csrValA, size_t csrRowPtrA,
        size_t csrColIndA, size_t beta, size_t descrB,
        int nnzB, size_t csrValB, size_t csrRowPtrB,
        size_t csrColIndB, size_t descrC, size_t csrValC,
        size_t csrRowPtrC, size_t csrColIndC):
    setStream(handle, stream_module.get_current_stream_ptr())
    status = cusparseCcsrgeam(
        <Handle>handle, m, n, <const cuComplex *>alpha,
        <const MatDescr>descrA, nnzA, <const cuComplex *>csrValA,
        <const int *>csrRowPtrA, <const int *>csrColIndA,
        <const cuComplex *>beta,
        <const MatDescr>descrB, nnzB, <const cuComplex *>csrValB,
        <const int *>csrRowPtrB, <const int *>csrColIndB,
        <const MatDescr>descrC, <cuComplex *>csrValC, <int *>csrRowPtrC,
        <int *>csrColIndC)
    check_status(status)

cpdef zcsrgeam(
        size_t handle, int m, int n, size_t alpha, size_t descrA,
        int nnzA, size_t csrValA, size_t csrRowPtrA,
        size_t csrColIndA, size_t beta, size_t descrB,
        int nnzB, size_t csrValB, size_t csrRowPtrB,
        size_t csrColIndB, size_t descrC, size_t csrValC,
        size_t csrRowPtrC, size_t csrColIndC):
    setStream(handle, stream_module.get_current_stream_ptr())
    status = cusparseZcsrgeam(
        <Handle>handle, m, n, <const cuDoubleComplex *>alpha,
        <const MatDescr>descrA, nnzA, <const cuDoubleComplex *>csrValA,
        <const int *>csrRowPtrA, <const int *>csrColIndA,
        <const cuDoubleComplex *>beta,
        <const MatDescr>descrB, nnzB, <const cuDoubleComplex *>csrValB,
        <const int *>csrRowPtrB, <const int *>csrColIndB,
        <const MatDescr>descrC, <cuDoubleComplex *>csrValC, <int *>csrRowPtrC,
        <int *>csrColIndC)
    check_status(status)

cpdef xcsrgemmNnz(
        size_t handle, int transA, int transB, int m, int n, int k,
        size_t descrA, int nnzA, size_t csrRowPtrA,
        size_t csrColIndA, size_t descrB, int nnzB,
        size_t csrRowPtrB, size_t csrColIndB,
        size_t descrC, size_t csrRowPtrC, size_t nnzTotalDevHostPtr):
    setStream(handle, stream_module.get_current_stream_ptr())
    status = cusparseXcsrgemmNnz(
        <Handle>handle, <Operation>transA, <Operation>transB, m, n, k,
        <const MatDescr>descrA, nnzA, <const int *>csrRowPtrA,
        <const int *>csrColIndA, <const MatDescr>descrB, nnzB,
        <const int *>csrRowPtrB, <const int *>csrColIndB,
        <const MatDescr>descrC, <int *>csrRowPtrC, <int *>nnzTotalDevHostPtr)
    check_status(status)


cpdef scsrgemm(
        size_t handle, int transA, int transB, int m, int n, int k,
        size_t descrA, const int nnzA, size_t csrValA,
        size_t csrRowPtrA, size_t csrColIndA, size_t descrB,
        const int nnzB, size_t csrValB, size_t csrRowPtrB,
        size_t csrColIndB, size_t descrC, size_t csrValC,
        size_t csrRowPtrC, size_t csrColIndC):
    setStream(handle, stream_module.get_current_stream_ptr())
    status = cusparseScsrgemm(
        <Handle>handle, <Operation>transA, <Operation>transB, m, n, k,
        <const MatDescr>descrA, nnzA, <const float *>csrValA,
        <const int *>csrRowPtrA, <const int *>csrColIndA,
        <const MatDescr>descrB, nnzB, <const float *>csrValB,
        <const int *>csrRowPtrB, <const int *>csrColIndB,
        <const MatDescr>descrC, <float *>csrValC,
        <const int *>csrRowPtrC, <int *>csrColIndC)
    check_status(status)


cpdef dcsrgemm(
        size_t handle, int transA, int transB, int m, int n, int k,
        size_t descrA, const int nnzA, size_t csrValA,
        size_t csrRowPtrA, size_t csrColIndA, size_t descrB,
        const int nnzB, size_t csrValB, size_t csrRowPtrB,
        size_t csrColIndB, size_t descrC, size_t csrValC,
        size_t csrRowPtrC, size_t csrColIndC):
    setStream(handle, stream_module.get_current_stream_ptr())
    status = cusparseDcsrgemm(
        <Handle>handle, <Operation>transA, <Operation>transB, m, n, k,
        <const MatDescr>descrA, nnzA, <const double *>csrValA,
        <const int *>csrRowPtrA, <const int *>csrColIndA,
        <const MatDescr>descrB, nnzB, <const double *>csrValB,
        <const int *>csrRowPtrB, <const int *>csrColIndB,
        <const MatDescr>descrC, <double *>csrValC,
        <const int *>csrRowPtrC, <int *>csrColIndC)
    check_status(status)

cpdef ccsrgemm(
        size_t handle, int transA, int transB, int m, int n, int k,
        size_t descrA, const int nnzA, size_t csrValA,
        size_t csrRowPtrA, size_t csrColIndA, size_t descrB,
        const int nnzB, size_t csrValB, size_t csrRowPtrB,
        size_t csrColIndB, size_t descrC, size_t csrValC,
        size_t csrRowPtrC, size_t csrColIndC):
    setStream(handle, stream_module.get_current_stream_ptr())
    status = cusparseCcsrgemm(
        <Handle>handle, <Operation>transA, <Operation>transB, m, n, k,
        <const MatDescr>descrA, nnzA, <const cuComplex *>csrValA,
        <const int *>csrRowPtrA, <const int *>csrColIndA,
        <const MatDescr>descrB, nnzB, <const cuComplex *>csrValB,
        <const int *>csrRowPtrB, <const int *>csrColIndB,
        <const MatDescr>descrC, <cuComplex *>csrValC,
        <const int *>csrRowPtrC, <int *>csrColIndC)
    check_status(status)

cpdef zcsrgemm(
        size_t handle, int transA, int transB, int m, int n, int k,
        size_t descrA, const int nnzA, size_t csrValA,
        size_t csrRowPtrA, size_t csrColIndA, size_t descrB,
        const int nnzB, size_t csrValB, size_t csrRowPtrB,
        size_t csrColIndB, size_t descrC, size_t csrValC,
        size_t csrRowPtrC, size_t csrColIndC):
    setStream(handle, stream_module.get_current_stream_ptr())
    status = cusparseZcsrgemm(
        <Handle>handle, <Operation>transA, <Operation>transB, m, n, k,
        <const MatDescr>descrA, nnzA, <const cuDoubleComplex *>csrValA,
        <const int *>csrRowPtrA, <const int *>csrColIndA,
        <const MatDescr>descrB, nnzB, <const cuDoubleComplex *>csrValB,
        <const int *>csrRowPtrB, <const int *>csrColIndB,
        <const MatDescr>descrC, <cuDoubleComplex *>csrValC,
        <const int *>csrRowPtrC, <int *>csrColIndC)
    check_status(status)

########################################
# cuSPARSE Format Convrsion

cpdef xcoo2csr(
        size_t handle, size_t cooRowInd, int nnz, int m, size_t csrRowPtr,
        int idxBase):
    setStream(handle, stream_module.get_current_stream_ptr())
    status = cusparseXcoo2csr(
        <Handle>handle, <const int *>cooRowInd, nnz, m, <int *>csrRowPtr,
        <IndexBase>idxBase)
    check_status(status)


cpdef scsc2dense(
        size_t handle, int m, int n, size_t descrA,
        size_t cscSortedValA, size_t cscSortedRowIndA,
        size_t cscSortedColPtrA, size_t A, int lda):
    setStream(handle, stream_module.get_current_stream_ptr())
    status = cusparseScsc2dense(
        <Handle>handle, m, n, <MatDescr>descrA,
        <const float *>cscSortedValA, <const int *>cscSortedRowIndA,
        <const int *>cscSortedColPtrA, <float *>A, lda)
    check_status(status)


cpdef dcsc2dense(
        size_t handle, int m, int n, size_t descrA,
        size_t cscSortedValA, size_t cscSortedRowIndA,
        size_t cscSortedColPtrA, size_t A, int lda):
    setStream(handle, stream_module.get_current_stream_ptr())
    status = cusparseDcsc2dense(
        <Handle>handle, m, n, <MatDescr>descrA,
        <const double *>cscSortedValA, <const int *>cscSortedRowIndA,
        <const int *>cscSortedColPtrA, <double *>A, lda)
    check_status(status)

cpdef ccsc2dense(
        size_t handle, int m, int n, size_t descrA,
        size_t cscSortedValA, size_t cscSortedRowIndA,
        size_t cscSortedColPtrA, size_t A, int lda):
    setStream(handle, stream_module.get_current_stream_ptr())
    status = cusparseCcsc2dense(
        <Handle>handle, m, n, <MatDescr>descrA,
        <const cuComplex *>cscSortedValA, <const int *>cscSortedRowIndA,
        <const int *>cscSortedColPtrA, <cuComplex *>A, lda)
    check_status(status)

cpdef zcsc2dense(
        size_t handle, int m, int n, size_t descrA,
        size_t cscSortedValA, size_t cscSortedRowIndA,
        size_t cscSortedColPtrA, size_t A, int lda):
    setStream(handle, stream_module.get_current_stream_ptr())
    status = cusparseZcsc2dense(
        <Handle>handle, m, n, <MatDescr>descrA,
        <const cuDoubleComplex *>cscSortedValA, <const int *>cscSortedRowIndA,
        <const int *>cscSortedColPtrA, <cuDoubleComplex *>A, lda)
    check_status(status)

cpdef xcsr2coo(
        size_t handle, size_t csrRowPtr, int nnz, int m, size_t cooRowInd,
        int idxBase):
    setStream(handle, stream_module.get_current_stream_ptr())
    status = cusparseXcsr2coo(
        <Handle>handle, <const int *>csrRowPtr, nnz, m, <int *>cooRowInd,
        <IndexBase>idxBase)
    check_status(status)


cpdef scsr2csc(
        size_t handle, int m, int n, int nnz, size_t csrVal,
        size_t csrRowPtr, size_t csrColInd, size_t cscVal,
        size_t cscRowInd, size_t cscColPtr, int copyValues, int idxBase):
    setStream(handle, stream_module.get_current_stream_ptr())
    status = cusparseScsr2csc(
        <Handle>handle, m, n, nnz, <const float *>csrVal,
        <const int *>csrRowPtr, <const int *>csrColInd, <float *>cscVal,
        <int *>cscRowInd, <int *>cscColPtr, <Action>copyValues,
        <IndexBase>idxBase)
    check_status(status)


cpdef dcsr2csc(
        size_t handle, int m, int n, int nnz, size_t csrVal,
        size_t csrRowPtr, size_t csrColInd, size_t cscVal,
        size_t cscRowInd, size_t cscColPtr, int copyValues, int idxBase):
    setStream(handle, stream_module.get_current_stream_ptr())
    status = cusparseDcsr2csc(
        <Handle>handle, m, n, nnz, <const double *>csrVal,
        <const int *>csrRowPtr, <const int *>csrColInd, <double *>cscVal,
        <int *>cscRowInd, <int *>cscColPtr, <Action>copyValues,
        <IndexBase>idxBase)
    check_status(status)

cpdef ccsr2csc(
        size_t handle, int m, int n, int nnz, size_t csrVal,
        size_t csrRowPtr, size_t csrColInd, size_t cscVal,
        size_t cscRowInd, size_t cscColPtr, int copyValues, int idxBase):
    setStream(handle, stream_module.get_current_stream_ptr())
    status = cusparseCcsr2csc(
        <Handle>handle, m, n, nnz, <const cuComplex *>csrVal,
        <const int *>csrRowPtr, <const int *>csrColInd, <cuComplex *>cscVal,
        <int *>cscRowInd, <int *>cscColPtr, <Action>copyValues,
        <IndexBase>idxBase)
    check_status(status)

cpdef zcsr2csc(
        size_t handle, int m, int n, int nnz, size_t csrVal,
        size_t csrRowPtr, size_t csrColInd, size_t cscVal,
        size_t cscRowInd, size_t cscColPtr, int copyValues, int idxBase):
    setStream(handle, stream_module.get_current_stream_ptr())
    status = cusparseZcsr2csc(
        <Handle>handle, m, n, nnz, <const cuDoubleComplex *>csrVal,
        <const int *>csrRowPtr, <const int *>csrColInd,
        <cuDoubleComplex *>cscVal,
        <int *>cscRowInd, <int *>cscColPtr, <Action>copyValues,
        <IndexBase>idxBase)
    check_status(status)

cpdef scsr2dense(
        size_t handle, int m, int n, size_t descrA,
        size_t csrSortedValA, size_t csrSortedRowPtrA,
        size_t csrSortedColIndA, size_t A, int lda):
    setStream(handle, stream_module.get_current_stream_ptr())
    status = cusparseScsr2dense(
        <Handle>handle, m, n, <MatDescr>descrA,
        <const float *>csrSortedValA, <const int *>csrSortedRowPtrA,
        <const int *>csrSortedColIndA, <float *>A, lda)
    check_status(status)

cpdef dcsr2dense(
        size_t handle, int m, int n, size_t descrA,
        size_t csrSortedValA, size_t csrSortedRowPtrA,
        size_t csrSortedColIndA, size_t A, int lda):
    setStream(handle, stream_module.get_current_stream_ptr())
    status = cusparseDcsr2dense(
        <Handle>handle, m, n, <MatDescr>descrA,
        <const double *>csrSortedValA, <const int *>csrSortedRowPtrA,
        <const int *>csrSortedColIndA, <double *>A, lda)
    check_status(status)

cpdef ccsr2dense(
        size_t handle, int m, int n, size_t descrA,
        size_t csrSortedValA, size_t csrSortedRowPtrA,
        size_t csrSortedColIndA, size_t A, int lda):
    setStream(handle, stream_module.get_current_stream_ptr())
    status = cusparseCcsr2dense(
        <Handle>handle, m, n, <MatDescr>descrA,
        <const cuComplex *>csrSortedValA, <const int *>csrSortedRowPtrA,
        <const int *>csrSortedColIndA, <cuComplex *>A, lda)
    check_status(status)

cpdef zcsr2dense(
        size_t handle, int m, int n, size_t descrA,
        size_t csrSortedValA, size_t csrSortedRowPtrA,
        size_t csrSortedColIndA, size_t A, int lda):
    setStream(handle, stream_module.get_current_stream_ptr())
    status = cusparseZcsr2dense(
        <Handle>handle, m, n, <MatDescr>descrA,
        <const cuDoubleComplex *>csrSortedValA, <const int *>csrSortedRowPtrA,
        <const int *>csrSortedColIndA, <cuDoubleComplex *>A, lda)
    check_status(status)

cpdef snnz_compress(
        size_t handle, int m, size_t descr,
        size_t values, size_t rowPtr, size_t nnzPerRow,
        float tol):
    cdef int nnz_total
    setStream(handle, stream_module.get_current_stream_ptr())
    status = cusparseSnnz_compress(
        <Handle>handle, m, <const MatDescr>descr,
        <const float *>values, <const int *>rowPtr, <int *>nnzPerRow,
        &nnz_total, tol)
    check_status(status)
    return nnz_total

cpdef dnnz_compress(
        size_t handle, int m, size_t descr,
        size_t values, size_t rowPtr, size_t nnzPerRow,
        double tol):
    cdef int nnz_total
    setStream(handle, stream_module.get_current_stream_ptr())
    status = cusparseDnnz_compress(
        <Handle>handle, m, <const MatDescr>descr,
        <const double *>values, <const int *>rowPtr, <int *>nnzPerRow,
        &nnz_total, tol)
    check_status(status)
    return nnz_total

cpdef cnnz_compress(
        size_t handle, int m, size_t descr,
        size_t values, size_t rowPtr, size_t nnzPerRow,
        complex tol):
    cdef int nnz_total
    setStream(handle, stream_module.get_current_stream_ptr())
    status = cusparseCnnz_compress(
        <Handle>handle, m, <const MatDescr>descr,
        <const cuComplex *>values, <const int *>rowPtr, <int *>nnzPerRow,
        &nnz_total, complex_to_cuda(tol))
    check_status(status)
    return nnz_total

cpdef znnz_compress(
        size_t handle, int m, size_t descr,
        size_t values, size_t rowPtr, size_t nnzPerRow,
        double complex tol):
    cdef int nnz_total
    setStream(handle, stream_module.get_current_stream_ptr())
    status = cusparseZnnz_compress(
        <Handle>handle, m, <const MatDescr>descr,
        <const cuDoubleComplex *>values, <const int *>rowPtr, <int *>nnzPerRow,
        &nnz_total, double_complex_to_cuda(tol))
    check_status(status)
    return nnz_total

cpdef scsr2csr_compress(
        size_t handle, int m, int n, size_t descrA,
        size_t inVal, size_t inColInd, size_t inRowPtr,
        int inNnz, size_t nnzPerRow, size_t outVal, size_t outColInd,
        size_t outRowPtr, float tol):
    setStream(handle, stream_module.get_current_stream_ptr())
    status = cusparseScsr2csr_compress(
        <Handle>handle, m, n, <MatDescr>descrA,
        <const float *>inVal, <const int *>inColInd, <const int *>inRowPtr,
        inNnz, <int *>nnzPerRow, <float *>outVal, <int *>outColInd,
        <int *>outRowPtr, tol)
    check_status(status)


cpdef dcsr2csr_compress(
        size_t handle, int m, int n, size_t descrA,
        size_t inVal, size_t inColInd, size_t inRowPtr,
        int inNnz, size_t nnzPerRow, size_t outVal, size_t outColInd,
        size_t outRowPtr, float tol):
    setStream(handle, stream_module.get_current_stream_ptr())
    status = cusparseDcsr2csr_compress(
        <Handle>handle, m, n, <MatDescr>descrA,
        <const double *>inVal, <const int *>inColInd, <const int *>inRowPtr,
        inNnz, <int *>nnzPerRow, <double *>outVal, <int *>outColInd,
        <int *>outRowPtr, tol)
    check_status(status)

cpdef ccsr2csr_compress(
        size_t handle, int m, int n, size_t descrA,
        size_t inVal, size_t inColInd, size_t inRowPtr,
        int inNnz, size_t nnzPerRow, size_t outVal, size_t outColInd,
        size_t outRowPtr, complex tol):
    setStream(handle, stream_module.get_current_stream_ptr())
    status = cusparseCcsr2csr_compress(
        <Handle>handle, m, n, <MatDescr>descrA,
        <const cuComplex *>inVal, <const int *>inColInd, <const int *>inRowPtr,
        inNnz, <int *>nnzPerRow, <cuComplex *>outVal, <int *>outColInd,
        <int *>outRowPtr, complex_to_cuda(tol))
    check_status(status)

cpdef zcsr2csr_compress(
        size_t handle, int m, int n, size_t descrA,
        size_t inVal, size_t inColInd, size_t inRowPtr,
        int inNnz, size_t nnzPerRow, size_t outVal, size_t outColInd,
        size_t outRowPtr, double complex tol):
    setStream(handle, stream_module.get_current_stream_ptr())
    status = cusparseZcsr2csr_compress(
        <Handle>handle, m, n, <MatDescr>descrA,
        <const cuDoubleComplex *>inVal, <const int *>inColInd,
        <const int *>inRowPtr,
        inNnz, <int *>nnzPerRow, <cuDoubleComplex *>outVal, <int *>outColInd,
        <int *>outRowPtr, double_complex_to_cuda(tol))
    check_status(status)

cpdef sdense2csc(
        size_t handle, int m, int n, size_t descrA, size_t A,
        int lda, size_t nnzPerCol, size_t cscValA, size_t cscRowIndA,
        size_t cscColPtrA):
    setStream(handle, stream_module.get_current_stream_ptr())
    status = cusparseSdense2csc(
        <Handle>handle, m, n, <const MatDescr>descrA, <const float *>A,
        lda, <const int *>nnzPerCol, <float *>cscValA, <int *>cscRowIndA,
        <int *>cscColPtrA)
    check_status(status)


cpdef ddense2csc(
        size_t handle, int m, int n, size_t descrA, size_t A,
        int lda, size_t nnzPerCol, size_t cscValA, size_t cscRowIndA,
        size_t cscColPtrA):
    setStream(handle, stream_module.get_current_stream_ptr())
    status = cusparseDdense2csc(
        <Handle>handle, m, n, <const MatDescr>descrA, <const double *>A,
        lda, <const int *>nnzPerCol, <double *>cscValA, <int *>cscRowIndA,
        <int *>cscColPtrA)
    check_status(status)

cpdef cdense2csc(
        size_t handle, int m, int n, size_t descrA, size_t A,
        int lda, size_t nnzPerCol, size_t cscValA, size_t cscRowIndA,
        size_t cscColPtrA):
    setStream(handle, stream_module.get_current_stream_ptr())
    status = cusparseCdense2csc(
        <Handle>handle, m, n, <const MatDescr>descrA, <const cuComplex *>A,
        lda, <const int *>nnzPerCol, <cuComplex *>cscValA, <int *>cscRowIndA,
        <int *>cscColPtrA)
    check_status(status)

cpdef zdense2csc(
        size_t handle, int m, int n, size_t descrA, size_t A,
        int lda, size_t nnzPerCol, size_t cscValA, size_t cscRowIndA,
        size_t cscColPtrA):
    setStream(handle, stream_module.get_current_stream_ptr())
    status = cusparseZdense2csc(
        <Handle>handle, m, n,
        <const MatDescr>descrA, <const cuDoubleComplex *>A,
        lda, <const int *>nnzPerCol,
        <cuDoubleComplex *>cscValA, <int *>cscRowIndA,
        <int *>cscColPtrA)
    check_status(status)

cpdef sdense2csr(
        size_t handle, int m, int n, size_t descrA,
        size_t A, int lda, size_t nnzPerRow, size_t csrValA,
        size_t csrRowPtrA, size_t csrColIndA):
    setStream(handle, stream_module.get_current_stream_ptr())
    status = cusparseSdense2csr(
        <Handle>handle, m, n, <MatDescr>descrA,
        <const float *>A, lda, <const int *>nnzPerRow, <float *>csrValA,
        <int *>csrRowPtrA, <int *>csrColIndA)
    check_status(status)


cpdef ddense2csr(
        size_t handle, int m, int n, size_t descrA,
        size_t A, int lda, size_t nnzPerRow, size_t csrValA,
        size_t csrRowPtrA, size_t csrColIndA):
    setStream(handle, stream_module.get_current_stream_ptr())
    status = cusparseDdense2csr(
        <Handle>handle, m, n, <MatDescr>descrA,
        <const double *>A, lda, <const int *>nnzPerRow, <double *>csrValA,
        <int *>csrRowPtrA, <int *>csrColIndA)
    check_status(status)

cpdef cdense2csr(
        size_t handle, int m, int n, size_t descrA,
        size_t A, int lda, size_t nnzPerRow, size_t csrValA,
        size_t csrRowPtrA, size_t csrColIndA):
    setStream(handle, stream_module.get_current_stream_ptr())
    status = cusparseCdense2csr(
        <Handle>handle, m, n, <MatDescr>descrA,
        <const cuComplex *>A, lda, <const int *>nnzPerRow,
        <cuComplex *>csrValA, <int *>csrRowPtrA, <int *>csrColIndA)
    check_status(status)

cpdef zdense2csr(
        size_t handle, int m, int n, size_t descrA,
        size_t A, int lda, size_t nnzPerRow, size_t csrValA,
        size_t csrRowPtrA, size_t csrColIndA):
    setStream(handle, stream_module.get_current_stream_ptr())
    status = cusparseZdense2csr(
        <Handle>handle, m, n, <MatDescr>descrA,
        <const cuDoubleComplex *>A, lda, <const int *>nnzPerRow,
        <cuDoubleComplex *>csrValA, <int *>csrRowPtrA, <int *>csrColIndA)
    check_status(status)

cpdef snnz(
        size_t handle, int dirA, int m, int n, size_t descrA,
        size_t A, int lda, size_t nnzPerRowColumn, size_t nnzTotalDevHostPtr):
    setStream(handle, stream_module.get_current_stream_ptr())
    status = cusparseSnnz(
        <Handle>handle, <Direction>dirA, m, n, <const MatDescr>descrA,
        <const float *>A, lda, <int *>nnzPerRowColumn,
        <int *>nnzTotalDevHostPtr)
    check_status(status)


cpdef dnnz(
        size_t handle, int dirA, int m, int n, size_t descrA,
        size_t A, int lda, size_t nnzPerRowColumn, size_t nnzTotalDevHostPtr):
    setStream(handle, stream_module.get_current_stream_ptr())
    status = cusparseDnnz(
        <Handle>handle, <Direction>dirA, m, n, <const MatDescr>descrA,
        <const double *>A, lda, <int *>nnzPerRowColumn,
        <int *>nnzTotalDevHostPtr)
    check_status(status)

cpdef cnnz(
        size_t handle, int dirA, int m, int n, size_t descrA,
        size_t A, int lda, size_t nnzPerRowColumn, size_t nnzTotalDevHostPtr):
    setStream(handle, stream_module.get_current_stream_ptr())
    status = cusparseCnnz(
        <Handle>handle, <Direction>dirA, m, n, <const MatDescr>descrA,
        <const cuComplex *>A, lda, <int *>nnzPerRowColumn,
        <int *>nnzTotalDevHostPtr)
    check_status(status)

cpdef znnz(
        size_t handle, int dirA, int m, int n, size_t descrA,
        size_t A, int lda, size_t nnzPerRowColumn, size_t nnzTotalDevHostPtr):
    setStream(handle, stream_module.get_current_stream_ptr())
    status = cusparseZnnz(
        <Handle>handle, <Direction>dirA, m, n, <const MatDescr>descrA,
        <const cuDoubleComplex *>A, lda, <int *>nnzPerRowColumn,
        <int *>nnzTotalDevHostPtr)
    check_status(status)

cpdef createIdentityPermutation(
        size_t handle, int n, size_t p):
    setStream(handle, stream_module.get_current_stream_ptr())
    status = cusparseCreateIdentityPermutation(
        <Handle>handle, n, <int *>p)
    check_status(status)


cpdef size_t xcoosort_bufferSizeExt(
        size_t handle, int m, int n, int nnz, size_t cooRows,
        size_t cooCols):
    cdef size_t bufferSizeInBytes
    setStream(handle, stream_module.get_current_stream_ptr())
    status = cusparseXcoosort_bufferSizeExt(
        <Handle>handle, m, n, nnz, <const int *>cooRows,
        <const int *>cooCols, &bufferSizeInBytes)
    check_status(status)
    return bufferSizeInBytes


cpdef xcoosortByRow(
        size_t handle, int m, int n, int nnz, size_t cooRows, size_t cooCols,
        size_t P, size_t pBuffer):
    setStream(handle, stream_module.get_current_stream_ptr())
    status = cusparseXcoosortByRow(
        <Handle>handle, m, n, nnz, <int *>cooRows, <int *>cooCols,
        <int *>P, <void *>pBuffer)
    check_status(status)


cpdef xcoosortByColumn(
        size_t handle, int m, int n, int nnz, size_t cooRows, size_t cooCols,
        size_t P, size_t pBuffer):
    setStream(handle, stream_module.get_current_stream_ptr())
    status = cusparseXcoosortByColumn(
        <Handle>handle, m, n, nnz, <int *>cooRows, <int *>cooCols,
        <int *>P, <void *>pBuffer)
    check_status(status)


cpdef size_t xcsrsort_bufferSizeExt(
        size_t handle, int m, int n, int nnz, size_t csrRowPtr,
        size_t csrColInd):
    cdef size_t bufferSizeInBytes
    setStream(handle, stream_module.get_current_stream_ptr())
    status = cusparseXcsrsort_bufferSizeExt(
        <Handle>handle, m, n, nnz, <const int *>csrRowPtr,
        <const int *>csrColInd, &bufferSizeInBytes)
    check_status(status)
    return bufferSizeInBytes


cpdef xcsrsort(
        size_t handle, int m, int n, int nnz, size_t descrA,
        size_t csrRowPtr, size_t csrColInd, size_t P, size_t pBuffer):
    setStream(handle, stream_module.get_current_stream_ptr())
    status = cusparseXcsrsort(
        <Handle>handle, m, n, nnz, <const MatDescr>descrA,
        <const int *>csrRowPtr, <int *>csrColInd, <int *>P, <void *>pBuffer)
    check_status(status)


cpdef size_t xcscsort_bufferSizeExt(
        size_t handle, int m, int n, int nnz, size_t cscColPtr,
        size_t cscRowInd):
    cdef size_t bufferSizeInBytes
    setStream(handle, stream_module.get_current_stream_ptr())
    status = cusparseXcscsort_bufferSizeExt(
        <Handle>handle, m, n, nnz, <const int *>cscColPtr,
        <const int *>cscRowInd, &bufferSizeInBytes)
    check_status(status)
    return bufferSizeInBytes


cpdef xcscsort(
        size_t handle, int m, int n, int nnz, size_t descrA,
        size_t cscColPtr, size_t cscRowInd, size_t P, size_t pBuffer):
    setStream(handle, stream_module.get_current_stream_ptr())
    status = cusparseXcscsort(
        <Handle>handle, m, n, nnz, <const MatDescr>descrA,
        <const int *>cscColPtr, <int *>cscRowInd, <int *>P, <void *>pBuffer)
    check_status(status)

########################################
# cuSPARSE PRECONDITIONERS

cpdef size_t createCsrilu02Info():
    cdef csrilu02Info_t info
    with nogil:
        status = cusparseCreateCsrilu02Info(&info)
    check_status(status)
    return <size_t>info

cpdef destroyCsrilu02Info(size_t info):
    with nogil:
        status = cusparseDestroyCsrilu02Info(<csrilu02Info_t>info)
    check_status(status)

cpdef size_t createBsrilu02Info():
    cdef bsrilu02Info_t info
    with nogil:
        status = cusparseCreateBsrilu02Info(&info)
    check_status(status)
    return <size_t>info

cpdef destroyBsrilu02Info(size_t info):
    with nogil:
        status = cusparseDestroyBsrilu02Info(<bsrilu02Info_t>info)
    check_status(status)

cpdef size_t createCsric02Info():
    cdef csric02Info_t info
    with nogil:
        status = cusparseCreateCsric02Info(&info)
    check_status(status)
    return <size_t>info

cpdef destroyCsric02Info(size_t info):
    with nogil:
        status = cusparseDestroyCsric02Info(<csric02Info_t>info)
    check_status(status)

cpdef size_t createBsric02Info():
    cdef bsric02Info_t info
    with nogil:
        status = cusparseCreateBsric02Info(&info)
    check_status(status)
    return <size_t>info

cpdef destroyBsric02Info(size_t info):
    with nogil:
        status = cusparseDestroyBsric02Info(<bsric02Info_t>info)
    check_status(status)

cpdef scsrilu02_numericBoost(size_t handle, size_t info, int enable_boost,
                             size_t tol, size_t boost_val):
    setStream(handle, stream_module.get_current_stream_ptr())
    with nogil:
        status = cusparseScsrilu02_numericBoost(
            <cusparseHandle_t>handle, <csrilu02Info_t>info, enable_boost,
            <double*>tol, <float*>boost_val)
    check_status(status)

cpdef dcsrilu02_numericBoost(size_t handle, size_t info, int enable_boost,
                             size_t tol, size_t boost_val):
    setStream(handle, stream_module.get_current_stream_ptr())
    with nogil:
        status = cusparseDcsrilu02_numericBoost(
            <cusparseHandle_t>handle, <csrilu02Info_t>info, enable_boost,
            <double*>tol, <double*>boost_val)
    check_status(status)

cpdef ccsrilu02_numericBoost(size_t handle, size_t info, int enable_boost,
                             size_t tol, size_t boost_val):
    setStream(handle, stream_module.get_current_stream_ptr())
    with nogil:
        status = cusparseCcsrilu02_numericBoost(
            <cusparseHandle_t>handle, <csrilu02Info_t>info, enable_boost,
            <double*>tol, <cuComplex*>boost_val)
    check_status(status)

cpdef zcsrilu02_numericBoost(size_t handle, size_t info, int enable_boost,
                             size_t tol, size_t boost_val):
    setStream(handle, stream_module.get_current_stream_ptr())
    with nogil:
        status = cusparseZcsrilu02_numericBoost(
            <cusparseHandle_t>handle, <csrilu02Info_t>info, enable_boost,
            <double*>tol, <cuDoubleComplex*>boost_val)
    check_status(status)

cpdef xcsrilu02_zeroPivot(size_t handle, size_t info, size_t position):
    setStream(handle, stream_module.get_current_stream_ptr())
    with nogil:
        status = cusparseXcsrilu02_zeroPivot(
            <cusparseHandle_t>handle, <csrilu02Info_t>info, <int*>position)
    check_status(status)

cpdef int scsrilu02_bufferSize(size_t handle, int m, int nnz, size_t descrA,
                               size_t csrSortedValA, size_t csrSortedRowPtrA,
                               size_t csrSortedColIndA, size_t info):
    cdef int pBufferSizeInBytes
    setStream(handle, stream_module.get_current_stream_ptr())
    with nogil:
        status = cusparseScsrilu02_bufferSize(
            <cusparseHandle_t>handle, m, nnz, <const cusparseMatDescr_t>descrA,
            <float*>csrSortedValA, <const int*>csrSortedRowPtrA,
            <const int*>csrSortedColIndA, <csrilu02Info_t>info,
            &pBufferSizeInBytes)
    check_status(status)
    return <int>pBufferSizeInBytes

cpdef int dcsrilu02_bufferSize(size_t handle, int m, int nnz, size_t descrA,
                               size_t csrSortedValA, size_t csrSortedRowPtrA,
                               size_t csrSortedColIndA, size_t info):
    cdef int pBufferSizeInBytes
    setStream(handle, stream_module.get_current_stream_ptr())
    with nogil:
        status = cusparseDcsrilu02_bufferSize(
            <cusparseHandle_t>handle, m, nnz, <const cusparseMatDescr_t>descrA,
            <double*>csrSortedValA, <const int*>csrSortedRowPtrA,
            <const int*>csrSortedColIndA, <csrilu02Info_t>info,
            &pBufferSizeInBytes)
    check_status(status)
    return <int>pBufferSizeInBytes

cpdef int ccsrilu02_bufferSize(size_t handle, int m, int nnz, size_t descrA,
                               size_t csrSortedValA, size_t csrSortedRowPtrA,
                               size_t csrSortedColIndA, size_t info):
    cdef int pBufferSizeInBytes
    setStream(handle, stream_module.get_current_stream_ptr())
    with nogil:
        status = cusparseCcsrilu02_bufferSize(
            <cusparseHandle_t>handle, m, nnz, <const cusparseMatDescr_t>descrA,
            <cuComplex*>csrSortedValA, <const int*>csrSortedRowPtrA,
            <const int*>csrSortedColIndA, <csrilu02Info_t>info,
            &pBufferSizeInBytes)
    check_status(status)
    return <int>pBufferSizeInBytes

cpdef int zcsrilu02_bufferSize(size_t handle, int m, int nnz, size_t descrA,
                               size_t csrSortedValA, size_t csrSortedRowPtrA,
                               size_t csrSortedColIndA, size_t info):
    cdef int pBufferSizeInBytes
    setStream(handle, stream_module.get_current_stream_ptr())
    with nogil:
        status = cusparseZcsrilu02_bufferSize(
            <cusparseHandle_t>handle, m, nnz, <const cusparseMatDescr_t>descrA,
            <cuDoubleComplex*>csrSortedValA, <const int*>csrSortedRowPtrA,
            <const int*>csrSortedColIndA, <csrilu02Info_t>info,
            &pBufferSizeInBytes)
    check_status(status)
    return <int>pBufferSizeInBytes
<<<<<<< HEAD

# cpdef size_t scsrilu02_bufferSizeExt(
#         size_t handle, int m, int nnz, size_t descrA, size_t csrSortedVal,
#         size_t csrSortedRowPtr, size_t csrSortedColInd, size_t info):
#     cdef size_t pBufferSize
#     setStream(handle, stream_module.get_current_stream_ptr())
#     with nogil:
#         status = cusparseScsrilu02_bufferSizeExt(
#             <cusparseHandle_t>handle, m, nnz, <const cusparseMatDescr_t>descrA,
#             <float*>csrSortedVal, <const int*>csrSortedRowPtr,
#             <const int*>csrSortedColInd, <csrilu02Info_t>info, &pBufferSize)
#     check_status(status)
#     return <size_t>pBufferSize

# cpdef size_t dcsrilu02_bufferSizeExt(
#         size_t handle, int m, int nnz, size_t descrA, size_t csrSortedVal,
#         size_t csrSortedRowPtr, size_t csrSortedColInd, size_t info):
#     cdef size_t pBufferSize
#     setStream(handle, stream_module.get_current_stream_ptr())
#     with nogil:
#         status = cusparseDcsrilu02_bufferSizeExt(
#             <cusparseHandle_t>handle, m, nnz, <const cusparseMatDescr_t>descrA,
#             <double*>csrSortedVal, <const int*>csrSortedRowPtr,
#             <const int*>csrSortedColInd, <csrilu02Info_t>info, &pBufferSize)
#     check_status(status)
#     return <size_t>pBufferSize

# cpdef size_t ccsrilu02_bufferSizeExt(
#         size_t handle, int m, int nnz, size_t descrA, size_t csrSortedVal,
#         size_t csrSortedRowPtr, size_t csrSortedColInd, size_t info):
#     cdef size_t pBufferSize
#     setStream(handle, stream_module.get_current_stream_ptr())
#     with nogil:
#         status = cusparseCcsrilu02_bufferSizeExt(
#             <cusparseHandle_t>handle, m, nnz, <const cusparseMatDescr_t>descrA,
#             <cuComplex*>csrSortedVal, <const int*>csrSortedRowPtr,
#             <const int*>csrSortedColInd, <csrilu02Info_t>info, &pBufferSize)
#     check_status(status)
#     return <size_t>pBufferSize

# cpdef size_t zcsrilu02_bufferSizeExt(
#         size_t handle, int m, int nnz, size_t descrA, size_t csrSortedVal,
#         size_t csrSortedRowPtr, size_t csrSortedColInd, size_t info):
#     cdef size_t pBufferSize
#     setStream(handle, stream_module.get_current_stream_ptr())
#     with nogil:
#         status = cusparseZcsrilu02_bufferSizeExt(
#             <cusparseHandle_t>handle, m, nnz, <const cusparseMatDescr_t>descrA,
#             <cuDoubleComplex*>csrSortedVal, <const int*>csrSortedRowPtr,
#             <const int*>csrSortedColInd, <csrilu02Info_t>info, &pBufferSize)
#     check_status(status)
#     return <size_t>pBufferSize

=======
>>>>>>> 5d705e37
cpdef scsrilu02_analysis(size_t handle, int m, int nnz, size_t descrA,
                         size_t csrSortedValA, size_t csrSortedRowPtrA,
                         size_t csrSortedColIndA, size_t info, int policy,
                         size_t pBuffer):
    setStream(handle, stream_module.get_current_stream_ptr())
    with nogil:
        status = cusparseScsrilu02_analysis(
            <cusparseHandle_t>handle, m, nnz, <const cusparseMatDescr_t>descrA,
            <const float*>csrSortedValA, <const int*>csrSortedRowPtrA,
            <const int*>csrSortedColIndA, <csrilu02Info_t>info,
            <cusparseSolvePolicy_t>policy, <void*>pBuffer)
    check_status(status)

cpdef dcsrilu02_analysis(size_t handle, int m, int nnz, size_t descrA,
                         size_t csrSortedValA, size_t csrSortedRowPtrA,
                         size_t csrSortedColIndA, size_t info, int policy,
                         size_t pBuffer):
    setStream(handle, stream_module.get_current_stream_ptr())
    with nogil:
        status = cusparseDcsrilu02_analysis(
            <cusparseHandle_t>handle, m, nnz, <const cusparseMatDescr_t>descrA,
            <const double*>csrSortedValA, <const int*>csrSortedRowPtrA,
            <const int*>csrSortedColIndA, <csrilu02Info_t>info,
            <cusparseSolvePolicy_t>policy, <void*>pBuffer)
    check_status(status)

cpdef ccsrilu02_analysis(size_t handle, int m, int nnz, size_t descrA,
                         size_t csrSortedValA, size_t csrSortedRowPtrA,
                         size_t csrSortedColIndA, size_t info, int policy,
                         size_t pBuffer):
    setStream(handle, stream_module.get_current_stream_ptr())
    with nogil:
        status = cusparseCcsrilu02_analysis(
            <cusparseHandle_t>handle, m, nnz, <const cusparseMatDescr_t>descrA,
            <const cuComplex*>csrSortedValA, <const int*>csrSortedRowPtrA,
            <const int*>csrSortedColIndA, <csrilu02Info_t>info,
            <cusparseSolvePolicy_t>policy, <void*>pBuffer)
    check_status(status)

cpdef zcsrilu02_analysis(size_t handle, int m, int nnz, size_t descrA,
                         size_t csrSortedValA, size_t csrSortedRowPtrA,
                         size_t csrSortedColIndA, size_t info, int policy,
                         size_t pBuffer):
    setStream(handle, stream_module.get_current_stream_ptr())
    with nogil:
        status = cusparseZcsrilu02_analysis(
            <cusparseHandle_t>handle, m, nnz, <const cusparseMatDescr_t>descrA,
            <const cuDoubleComplex*>csrSortedValA,
            <const int*>csrSortedRowPtrA, <const int*>csrSortedColIndA,
            <csrilu02Info_t>info, <cusparseSolvePolicy_t>policy,
            <void*>pBuffer)
    check_status(status)

cpdef scsrilu02(size_t handle, int m, int nnz, size_t descrA,
                size_t csrSortedValA_valM, size_t csrSortedRowPtrA,
                size_t csrSortedColIndA, size_t info, int policy,
                size_t pBuffer):
    setStream(handle, stream_module.get_current_stream_ptr())
    with nogil:
        status = cusparseScsrilu02(
            <cusparseHandle_t>handle, m, nnz, <const cusparseMatDescr_t>descrA,
            <float*>csrSortedValA_valM, <const int*>csrSortedRowPtrA,
            <const int*>csrSortedColIndA, <csrilu02Info_t>info,
            <cusparseSolvePolicy_t>policy, <void*>pBuffer)
    check_status(status)

cpdef dcsrilu02(size_t handle, int m, int nnz, size_t descrA,
                size_t csrSortedValA_valM, size_t csrSortedRowPtrA,
                size_t csrSortedColIndA, size_t info, int policy,
                size_t pBuffer):
    setStream(handle, stream_module.get_current_stream_ptr())
    with nogil:
        status = cusparseDcsrilu02(
            <cusparseHandle_t>handle, m, nnz, <const cusparseMatDescr_t>descrA,
            <double*>csrSortedValA_valM, <const int*>csrSortedRowPtrA,
            <const int*>csrSortedColIndA, <csrilu02Info_t>info,
            <cusparseSolvePolicy_t>policy, <void*>pBuffer)
    check_status(status)

cpdef ccsrilu02(size_t handle, int m, int nnz, size_t descrA,
                size_t csrSortedValA_valM, size_t csrSortedRowPtrA,
                size_t csrSortedColIndA, size_t info, int policy,
                size_t pBuffer):
    setStream(handle, stream_module.get_current_stream_ptr())
    with nogil:
        status = cusparseCcsrilu02(
            <cusparseHandle_t>handle, m, nnz, <const cusparseMatDescr_t>descrA,
            <cuComplex*>csrSortedValA_valM, <const int*>csrSortedRowPtrA,
            <const int*>csrSortedColIndA, <csrilu02Info_t>info,
            <cusparseSolvePolicy_t>policy, <void*>pBuffer)
    check_status(status)

cpdef zcsrilu02(size_t handle, int m, int nnz, size_t descrA,
                size_t csrSortedValA_valM, size_t csrSortedRowPtrA,
                size_t csrSortedColIndA, size_t info, int policy,
                size_t pBuffer):
    setStream(handle, stream_module.get_current_stream_ptr())
    with nogil:
        status = cusparseZcsrilu02(
            <cusparseHandle_t>handle, m, nnz, <const cusparseMatDescr_t>descrA,
            <cuDoubleComplex*>csrSortedValA_valM, <const int*>csrSortedRowPtrA,
            <const int*>csrSortedColIndA, <csrilu02Info_t>info,
            <cusparseSolvePolicy_t>policy, <void*>pBuffer)
    check_status(status)

cpdef sbsrilu02_numericBoost(size_t handle, size_t info, int enable_boost,
                             size_t tol, size_t boost_val):
    setStream(handle, stream_module.get_current_stream_ptr())
    with nogil:
        status = cusparseSbsrilu02_numericBoost(
            <cusparseHandle_t>handle, <bsrilu02Info_t>info, enable_boost,
            <double*>tol, <float*>boost_val)
    check_status(status)

cpdef dbsrilu02_numericBoost(size_t handle, size_t info, int enable_boost,
                             size_t tol, size_t boost_val):
    setStream(handle, stream_module.get_current_stream_ptr())
    with nogil:
        status = cusparseDbsrilu02_numericBoost(
            <cusparseHandle_t>handle, <bsrilu02Info_t>info, enable_boost,
            <double*>tol, <double*>boost_val)
    check_status(status)

cpdef cbsrilu02_numericBoost(size_t handle, size_t info, int enable_boost,
                             size_t tol, size_t boost_val):
    setStream(handle, stream_module.get_current_stream_ptr())
    with nogil:
        status = cusparseCbsrilu02_numericBoost(
            <cusparseHandle_t>handle, <bsrilu02Info_t>info, enable_boost,
            <double*>tol, <cuComplex*>boost_val)
    check_status(status)

cpdef zbsrilu02_numericBoost(size_t handle, size_t info, int enable_boost,
                             size_t tol, size_t boost_val):
    setStream(handle, stream_module.get_current_stream_ptr())
    with nogil:
        status = cusparseZbsrilu02_numericBoost(
            <cusparseHandle_t>handle, <bsrilu02Info_t>info, enable_boost,
            <double*>tol, <cuDoubleComplex*>boost_val)
    check_status(status)

cpdef xbsrilu02_zeroPivot(size_t handle, size_t info, size_t position):
    setStream(handle, stream_module.get_current_stream_ptr())
    with nogil:
        status = cusparseXbsrilu02_zeroPivot(
            <cusparseHandle_t>handle, <bsrilu02Info_t>info, <int*>position)
    check_status(status)

cpdef int sbsrilu02_bufferSize(size_t handle, int dirA, int mb, int nnzb,
                               size_t descrA, size_t bsrSortedVal,
                               size_t bsrSortedRowPtr, size_t bsrSortedColInd,
                               int blockDim, size_t info):
    cdef int pBufferSizeInBytes
    setStream(handle, stream_module.get_current_stream_ptr())
    with nogil:
        status = cusparseSbsrilu02_bufferSize(
            <cusparseHandle_t>handle, <cusparseDirection_t>dirA, mb, nnzb,
            <const cusparseMatDescr_t>descrA, <float*>bsrSortedVal,
            <const int*>bsrSortedRowPtr, <const int*>bsrSortedColInd, blockDim,
            <bsrilu02Info_t>info, &pBufferSizeInBytes)
    check_status(status)
    return <int>pBufferSizeInBytes

cpdef int dbsrilu02_bufferSize(size_t handle, int dirA, int mb, int nnzb,
                               size_t descrA, size_t bsrSortedVal,
                               size_t bsrSortedRowPtr, size_t bsrSortedColInd,
                               int blockDim, size_t info):
    cdef int pBufferSizeInBytes
    setStream(handle, stream_module.get_current_stream_ptr())
    with nogil:
        status = cusparseDbsrilu02_bufferSize(
            <cusparseHandle_t>handle, <cusparseDirection_t>dirA, mb, nnzb,
            <const cusparseMatDescr_t>descrA, <double*>bsrSortedVal,
            <const int*>bsrSortedRowPtr, <const int*>bsrSortedColInd, blockDim,
            <bsrilu02Info_t>info, &pBufferSizeInBytes)
    check_status(status)
    return <int>pBufferSizeInBytes

cpdef int cbsrilu02_bufferSize(size_t handle, int dirA, int mb, int nnzb,
                               size_t descrA, size_t bsrSortedVal,
                               size_t bsrSortedRowPtr, size_t bsrSortedColInd,
                               int blockDim, size_t info):
    cdef int pBufferSizeInBytes
    setStream(handle, stream_module.get_current_stream_ptr())
    with nogil:
        status = cusparseCbsrilu02_bufferSize(
            <cusparseHandle_t>handle, <cusparseDirection_t>dirA, mb, nnzb,
            <const cusparseMatDescr_t>descrA, <cuComplex*>bsrSortedVal,
            <const int*>bsrSortedRowPtr, <const int*>bsrSortedColInd, blockDim,
            <bsrilu02Info_t>info, &pBufferSizeInBytes)
    check_status(status)
    return <int>pBufferSizeInBytes

cpdef int zbsrilu02_bufferSize(size_t handle, int dirA, int mb, int nnzb,
                               size_t descrA, size_t bsrSortedVal,
                               size_t bsrSortedRowPtr, size_t bsrSortedColInd,
                               int blockDim, size_t info):
    cdef int pBufferSizeInBytes
    setStream(handle, stream_module.get_current_stream_ptr())
    with nogil:
        status = cusparseZbsrilu02_bufferSize(
            <cusparseHandle_t>handle, <cusparseDirection_t>dirA, mb, nnzb,
            <const cusparseMatDescr_t>descrA, <cuDoubleComplex*>bsrSortedVal,
            <const int*>bsrSortedRowPtr, <const int*>bsrSortedColInd, blockDim,
            <bsrilu02Info_t>info, &pBufferSizeInBytes)
    check_status(status)
    return <int>pBufferSizeInBytes
<<<<<<< HEAD

# cpdef size_t sbsrilu02_bufferSizeExt(
#         size_t handle, int dirA, int mb, int nnzb, size_t descrA,
#         size_t bsrSortedVal, size_t bsrSortedRowPtr, size_t bsrSortedColInd,
#         int blockSize, size_t info):
#     cdef size_t pBufferSize
#     setStream(handle, stream_module.get_current_stream_ptr())
#     with nogil:
#         status = cusparseSbsrilu02_bufferSizeExt(
#             <cusparseHandle_t>handle, <cusparseDirection_t>dirA, mb, nnzb,
#             <const cusparseMatDescr_t>descrA, <float*>bsrSortedVal,
#             <const int*>bsrSortedRowPtr, <const int*>bsrSortedColInd,
#             blockSize, <bsrilu02Info_t>info, &pBufferSize)
#     check_status(status)
#     return <size_t>pBufferSize

# cpdef size_t dbsrilu02_bufferSizeExt(
#         size_t handle, int dirA, int mb, int nnzb, size_t descrA,
#         size_t bsrSortedVal, size_t bsrSortedRowPtr, size_t bsrSortedColInd,
#         int blockSize, size_t info):
#     cdef size_t pBufferSize
#     setStream(handle, stream_module.get_current_stream_ptr())
#     with nogil:
#         status = cusparseDbsrilu02_bufferSizeExt(
#             <cusparseHandle_t>handle, <cusparseDirection_t>dirA, mb, nnzb,
#             <const cusparseMatDescr_t>descrA, <double*>bsrSortedVal,
#             <const int*>bsrSortedRowPtr, <const int*>bsrSortedColInd,
#             blockSize, <bsrilu02Info_t>info, &pBufferSize)
#     check_status(status)
#     return <size_t>pBufferSize

# cpdef size_t cbsrilu02_bufferSizeExt(
#         size_t handle, int dirA, int mb, int nnzb, size_t descrA,
#         size_t bsrSortedVal, size_t bsrSortedRowPtr, size_t bsrSortedColInd,
#         int blockSize, size_t info):
#     cdef size_t pBufferSize
#     setStream(handle, stream_module.get_current_stream_ptr())
#     with nogil:
#         status = cusparseCbsrilu02_bufferSizeExt(
#             <cusparseHandle_t>handle, <cusparseDirection_t>dirA, mb, nnzb,
#             <const cusparseMatDescr_t>descrA, <cuComplex*>bsrSortedVal,
#             <const int*>bsrSortedRowPtr, <const int*>bsrSortedColInd,
#             blockSize, <bsrilu02Info_t>info, &pBufferSize)
#     check_status(status)
#     return <size_t>pBufferSize

# cpdef size_t zbsrilu02_bufferSizeExt(
#         size_t handle, int dirA, int mb, int nnzb, size_t descrA,
#         size_t bsrSortedVal, size_t bsrSortedRowPtr, size_t bsrSortedColInd,
#         int blockSize, size_t info):
#     cdef size_t pBufferSize
#     setStream(handle, stream_module.get_current_stream_ptr())
#     with nogil:
#         status = cusparseZbsrilu02_bufferSizeExt(
#             <cusparseHandle_t>handle, <cusparseDirection_t>dirA, mb, nnzb,
#             <const cusparseMatDescr_t>descrA, <cuDoubleComplex*>bsrSortedVal,
#             <const int*>bsrSortedRowPtr, <const int*>bsrSortedColInd,
#             blockSize, <bsrilu02Info_t>info, &pBufferSize)
#     check_status(status)
#     return <size_t>pBufferSize

=======
>>>>>>> 5d705e37
cpdef sbsrilu02_analysis(
        size_t handle, int dirA, int mb, int nnzb, size_t descrA,
        size_t bsrSortedVal, size_t bsrSortedRowPtr, size_t bsrSortedColInd,
        int blockDim, size_t info, int policy, size_t pBuffer):
    setStream(handle, stream_module.get_current_stream_ptr())
    with nogil:
        status = cusparseSbsrilu02_analysis(
            <cusparseHandle_t>handle, <cusparseDirection_t>dirA, mb, nnzb,
            <const cusparseMatDescr_t>descrA, <float*>bsrSortedVal,
            <const int*>bsrSortedRowPtr, <const int*>bsrSortedColInd, blockDim,
            <bsrilu02Info_t>info, <cusparseSolvePolicy_t>policy,
            <void*>pBuffer)
    check_status(status)

cpdef dbsrilu02_analysis(
        size_t handle, int dirA, int mb, int nnzb, size_t descrA,
        size_t bsrSortedVal, size_t bsrSortedRowPtr, size_t bsrSortedColInd,
        int blockDim, size_t info, int policy, size_t pBuffer):
    setStream(handle, stream_module.get_current_stream_ptr())
    with nogil:
        status = cusparseDbsrilu02_analysis(
            <cusparseHandle_t>handle, <cusparseDirection_t>dirA, mb, nnzb,
            <const cusparseMatDescr_t>descrA, <double*>bsrSortedVal,
            <const int*>bsrSortedRowPtr, <const int*>bsrSortedColInd, blockDim,
            <bsrilu02Info_t>info, <cusparseSolvePolicy_t>policy,
            <void*>pBuffer)
    check_status(status)

cpdef cbsrilu02_analysis(
        size_t handle, int dirA, int mb, int nnzb, size_t descrA,
        size_t bsrSortedVal, size_t bsrSortedRowPtr, size_t bsrSortedColInd,
        int blockDim, size_t info, int policy, size_t pBuffer):
    setStream(handle, stream_module.get_current_stream_ptr())
    with nogil:
        status = cusparseCbsrilu02_analysis(
            <cusparseHandle_t>handle, <cusparseDirection_t>dirA, mb, nnzb,
            <const cusparseMatDescr_t>descrA, <cuComplex*>bsrSortedVal,
            <const int*>bsrSortedRowPtr, <const int*>bsrSortedColInd, blockDim,
            <bsrilu02Info_t>info, <cusparseSolvePolicy_t>policy,
            <void*>pBuffer)
    check_status(status)

cpdef zbsrilu02_analysis(
        size_t handle, int dirA, int mb, int nnzb, size_t descrA,
        size_t bsrSortedVal, size_t bsrSortedRowPtr, size_t bsrSortedColInd,
        int blockDim, size_t info, int policy, size_t pBuffer):
    setStream(handle, stream_module.get_current_stream_ptr())
    with nogil:
        status = cusparseZbsrilu02_analysis(
            <cusparseHandle_t>handle, <cusparseDirection_t>dirA, mb, nnzb,
            <const cusparseMatDescr_t>descrA, <cuDoubleComplex*>bsrSortedVal,
            <const int*>bsrSortedRowPtr, <const int*>bsrSortedColInd, blockDim,
            <bsrilu02Info_t>info, <cusparseSolvePolicy_t>policy,
            <void*>pBuffer)
    check_status(status)

cpdef sbsrilu02(size_t handle, int dirA, int mb, int nnzb, size_t descrA,
                size_t bsrSortedVal, size_t bsrSortedRowPtr,
                size_t bsrSortedColInd, int blockDim, size_t info, int policy,
                size_t pBuffer):
    setStream(handle, stream_module.get_current_stream_ptr())
    with nogil:
        status = cusparseSbsrilu02(
            <cusparseHandle_t>handle, <cusparseDirection_t>dirA, mb, nnzb,
            <const cusparseMatDescr_t>descrA, <float*>bsrSortedVal,
            <const int*>bsrSortedRowPtr, <const int*>bsrSortedColInd, blockDim,
            <bsrilu02Info_t>info, <cusparseSolvePolicy_t>policy,
            <void*>pBuffer)
    check_status(status)

cpdef dbsrilu02(size_t handle, int dirA, int mb, int nnzb, size_t descrA,
                size_t bsrSortedVal, size_t bsrSortedRowPtr,
                size_t bsrSortedColInd, int blockDim, size_t info, int policy,
                size_t pBuffer):
    setStream(handle, stream_module.get_current_stream_ptr())
    with nogil:
        status = cusparseDbsrilu02(
            <cusparseHandle_t>handle, <cusparseDirection_t>dirA, mb, nnzb,
            <const cusparseMatDescr_t>descrA, <double*>bsrSortedVal,
            <const int*>bsrSortedRowPtr, <const int*>bsrSortedColInd, blockDim,
            <bsrilu02Info_t>info, <cusparseSolvePolicy_t>policy,
            <void*>pBuffer)
    check_status(status)

cpdef cbsrilu02(size_t handle, int dirA, int mb, int nnzb, size_t descrA,
                size_t bsrSortedVal, size_t bsrSortedRowPtr,
                size_t bsrSortedColInd, int blockDim, size_t info, int policy,
                size_t pBuffer):
    setStream(handle, stream_module.get_current_stream_ptr())
    with nogil:
        status = cusparseCbsrilu02(
            <cusparseHandle_t>handle, <cusparseDirection_t>dirA, mb, nnzb,
            <const cusparseMatDescr_t>descrA, <cuComplex*>bsrSortedVal,
            <const int*>bsrSortedRowPtr, <const int*>bsrSortedColInd, blockDim,
            <bsrilu02Info_t>info, <cusparseSolvePolicy_t>policy,
            <void*>pBuffer)
    check_status(status)

cpdef zbsrilu02(size_t handle, int dirA, int mb, int nnzb, size_t descrA,
                size_t bsrSortedVal, size_t bsrSortedRowPtr,
                size_t bsrSortedColInd, int blockDim, size_t info, int policy,
                size_t pBuffer):
    setStream(handle, stream_module.get_current_stream_ptr())
    with nogil:
        status = cusparseZbsrilu02(
            <cusparseHandle_t>handle, <cusparseDirection_t>dirA, mb, nnzb,
            <const cusparseMatDescr_t>descrA, <cuDoubleComplex*>bsrSortedVal,
            <const int*>bsrSortedRowPtr, <const int*>bsrSortedColInd, blockDim,
            <bsrilu02Info_t>info, <cusparseSolvePolicy_t>policy,
            <void*>pBuffer)
    check_status(status)

cpdef xcsric02_zeroPivot(size_t handle, size_t info, size_t position):
    setStream(handle, stream_module.get_current_stream_ptr())
    with nogil:
        status = cusparseXcsric02_zeroPivot(
            <cusparseHandle_t>handle, <csric02Info_t>info, <int*>position)
    check_status(status)

cpdef int scsric02_bufferSize(size_t handle, int m, int nnz, size_t descrA,
                              size_t csrSortedValA, size_t csrSortedRowPtrA,
                              size_t csrSortedColIndA, size_t info):
    cdef int pBufferSizeInBytes
    setStream(handle, stream_module.get_current_stream_ptr())
    with nogil:
        status = cusparseScsric02_bufferSize(
            <cusparseHandle_t>handle, m, nnz, <const cusparseMatDescr_t>descrA,
            <float*>csrSortedValA, <const int*>csrSortedRowPtrA,
            <const int*>csrSortedColIndA, <csric02Info_t>info,
            &pBufferSizeInBytes)
    check_status(status)
    return <int>pBufferSizeInBytes

cpdef int dcsric02_bufferSize(size_t handle, int m, int nnz, size_t descrA,
                              size_t csrSortedValA, size_t csrSortedRowPtrA,
                              size_t csrSortedColIndA, size_t info):
    cdef int pBufferSizeInBytes
    setStream(handle, stream_module.get_current_stream_ptr())
    with nogil:
        status = cusparseDcsric02_bufferSize(
            <cusparseHandle_t>handle, m, nnz, <const cusparseMatDescr_t>descrA,
            <double*>csrSortedValA, <const int*>csrSortedRowPtrA,
            <const int*>csrSortedColIndA, <csric02Info_t>info,
            &pBufferSizeInBytes)
    check_status(status)
    return <int>pBufferSizeInBytes

cpdef int ccsric02_bufferSize(size_t handle, int m, int nnz, size_t descrA,
                              size_t csrSortedValA, size_t csrSortedRowPtrA,
                              size_t csrSortedColIndA, size_t info):
    cdef int pBufferSizeInBytes
    setStream(handle, stream_module.get_current_stream_ptr())
    with nogil:
        status = cusparseCcsric02_bufferSize(
            <cusparseHandle_t>handle, m, nnz, <const cusparseMatDescr_t>descrA,
            <cuComplex*>csrSortedValA, <const int*>csrSortedRowPtrA,
            <const int*>csrSortedColIndA, <csric02Info_t>info,
            &pBufferSizeInBytes)
    check_status(status)
    return <int>pBufferSizeInBytes

cpdef int zcsric02_bufferSize(size_t handle, int m, int nnz, size_t descrA,
                              size_t csrSortedValA, size_t csrSortedRowPtrA,
                              size_t csrSortedColIndA, size_t info):
    cdef int pBufferSizeInBytes
    setStream(handle, stream_module.get_current_stream_ptr())
    with nogil:
        status = cusparseZcsric02_bufferSize(
            <cusparseHandle_t>handle, m, nnz, <const cusparseMatDescr_t>descrA,
            <cuDoubleComplex*>csrSortedValA, <const int*>csrSortedRowPtrA,
            <const int*>csrSortedColIndA, <csric02Info_t>info,
            &pBufferSizeInBytes)
    check_status(status)
    return <int>pBufferSizeInBytes
<<<<<<< HEAD

# cpdef size_t scsric02_bufferSizeExt(
#         size_t handle, int m, int nnz, size_t descrA, size_t csrSortedVal,
#         size_t csrSortedRowPtr, size_t csrSortedColInd, size_t info):
#     cdef size_t pBufferSize
#     setStream(handle, stream_module.get_current_stream_ptr())
#     with nogil:
#         status = cusparseScsric02_bufferSizeExt(
#             <cusparseHandle_t>handle, m, nnz, <const cusparseMatDescr_t>descrA,
#             <float*>csrSortedVal, <const int*>csrSortedRowPtr,
#             <const int*>csrSortedColInd, <csric02Info_t>info, &pBufferSize)
#     check_status(status)
#     return <size_t>pBufferSize

# cpdef size_t dcsric02_bufferSizeExt(
#         size_t handle, int m, int nnz, size_t descrA, size_t csrSortedVal,
#         size_t csrSortedRowPtr, size_t csrSortedColInd, size_t info):
#     cdef size_t pBufferSize
#     setStream(handle, stream_module.get_current_stream_ptr())
#     with nogil:
#         status = cusparseDcsric02_bufferSizeExt(
#             <cusparseHandle_t>handle, m, nnz, <const cusparseMatDescr_t>descrA,
#             <double*>csrSortedVal, <const int*>csrSortedRowPtr,
#             <const int*>csrSortedColInd, <csric02Info_t>info, &pBufferSize)
#     check_status(status)
#     return <size_t>pBufferSize

# cpdef size_t ccsric02_bufferSizeExt(
#         size_t handle, int m, int nnz, size_t descrA, size_t csrSortedVal,
#         size_t csrSortedRowPtr, size_t csrSortedColInd, size_t info):
#     cdef size_t pBufferSize
#     setStream(handle, stream_module.get_current_stream_ptr())
#     with nogil:
#         status = cusparseCcsric02_bufferSizeExt(
#             <cusparseHandle_t>handle, m, nnz, <const cusparseMatDescr_t>descrA,
#             <cuComplex*>csrSortedVal, <const int*>csrSortedRowPtr,
#             <const int*>csrSortedColInd, <csric02Info_t>info, &pBufferSize)
#     check_status(status)
#     return <size_t>pBufferSize

# cpdef size_t zcsric02_bufferSizeExt(
#         size_t handle, int m, int nnz, size_t descrA, size_t csrSortedVal,
#         size_t csrSortedRowPtr, size_t csrSortedColInd, size_t info):
#     cdef size_t pBufferSize
#     setStream(handle, stream_module.get_current_stream_ptr())
#     with nogil:
#         status = cusparseZcsric02_bufferSizeExt(
#             <cusparseHandle_t>handle, m, nnz, <const cusparseMatDescr_t>descrA,
#             <cuDoubleComplex*>csrSortedVal, <const int*>csrSortedRowPtr,
#             <const int*>csrSortedColInd, <csric02Info_t>info, &pBufferSize)
#     check_status(status)
#     return <size_t>pBufferSize

=======
>>>>>>> 5d705e37
cpdef scsric02_analysis(size_t handle, int m, int nnz, size_t descrA,
                        size_t csrSortedValA, size_t csrSortedRowPtrA,
                        size_t csrSortedColIndA, size_t info, int policy,
                        size_t pBuffer):
    setStream(handle, stream_module.get_current_stream_ptr())
    with nogil:
        status = cusparseScsric02_analysis(
            <cusparseHandle_t>handle, m, nnz, <const cusparseMatDescr_t>descrA,
            <const float*>csrSortedValA, <const int*>csrSortedRowPtrA,
            <const int*>csrSortedColIndA, <csric02Info_t>info,
            <cusparseSolvePolicy_t>policy, <void*>pBuffer)
    check_status(status)

cpdef dcsric02_analysis(size_t handle, int m, int nnz, size_t descrA,
                        size_t csrSortedValA, size_t csrSortedRowPtrA,
                        size_t csrSortedColIndA, size_t info, int policy,
                        size_t pBuffer):
    setStream(handle, stream_module.get_current_stream_ptr())
    with nogil:
        status = cusparseDcsric02_analysis(
            <cusparseHandle_t>handle, m, nnz, <const cusparseMatDescr_t>descrA,
            <const double*>csrSortedValA, <const int*>csrSortedRowPtrA,
            <const int*>csrSortedColIndA, <csric02Info_t>info,
            <cusparseSolvePolicy_t>policy, <void*>pBuffer)
    check_status(status)

cpdef ccsric02_analysis(size_t handle, int m, int nnz, size_t descrA,
                        size_t csrSortedValA, size_t csrSortedRowPtrA,
                        size_t csrSortedColIndA, size_t info, int policy,
                        size_t pBuffer):
    setStream(handle, stream_module.get_current_stream_ptr())
    with nogil:
        status = cusparseCcsric02_analysis(
            <cusparseHandle_t>handle, m, nnz, <const cusparseMatDescr_t>descrA,
            <const cuComplex*>csrSortedValA, <const int*>csrSortedRowPtrA,
            <const int*>csrSortedColIndA, <csric02Info_t>info,
            <cusparseSolvePolicy_t>policy, <void*>pBuffer)
    check_status(status)

cpdef zcsric02_analysis(size_t handle, int m, int nnz, size_t descrA,
                        size_t csrSortedValA, size_t csrSortedRowPtrA,
                        size_t csrSortedColIndA, size_t info, int policy,
                        size_t pBuffer):
    setStream(handle, stream_module.get_current_stream_ptr())
    with nogil:
        status = cusparseZcsric02_analysis(
            <cusparseHandle_t>handle, m, nnz, <const cusparseMatDescr_t>descrA,
            <const cuDoubleComplex*>csrSortedValA,
            <const int*>csrSortedRowPtrA, <const int*>csrSortedColIndA,
            <csric02Info_t>info, <cusparseSolvePolicy_t>policy, <void*>pBuffer)
    check_status(status)

cpdef scsric02(size_t handle, int m, int nnz, size_t descrA,
               size_t csrSortedValA_valM, size_t csrSortedRowPtrA,
               size_t csrSortedColIndA, size_t info, int policy,
               size_t pBuffer):
    setStream(handle, stream_module.get_current_stream_ptr())
    with nogil:
        status = cusparseScsric02(
            <cusparseHandle_t>handle, m, nnz, <const cusparseMatDescr_t>descrA,
            <float*>csrSortedValA_valM, <const int*>csrSortedRowPtrA,
            <const int*>csrSortedColIndA, <csric02Info_t>info,
            <cusparseSolvePolicy_t>policy, <void*>pBuffer)
    check_status(status)

cpdef dcsric02(size_t handle, int m, int nnz, size_t descrA,
               size_t csrSortedValA_valM, size_t csrSortedRowPtrA,
               size_t csrSortedColIndA, size_t info, int policy,
               size_t pBuffer):
    setStream(handle, stream_module.get_current_stream_ptr())
    with nogil:
        status = cusparseDcsric02(
            <cusparseHandle_t>handle, m, nnz, <const cusparseMatDescr_t>descrA,
            <double*>csrSortedValA_valM, <const int*>csrSortedRowPtrA,
            <const int*>csrSortedColIndA, <csric02Info_t>info,
            <cusparseSolvePolicy_t>policy, <void*>pBuffer)
    check_status(status)

cpdef ccsric02(size_t handle, int m, int nnz, size_t descrA,
               size_t csrSortedValA_valM, size_t csrSortedRowPtrA,
               size_t csrSortedColIndA, size_t info, int policy,
               size_t pBuffer):
    setStream(handle, stream_module.get_current_stream_ptr())
    with nogil:
        status = cusparseCcsric02(
            <cusparseHandle_t>handle, m, nnz, <const cusparseMatDescr_t>descrA,
            <cuComplex*>csrSortedValA_valM, <const int*>csrSortedRowPtrA,
            <const int*>csrSortedColIndA, <csric02Info_t>info,
            <cusparseSolvePolicy_t>policy, <void*>pBuffer)
    check_status(status)

cpdef zcsric02(size_t handle, int m, int nnz, size_t descrA,
               size_t csrSortedValA_valM, size_t csrSortedRowPtrA,
               size_t csrSortedColIndA, size_t info, int policy,
               size_t pBuffer):
    setStream(handle, stream_module.get_current_stream_ptr())
    with nogil:
        status = cusparseZcsric02(
            <cusparseHandle_t>handle, m, nnz, <const cusparseMatDescr_t>descrA,
            <cuDoubleComplex*>csrSortedValA_valM, <const int*>csrSortedRowPtrA,
            <const int*>csrSortedColIndA, <csric02Info_t>info,
            <cusparseSolvePolicy_t>policy, <void*>pBuffer)
    check_status(status)

cpdef xbsric02_zeroPivot(size_t handle, size_t info, size_t position):
    setStream(handle, stream_module.get_current_stream_ptr())
    with nogil:
        status = cusparseXbsric02_zeroPivot(
            <cusparseHandle_t>handle, <bsric02Info_t>info, <int*>position)
    check_status(status)

cpdef int sbsric02_bufferSize(size_t handle, int dirA, int mb, int nnzb,
                              size_t descrA, size_t bsrSortedVal,
                              size_t bsrSortedRowPtr, size_t bsrSortedColInd,
                              int blockDim, size_t info):
    cdef int pBufferSizeInBytes
    setStream(handle, stream_module.get_current_stream_ptr())
    with nogil:
        status = cusparseSbsric02_bufferSize(
            <cusparseHandle_t>handle, <cusparseDirection_t>dirA, mb, nnzb,
            <const cusparseMatDescr_t>descrA, <float*>bsrSortedVal,
            <const int*>bsrSortedRowPtr, <const int*>bsrSortedColInd, blockDim,
            <bsric02Info_t>info, &pBufferSizeInBytes)
    check_status(status)
    return <int>pBufferSizeInBytes

cpdef int dbsric02_bufferSize(size_t handle, int dirA, int mb, int nnzb,
                              size_t descrA, size_t bsrSortedVal,
                              size_t bsrSortedRowPtr, size_t bsrSortedColInd,
                              int blockDim, size_t info):
    cdef int pBufferSizeInBytes
    setStream(handle, stream_module.get_current_stream_ptr())
    with nogil:
        status = cusparseDbsric02_bufferSize(
            <cusparseHandle_t>handle, <cusparseDirection_t>dirA, mb, nnzb,
            <const cusparseMatDescr_t>descrA, <double*>bsrSortedVal,
            <const int*>bsrSortedRowPtr, <const int*>bsrSortedColInd, blockDim,
            <bsric02Info_t>info, &pBufferSizeInBytes)
    check_status(status)
    return <int>pBufferSizeInBytes

cpdef int cbsric02_bufferSize(size_t handle, int dirA, int mb, int nnzb,
                              size_t descrA, size_t bsrSortedVal,
                              size_t bsrSortedRowPtr, size_t bsrSortedColInd,
                              int blockDim, size_t info):
    cdef int pBufferSizeInBytes
    setStream(handle, stream_module.get_current_stream_ptr())
    with nogil:
        status = cusparseCbsric02_bufferSize(
            <cusparseHandle_t>handle, <cusparseDirection_t>dirA, mb, nnzb,
            <const cusparseMatDescr_t>descrA, <cuComplex*>bsrSortedVal,
            <const int*>bsrSortedRowPtr, <const int*>bsrSortedColInd, blockDim,
            <bsric02Info_t>info, &pBufferSizeInBytes)
    check_status(status)
    return <int>pBufferSizeInBytes

cpdef int zbsric02_bufferSize(size_t handle, int dirA, int mb, int nnzb,
                              size_t descrA, size_t bsrSortedVal,
                              size_t bsrSortedRowPtr, size_t bsrSortedColInd,
                              int blockDim, size_t info):
    cdef int pBufferSizeInBytes
    setStream(handle, stream_module.get_current_stream_ptr())
    with nogil:
        status = cusparseZbsric02_bufferSize(
            <cusparseHandle_t>handle, <cusparseDirection_t>dirA, mb, nnzb,
            <const cusparseMatDescr_t>descrA, <cuDoubleComplex*>bsrSortedVal,
            <const int*>bsrSortedRowPtr, <const int*>bsrSortedColInd, blockDim,
            <bsric02Info_t>info, &pBufferSizeInBytes)
    check_status(status)
    return <int>pBufferSizeInBytes
<<<<<<< HEAD

# cpdef size_t sbsric02_bufferSizeExt(
#         size_t handle, int dirA, int mb, int nnzb, size_t descrA,
#         size_t bsrSortedVal, size_t bsrSortedRowPtr, size_t bsrSortedColInd,
#         int blockSize, size_t info):
#     cdef size_t pBufferSize
#     setStream(handle, stream_module.get_current_stream_ptr())
#     with nogil:
#         status = cusparseSbsric02_bufferSizeExt(
#             <cusparseHandle_t>handle, <cusparseDirection_t>dirA, mb, nnzb,
#             <const cusparseMatDescr_t>descrA, <float*>bsrSortedVal,
#             <const int*>bsrSortedRowPtr, <const int*>bsrSortedColInd,
#             blockSize, <bsric02Info_t>info, &pBufferSize)
#     check_status(status)
#     return <size_t>pBufferSize

# cpdef size_t dbsric02_bufferSizeExt(
#         size_t handle, int dirA, int mb, int nnzb, size_t descrA,
#         size_t bsrSortedVal, size_t bsrSortedRowPtr, size_t bsrSortedColInd,
#         int blockSize, size_t info):
#     cdef size_t pBufferSize
#     setStream(handle, stream_module.get_current_stream_ptr())
#     with nogil:
#         status = cusparseDbsric02_bufferSizeExt(
#             <cusparseHandle_t>handle, <cusparseDirection_t>dirA, mb, nnzb,
#             <const cusparseMatDescr_t>descrA, <double*>bsrSortedVal,
#             <const int*>bsrSortedRowPtr, <const int*>bsrSortedColInd,
#             blockSize, <bsric02Info_t>info, &pBufferSize)
#     check_status(status)
#     return <size_t>pBufferSize

# cpdef size_t cbsric02_bufferSizeExt(
#         size_t handle, int dirA, int mb, int nnzb, size_t descrA,
#         size_t bsrSortedVal, size_t bsrSortedRowPtr, size_t bsrSortedColInd,
#         int blockSize, size_t info):
#     cdef size_t pBufferSize
#     setStream(handle, stream_module.get_current_stream_ptr())
#     with nogil:
#         status = cusparseCbsric02_bufferSizeExt(
#             <cusparseHandle_t>handle, <cusparseDirection_t>dirA, mb, nnzb,
#             <const cusparseMatDescr_t>descrA, <cuComplex*>bsrSortedVal,
#             <const int*>bsrSortedRowPtr, <const int*>bsrSortedColInd,
#             blockSize, <bsric02Info_t>info, &pBufferSize)
#     check_status(status)
#     return <size_t>pBufferSize

# cpdef size_t zbsric02_bufferSizeExt(
#         size_t handle, int dirA, int mb, int nnzb, size_t descrA,
#         size_t bsrSortedVal, size_t bsrSortedRowPtr, size_t bsrSortedColInd,
#         int blockSize, size_t info):
#     cdef size_t pBufferSize
#     setStream(handle, stream_module.get_current_stream_ptr())
#     with nogil:
#         status = cusparseZbsric02_bufferSizeExt(
#             <cusparseHandle_t>handle, <cusparseDirection_t>dirA, mb, nnzb,
#             <const cusparseMatDescr_t>descrA, <cuDoubleComplex*>bsrSortedVal,
#             <const int*>bsrSortedRowPtr, <const int*>bsrSortedColInd,
#             blockSize, <bsric02Info_t>info, &pBufferSize)
#     check_status(status)
#     return <size_t>pBufferSize

=======
>>>>>>> 5d705e37
cpdef sbsric02_analysis(
        size_t handle, int dirA, int mb, int nnzb, size_t descrA,
        size_t bsrSortedVal, size_t bsrSortedRowPtr, size_t bsrSortedColInd,
        int blockDim, size_t info, int policy, size_t pInputBuffer):
    setStream(handle, stream_module.get_current_stream_ptr())
    with nogil:
        status = cusparseSbsric02_analysis(
            <cusparseHandle_t>handle, <cusparseDirection_t>dirA, mb, nnzb,
            <const cusparseMatDescr_t>descrA, <const float*>bsrSortedVal,
            <const int*>bsrSortedRowPtr, <const int*>bsrSortedColInd, blockDim,
            <bsric02Info_t>info, <cusparseSolvePolicy_t>policy,
            <void*>pInputBuffer)
    check_status(status)

cpdef dbsric02_analysis(
        size_t handle, int dirA, int mb, int nnzb, size_t descrA,
        size_t bsrSortedVal, size_t bsrSortedRowPtr, size_t bsrSortedColInd,
        int blockDim, size_t info, int policy, size_t pInputBuffer):
    setStream(handle, stream_module.get_current_stream_ptr())
    with nogil:
        status = cusparseDbsric02_analysis(
            <cusparseHandle_t>handle, <cusparseDirection_t>dirA, mb, nnzb,
            <const cusparseMatDescr_t>descrA, <const double*>bsrSortedVal,
            <const int*>bsrSortedRowPtr, <const int*>bsrSortedColInd, blockDim,
            <bsric02Info_t>info, <cusparseSolvePolicy_t>policy,
            <void*>pInputBuffer)
    check_status(status)

cpdef cbsric02_analysis(
        size_t handle, int dirA, int mb, int nnzb, size_t descrA,
        size_t bsrSortedVal, size_t bsrSortedRowPtr, size_t bsrSortedColInd,
        int blockDim, size_t info, int policy, size_t pInputBuffer):
    setStream(handle, stream_module.get_current_stream_ptr())
    with nogil:
        status = cusparseCbsric02_analysis(
            <cusparseHandle_t>handle, <cusparseDirection_t>dirA, mb, nnzb,
            <const cusparseMatDescr_t>descrA, <const cuComplex*>bsrSortedVal,
            <const int*>bsrSortedRowPtr, <const int*>bsrSortedColInd, blockDim,
            <bsric02Info_t>info, <cusparseSolvePolicy_t>policy,
            <void*>pInputBuffer)
    check_status(status)

cpdef zbsric02_analysis(
        size_t handle, int dirA, int mb, int nnzb, size_t descrA,
        size_t bsrSortedVal, size_t bsrSortedRowPtr, size_t bsrSortedColInd,
        int blockDim, size_t info, int policy, size_t pInputBuffer):
    setStream(handle, stream_module.get_current_stream_ptr())
    with nogil:
        status = cusparseZbsric02_analysis(
            <cusparseHandle_t>handle, <cusparseDirection_t>dirA, mb, nnzb,
            <const cusparseMatDescr_t>descrA,
            <const cuDoubleComplex*>bsrSortedVal, <const int*>bsrSortedRowPtr,
            <const int*>bsrSortedColInd, blockDim, <bsric02Info_t>info,
            <cusparseSolvePolicy_t>policy, <void*>pInputBuffer)
    check_status(status)

cpdef sbsric02(size_t handle, int dirA, int mb, int nnzb, size_t descrA,
               size_t bsrSortedVal, size_t bsrSortedRowPtr,
               size_t bsrSortedColInd, int blockDim, size_t info, int policy,
               size_t pBuffer):
    setStream(handle, stream_module.get_current_stream_ptr())
    with nogil:
        status = cusparseSbsric02(
            <cusparseHandle_t>handle, <cusparseDirection_t>dirA, mb, nnzb,
            <const cusparseMatDescr_t>descrA, <float*>bsrSortedVal,
            <const int*>bsrSortedRowPtr, <const int*>bsrSortedColInd, blockDim,
            <bsric02Info_t>info, <cusparseSolvePolicy_t>policy, <void*>pBuffer)
    check_status(status)

cpdef dbsric02(size_t handle, int dirA, int mb, int nnzb, size_t descrA,
               size_t bsrSortedVal, size_t bsrSortedRowPtr,
               size_t bsrSortedColInd, int blockDim, size_t info, int policy,
               size_t pBuffer):
    setStream(handle, stream_module.get_current_stream_ptr())
    with nogil:
        status = cusparseDbsric02(
            <cusparseHandle_t>handle, <cusparseDirection_t>dirA, mb, nnzb,
            <const cusparseMatDescr_t>descrA, <double*>bsrSortedVal,
            <const int*>bsrSortedRowPtr, <const int*>bsrSortedColInd, blockDim,
            <bsric02Info_t>info, <cusparseSolvePolicy_t>policy, <void*>pBuffer)
    check_status(status)

cpdef cbsric02(size_t handle, int dirA, int mb, int nnzb, size_t descrA,
               size_t bsrSortedVal, size_t bsrSortedRowPtr,
               size_t bsrSortedColInd, int blockDim, size_t info, int policy,
               size_t pBuffer):
    setStream(handle, stream_module.get_current_stream_ptr())
    with nogil:
        status = cusparseCbsric02(
            <cusparseHandle_t>handle, <cusparseDirection_t>dirA, mb, nnzb,
            <const cusparseMatDescr_t>descrA, <cuComplex*>bsrSortedVal,
            <const int*>bsrSortedRowPtr, <const int*>bsrSortedColInd, blockDim,
            <bsric02Info_t>info, <cusparseSolvePolicy_t>policy, <void*>pBuffer)
    check_status(status)

cpdef zbsric02(size_t handle, int dirA, int mb, int nnzb, size_t descrA,
               size_t bsrSortedVal, size_t bsrSortedRowPtr,
               size_t bsrSortedColInd, int blockDim, size_t info, int policy,
               size_t pBuffer):
    setStream(handle, stream_module.get_current_stream_ptr())
    with nogil:
        status = cusparseZbsric02(
            <cusparseHandle_t>handle, <cusparseDirection_t>dirA, mb, nnzb,
            <const cusparseMatDescr_t>descrA, <cuDoubleComplex*>bsrSortedVal,
            <const int*>bsrSortedRowPtr, <const int*>bsrSortedColInd, blockDim,
            <bsric02Info_t>info, <cusparseSolvePolicy_t>policy, <void*>pBuffer)
    check_status(status)

cpdef sgtsv2_bufferSizeExt(size_t handle, int m, int n, size_t dl, size_t d,
                           size_t du, size_t B, int ldb,
                           size_t bufferSizeInBytes):
    setStream(handle, stream_module.get_current_stream_ptr())
    with nogil:
        status = cusparseSgtsv2_bufferSizeExt(
            <cusparseHandle_t>handle, m, n, <const float*>dl, <const float*>d,
            <const float*>du, <const float*>B, ldb, <size_t*>bufferSizeInBytes)
    check_status(status)

cpdef dgtsv2_bufferSizeExt(size_t handle, int m, int n, size_t dl, size_t d,
                           size_t du, size_t B, int ldb,
                           size_t bufferSizeInBytes):
    setStream(handle, stream_module.get_current_stream_ptr())
    with nogil:
        status = cusparseDgtsv2_bufferSizeExt(
            <cusparseHandle_t>handle, m, n, <const double*>dl,
            <const double*>d, <const double*>du, <const double*>B, ldb,
            <size_t*>bufferSizeInBytes)
    check_status(status)

cpdef cgtsv2_bufferSizeExt(size_t handle, int m, int n, size_t dl, size_t d,
                           size_t du, size_t B, int ldb,
                           size_t bufferSizeInBytes):
    setStream(handle, stream_module.get_current_stream_ptr())
    with nogil:
        status = cusparseCgtsv2_bufferSizeExt(
            <cusparseHandle_t>handle, m, n, <const cuComplex*>dl,
            <const cuComplex*>d, <const cuComplex*>du, <const cuComplex*>B,
            ldb, <size_t*>bufferSizeInBytes)
    check_status(status)

cpdef zgtsv2_bufferSizeExt(size_t handle, int m, int n, size_t dl, size_t d,
                           size_t du, size_t B, int ldb,
                           size_t bufferSizeInBytes):
    setStream(handle, stream_module.get_current_stream_ptr())
    with nogil:
        status = cusparseZgtsv2_bufferSizeExt(
            <cusparseHandle_t>handle, m, n, <const cuDoubleComplex*>dl,
            <const cuDoubleComplex*>d, <const cuDoubleComplex*>du,
            <const cuDoubleComplex*>B, ldb, <size_t*>bufferSizeInBytes)
    check_status(status)

cpdef sgtsv2(size_t handle, int m, int n, size_t dl, size_t d, size_t du,
             size_t B, int ldb, size_t pBuffer):
    setStream(handle, stream_module.get_current_stream_ptr())
    with nogil:
        status = cusparseSgtsv2(
            <cusparseHandle_t>handle, m, n, <const float*>dl, <const float*>d,
            <const float*>du, <float*>B, ldb, <void*>pBuffer)
    check_status(status)

cpdef dgtsv2(size_t handle, int m, int n, size_t dl, size_t d, size_t du,
             size_t B, int ldb, size_t pBuffer):
    setStream(handle, stream_module.get_current_stream_ptr())
    with nogil:
        status = cusparseDgtsv2(<cusparseHandle_t>handle, m, n,
                                <const double*>dl, <const double*>d,
                                <const double*>du, <double*>B, ldb,
                                <void*>pBuffer)
    check_status(status)

cpdef cgtsv2(size_t handle, int m, int n, size_t dl, size_t d, size_t du,
             size_t B, int ldb, size_t pBuffer):
    setStream(handle, stream_module.get_current_stream_ptr())
    with nogil:
        status = cusparseCgtsv2(<cusparseHandle_t>handle, m, n,
                                <const cuComplex*>dl, <const cuComplex*>d,
                                <const cuComplex*>du, <cuComplex*>B, ldb,
                                <void*>pBuffer)
    check_status(status)

cpdef zgtsv2(size_t handle, int m, int n, size_t dl, size_t d, size_t du,
             size_t B, int ldb, size_t pBuffer):
    setStream(handle, stream_module.get_current_stream_ptr())
    with nogil:
        status = cusparseZgtsv2(
            <cusparseHandle_t>handle, m, n, <const cuDoubleComplex*>dl,
            <const cuDoubleComplex*>d, <const cuDoubleComplex*>du,
            <cuDoubleComplex*>B, ldb, <void*>pBuffer)
    check_status(status)

cpdef sgtsv2_nopivot_bufferSizeExt(size_t handle, int m, int n, size_t dl,
                                   size_t d, size_t du, size_t B, int ldb,
                                   size_t bufferSizeInBytes):
    setStream(handle, stream_module.get_current_stream_ptr())
    with nogil:
        status = cusparseSgtsv2_nopivot_bufferSizeExt(
            <cusparseHandle_t>handle, m, n, <const float*>dl, <const float*>d,
            <const float*>du, <const float*>B, ldb, <size_t*>bufferSizeInBytes)
    check_status(status)

cpdef dgtsv2_nopivot_bufferSizeExt(size_t handle, int m, int n, size_t dl,
                                   size_t d, size_t du, size_t B, int ldb,
                                   size_t bufferSizeInBytes):
    setStream(handle, stream_module.get_current_stream_ptr())
    with nogil:
        status = cusparseDgtsv2_nopivot_bufferSizeExt(
            <cusparseHandle_t>handle, m, n, <const double*>dl,
            <const double*>d, <const double*>du, <const double*>B, ldb,
            <size_t*>bufferSizeInBytes)
    check_status(status)

cpdef cgtsv2_nopivot_bufferSizeExt(size_t handle, int m, int n, size_t dl,
                                   size_t d, size_t du, size_t B, int ldb,
                                   size_t bufferSizeInBytes):
    setStream(handle, stream_module.get_current_stream_ptr())
    with nogil:
        status = cusparseCgtsv2_nopivot_bufferSizeExt(
            <cusparseHandle_t>handle, m, n, <const cuComplex*>dl,
            <const cuComplex*>d, <const cuComplex*>du, <const cuComplex*>B,
            ldb, <size_t*>bufferSizeInBytes)
    check_status(status)

cpdef zgtsv2_nopivot_bufferSizeExt(size_t handle, int m, int n, size_t dl,
                                   size_t d, size_t du, size_t B, int ldb,
                                   size_t bufferSizeInBytes):
    setStream(handle, stream_module.get_current_stream_ptr())
    with nogil:
        status = cusparseZgtsv2_nopivot_bufferSizeExt(
            <cusparseHandle_t>handle, m, n, <const cuDoubleComplex*>dl,
            <const cuDoubleComplex*>d, <const cuDoubleComplex*>du,
            <const cuDoubleComplex*>B, ldb, <size_t*>bufferSizeInBytes)
    check_status(status)

cpdef sgtsv2_nopivot(size_t handle, int m, int n, size_t dl, size_t d,
                     size_t du, size_t B, int ldb, size_t pBuffer):
    setStream(handle, stream_module.get_current_stream_ptr())
    with nogil:
        status = cusparseSgtsv2_nopivot(
            <cusparseHandle_t>handle, m, n, <const float*>dl, <const float*>d,
            <const float*>du, <float*>B, ldb, <void*>pBuffer)
    check_status(status)

cpdef dgtsv2_nopivot(size_t handle, int m, int n, size_t dl, size_t d,
                     size_t du, size_t B, int ldb, size_t pBuffer):
    setStream(handle, stream_module.get_current_stream_ptr())
    with nogil:
        status = cusparseDgtsv2_nopivot(<cusparseHandle_t>handle, m, n,
                                        <const double*>dl, <const double*>d,
                                        <const double*>du, <double*>B, ldb,
                                        <void*>pBuffer)
    check_status(status)

cpdef cgtsv2_nopivot(size_t handle, int m, int n, size_t dl, size_t d,
                     size_t du, size_t B, int ldb, size_t pBuffer):
    setStream(handle, stream_module.get_current_stream_ptr())
    with nogil:
        status = cusparseCgtsv2_nopivot(
            <cusparseHandle_t>handle, m, n, <const cuComplex*>dl,
            <const cuComplex*>d, <const cuComplex*>du, <cuComplex*>B, ldb,
            <void*>pBuffer)
    check_status(status)

cpdef zgtsv2_nopivot(size_t handle, int m, int n, size_t dl, size_t d,
                     size_t du, size_t B, int ldb, size_t pBuffer):
    setStream(handle, stream_module.get_current_stream_ptr())
    with nogil:
        status = cusparseZgtsv2_nopivot(
            <cusparseHandle_t>handle, m, n, <const cuDoubleComplex*>dl,
            <const cuDoubleComplex*>d, <const cuDoubleComplex*>du,
            <cuDoubleComplex*>B, ldb, <void*>pBuffer)
    check_status(status)

cpdef sgtsv2StridedBatch_bufferSizeExt(
        size_t handle, int m, size_t dl, size_t d, size_t du, size_t x,
        int batchCount, int batchStride, size_t bufferSizeInBytes):
    setStream(handle, stream_module.get_current_stream_ptr())
    with nogil:
        status = cusparseSgtsv2StridedBatch_bufferSizeExt(
            <cusparseHandle_t>handle, m, <const float*>dl, <const float*>d,
            <const float*>du, <const float*>x, batchCount, batchStride,
            <size_t*>bufferSizeInBytes)
    check_status(status)

cpdef dgtsv2StridedBatch_bufferSizeExt(
        size_t handle, int m, size_t dl, size_t d, size_t du, size_t x,
        int batchCount, int batchStride, size_t bufferSizeInBytes):
    setStream(handle, stream_module.get_current_stream_ptr())
    with nogil:
        status = cusparseDgtsv2StridedBatch_bufferSizeExt(
            <cusparseHandle_t>handle, m, <const double*>dl, <const double*>d,
            <const double*>du, <const double*>x, batchCount, batchStride,
            <size_t*>bufferSizeInBytes)
    check_status(status)

cpdef cgtsv2StridedBatch_bufferSizeExt(
        size_t handle, int m, size_t dl, size_t d, size_t du, size_t x,
        int batchCount, int batchStride, size_t bufferSizeInBytes):
    setStream(handle, stream_module.get_current_stream_ptr())
    with nogil:
        status = cusparseCgtsv2StridedBatch_bufferSizeExt(
            <cusparseHandle_t>handle, m, <const cuComplex*>dl,
            <const cuComplex*>d, <const cuComplex*>du, <const cuComplex*>x,
            batchCount, batchStride, <size_t*>bufferSizeInBytes)
    check_status(status)

cpdef zgtsv2StridedBatch_bufferSizeExt(
        size_t handle, int m, size_t dl, size_t d, size_t du, size_t x,
        int batchCount, int batchStride, size_t bufferSizeInBytes):
    setStream(handle, stream_module.get_current_stream_ptr())
    with nogil:
        status = cusparseZgtsv2StridedBatch_bufferSizeExt(
            <cusparseHandle_t>handle, m, <const cuDoubleComplex*>dl,
            <const cuDoubleComplex*>d, <const cuDoubleComplex*>du,
            <const cuDoubleComplex*>x, batchCount, batchStride,
            <size_t*>bufferSizeInBytes)
    check_status(status)

cpdef sgtsv2StridedBatch(size_t handle, int m, size_t dl, size_t d, size_t du,
                         size_t x, int batchCount, int batchStride,
                         size_t pBuffer):
    setStream(handle, stream_module.get_current_stream_ptr())
    with nogil:
        status = cusparseSgtsv2StridedBatch(
            <cusparseHandle_t>handle, m, <const float*>dl, <const float*>d,
            <const float*>du, <float*>x, batchCount, batchStride,
            <void*>pBuffer)
    check_status(status)

cpdef dgtsv2StridedBatch(size_t handle, int m, size_t dl, size_t d, size_t du,
                         size_t x, int batchCount, int batchStride,
                         size_t pBuffer):
    setStream(handle, stream_module.get_current_stream_ptr())
    with nogil:
        status = cusparseDgtsv2StridedBatch(
            <cusparseHandle_t>handle, m, <const double*>dl, <const double*>d,
            <const double*>du, <double*>x, batchCount, batchStride,
            <void*>pBuffer)
    check_status(status)

cpdef cgtsv2StridedBatch(size_t handle, int m, size_t dl, size_t d, size_t du,
                         size_t x, int batchCount, int batchStride,
                         size_t pBuffer):
    setStream(handle, stream_module.get_current_stream_ptr())
    with nogil:
        status = cusparseCgtsv2StridedBatch(
            <cusparseHandle_t>handle, m, <const cuComplex*>dl,
            <const cuComplex*>d, <const cuComplex*>du, <cuComplex*>x,
            batchCount, batchStride, <void*>pBuffer)
    check_status(status)

cpdef zgtsv2StridedBatch(size_t handle, int m, size_t dl, size_t d, size_t du,
                         size_t x, int batchCount, int batchStride,
                         size_t pBuffer):
    setStream(handle, stream_module.get_current_stream_ptr())
    with nogil:
        status = cusparseZgtsv2StridedBatch(
            <cusparseHandle_t>handle, m, <const cuDoubleComplex*>dl,
            <const cuDoubleComplex*>d, <const cuDoubleComplex*>du,
            <cuDoubleComplex*>x, batchCount, batchStride, <void*>pBuffer)
    check_status(status)

cpdef size_t sgtsvInterleavedBatch_bufferSizeExt(
        size_t handle, int algo, int m, size_t dl, size_t d, size_t du,
        size_t x, int batchCount):
    cdef size_t pBufferSizeInBytes
    setStream(handle, stream_module.get_current_stream_ptr())
    with nogil:
        status = cusparseSgtsvInterleavedBatch_bufferSizeExt(
            <cusparseHandle_t>handle, algo, m, <const float*>dl,
            <const float*>d, <const float*>du, <const float*>x, batchCount,
            &pBufferSizeInBytes)
    check_status(status)
    return <size_t>pBufferSizeInBytes

cpdef size_t dgtsvInterleavedBatch_bufferSizeExt(
        size_t handle, int algo, int m, size_t dl, size_t d, size_t du,
        size_t x, int batchCount):
    cdef size_t pBufferSizeInBytes
    setStream(handle, stream_module.get_current_stream_ptr())
    with nogil:
        status = cusparseDgtsvInterleavedBatch_bufferSizeExt(
            <cusparseHandle_t>handle, algo, m, <const double*>dl,
            <const double*>d, <const double*>du, <const double*>x, batchCount,
            &pBufferSizeInBytes)
    check_status(status)
    return <size_t>pBufferSizeInBytes

cpdef size_t cgtsvInterleavedBatch_bufferSizeExt(
        size_t handle, int algo, int m, size_t dl, size_t d, size_t du,
        size_t x, int batchCount):
    cdef size_t pBufferSizeInBytes
    setStream(handle, stream_module.get_current_stream_ptr())
    with nogil:
        status = cusparseCgtsvInterleavedBatch_bufferSizeExt(
            <cusparseHandle_t>handle, algo, m, <const cuComplex*>dl,
            <const cuComplex*>d, <const cuComplex*>du, <const cuComplex*>x,
            batchCount, &pBufferSizeInBytes)
    check_status(status)
    return <size_t>pBufferSizeInBytes

cpdef size_t zgtsvInterleavedBatch_bufferSizeExt(
        size_t handle, int algo, int m, size_t dl, size_t d, size_t du,
        size_t x, int batchCount):
    cdef size_t pBufferSizeInBytes
    setStream(handle, stream_module.get_current_stream_ptr())
    with nogil:
        status = cusparseZgtsvInterleavedBatch_bufferSizeExt(
            <cusparseHandle_t>handle, algo, m, <const cuDoubleComplex*>dl,
            <const cuDoubleComplex*>d, <const cuDoubleComplex*>du,
            <const cuDoubleComplex*>x, batchCount, &pBufferSizeInBytes)
    check_status(status)
    return <size_t>pBufferSizeInBytes

cpdef sgtsvInterleavedBatch(size_t handle, int algo, int m, size_t dl,
                            size_t d, size_t du, size_t x, int batchCount,
                            size_t pBuffer):
    setStream(handle, stream_module.get_current_stream_ptr())
    with nogil:
        status = cusparseSgtsvInterleavedBatch(
            <cusparseHandle_t>handle, algo, m, <float*>dl, <float*>d,
            <float*>du, <float*>x, batchCount, <void*>pBuffer)
    check_status(status)

cpdef dgtsvInterleavedBatch(size_t handle, int algo, int m, size_t dl,
                            size_t d, size_t du, size_t x, int batchCount,
                            size_t pBuffer):
    setStream(handle, stream_module.get_current_stream_ptr())
    with nogil:
        status = cusparseDgtsvInterleavedBatch(
            <cusparseHandle_t>handle, algo, m, <double*>dl, <double*>d,
            <double*>du, <double*>x, batchCount, <void*>pBuffer)
    check_status(status)

cpdef cgtsvInterleavedBatch(size_t handle, int algo, int m, size_t dl,
                            size_t d, size_t du, size_t x, int batchCount,
                            size_t pBuffer):
    setStream(handle, stream_module.get_current_stream_ptr())
    with nogil:
        status = cusparseCgtsvInterleavedBatch(
            <cusparseHandle_t>handle, algo, m, <cuComplex*>dl, <cuComplex*>d,
            <cuComplex*>du, <cuComplex*>x, batchCount, <void*>pBuffer)
    check_status(status)

cpdef zgtsvInterleavedBatch(size_t handle, int algo, int m, size_t dl,
                            size_t d, size_t du, size_t x, int batchCount,
                            size_t pBuffer):
    setStream(handle, stream_module.get_current_stream_ptr())
    with nogil:
        status = cusparseZgtsvInterleavedBatch(
            <cusparseHandle_t>handle, algo, m, <cuDoubleComplex*>dl,
            <cuDoubleComplex*>d, <cuDoubleComplex*>du, <cuDoubleComplex*>x,
            batchCount, <void*>pBuffer)
    check_status(status)

cpdef size_t sgpsvInterleavedBatch_bufferSizeExt(
        size_t handle, int algo, int m, size_t ds, size_t dl, size_t d,
        size_t du, size_t dw, size_t x, int batchCount):
    cdef size_t pBufferSizeInBytes
    setStream(handle, stream_module.get_current_stream_ptr())
    with nogil:
        status = cusparseSgpsvInterleavedBatch_bufferSizeExt(
            <cusparseHandle_t>handle, algo, m, <const float*>ds,
            <const float*>dl, <const float*>d, <const float*>du,
            <const float*>dw, <const float*>x, batchCount, &pBufferSizeInBytes)
    check_status(status)
    return <size_t>pBufferSizeInBytes

cpdef size_t dgpsvInterleavedBatch_bufferSizeExt(
        size_t handle, int algo, int m, size_t ds, size_t dl, size_t d,
        size_t du, size_t dw, size_t x, int batchCount):
    cdef size_t pBufferSizeInBytes
    setStream(handle, stream_module.get_current_stream_ptr())
    with nogil:
        status = cusparseDgpsvInterleavedBatch_bufferSizeExt(
            <cusparseHandle_t>handle, algo, m, <const double*>ds,
            <const double*>dl, <const double*>d, <const double*>du,
            <const double*>dw, <const double*>x, batchCount,
            &pBufferSizeInBytes)
    check_status(status)
    return <size_t>pBufferSizeInBytes

cpdef size_t cgpsvInterleavedBatch_bufferSizeExt(
        size_t handle, int algo, int m, size_t ds, size_t dl, size_t d,
        size_t du, size_t dw, size_t x, int batchCount):
    cdef size_t pBufferSizeInBytes
    setStream(handle, stream_module.get_current_stream_ptr())
    with nogil:
        status = cusparseCgpsvInterleavedBatch_bufferSizeExt(
            <cusparseHandle_t>handle, algo, m, <const cuComplex*>ds,
            <const cuComplex*>dl, <const cuComplex*>d, <const cuComplex*>du,
            <const cuComplex*>dw, <const cuComplex*>x, batchCount,
            &pBufferSizeInBytes)
    check_status(status)
    return <size_t>pBufferSizeInBytes

cpdef size_t zgpsvInterleavedBatch_bufferSizeExt(
        size_t handle, int algo, int m, size_t ds, size_t dl, size_t d,
        size_t du, size_t dw, size_t x, int batchCount):
    cdef size_t pBufferSizeInBytes
    setStream(handle, stream_module.get_current_stream_ptr())
    with nogil:
        status = cusparseZgpsvInterleavedBatch_bufferSizeExt(
            <cusparseHandle_t>handle, algo, m, <const cuDoubleComplex*>ds,
            <const cuDoubleComplex*>dl, <const cuDoubleComplex*>d,
            <const cuDoubleComplex*>du, <const cuDoubleComplex*>dw,
            <const cuDoubleComplex*>x, batchCount, &pBufferSizeInBytes)
    check_status(status)
    return <size_t>pBufferSizeInBytes

cpdef sgpsvInterleavedBatch(size_t handle, int algo, int m, size_t ds,
                            size_t dl, size_t d, size_t du, size_t dw,
                            size_t x, int batchCount, size_t pBuffer):
    setStream(handle, stream_module.get_current_stream_ptr())
    with nogil:
        status = cusparseSgpsvInterleavedBatch(
            <cusparseHandle_t>handle, algo, m, <float*>ds, <float*>dl,
            <float*>d, <float*>du, <float*>dw, <float*>x, batchCount,
            <void*>pBuffer)
    check_status(status)

cpdef dgpsvInterleavedBatch(size_t handle, int algo, int m, size_t ds,
                            size_t dl, size_t d, size_t du, size_t dw,
                            size_t x, int batchCount, size_t pBuffer):
    setStream(handle, stream_module.get_current_stream_ptr())
    with nogil:
        status = cusparseDgpsvInterleavedBatch(
            <cusparseHandle_t>handle, algo, m, <double*>ds, <double*>dl,
            <double*>d, <double*>du, <double*>dw, <double*>x, batchCount,
            <void*>pBuffer)
    check_status(status)

cpdef cgpsvInterleavedBatch(size_t handle, int algo, int m, size_t ds,
                            size_t dl, size_t d, size_t du, size_t dw,
                            size_t x, int batchCount, size_t pBuffer):
    setStream(handle, stream_module.get_current_stream_ptr())
    with nogil:
        status = cusparseCgpsvInterleavedBatch(
            <cusparseHandle_t>handle, algo, m, <cuComplex*>ds, <cuComplex*>dl,
            <cuComplex*>d, <cuComplex*>du, <cuComplex*>dw, <cuComplex*>x,
            batchCount, <void*>pBuffer)
    check_status(status)

cpdef zgpsvInterleavedBatch(size_t handle, int algo, int m, size_t ds,
                            size_t dl, size_t d, size_t du, size_t dw,
                            size_t x, int batchCount, size_t pBuffer):
    setStream(handle, stream_module.get_current_stream_ptr())
    with nogil:
        status = cusparseZgpsvInterleavedBatch(
            <cusparseHandle_t>handle, algo, m, <cuDoubleComplex*>ds,
            <cuDoubleComplex*>dl, <cuDoubleComplex*>d, <cuDoubleComplex*>du,
            <cuDoubleComplex*>dw, <cuDoubleComplex*>x, batchCount,
            <void*>pBuffer)
    check_status(status)<|MERGE_RESOLUTION|>--- conflicted
+++ resolved
@@ -478,29 +478,6 @@
         const cusparseMatDescr_t descrA, cuDoubleComplex *csrSortedValA,
         const int *csrSortedRowPtrA, const int *csrSortedColIndA,
         csrilu02Info_t info, int *pBufferSizeInBytes)
-<<<<<<< HEAD
-    # cusparseStatus_t cusparseScsrilu02_bufferSizeExt(
-    #     cusparseHandle_t handle, int m, int nnz,
-    #     const cusparseMatDescr_t descrA, float *csrSortedVal,
-    #     const int *csrSortedRowPtr, const int *csrSortedColInd,
-    #     csrilu02Info_t info, size_t *pBufferSize)
-    # cusparseStatus_t cusparseDcsrilu02_bufferSizeExt(
-    #     cusparseHandle_t handle, int m, int nnz,
-    #     const cusparseMatDescr_t descrA, double *csrSortedVal,
-    #     const int *csrSortedRowPtr, const int *csrSortedColInd,
-    #     csrilu02Info_t info, size_t *pBufferSize)
-    # cusparseStatus_t cusparseCcsrilu02_bufferSizeExt(
-    #     cusparseHandle_t handle, int m, int nnz,
-    #     const cusparseMatDescr_t descrA, cuComplex *csrSortedVal,
-    #     const int *csrSortedRowPtr, const int *csrSortedColInd,
-    #     csrilu02Info_t info, size_t *pBufferSize)
-    # cusparseStatus_t cusparseZcsrilu02_bufferSizeExt(
-    #     cusparseHandle_t handle, int m, int nnz,
-    #     const cusparseMatDescr_t descrA, cuDoubleComplex *csrSortedVal,
-    #     const int *csrSortedRowPtr, const int *csrSortedColInd,
-    #     csrilu02Info_t info, size_t *pBufferSize)
-=======
->>>>>>> 5d705e37
     cusparseStatus_t cusparseScsrilu02_analysis(
         cusparseHandle_t handle, int m, int nnz,
         const cusparseMatDescr_t descrA, const float *csrSortedValA,
@@ -575,29 +552,6 @@
         const cusparseMatDescr_t descrA, cuDoubleComplex *bsrSortedVal,
         const int *bsrSortedRowPtr, const int *bsrSortedColInd, int blockDim,
         bsrilu02Info_t info, int *pBufferSizeInBytes)
-<<<<<<< HEAD
-    # cusparseStatus_t cusparseSbsrilu02_bufferSizeExt(
-    #     cusparseHandle_t handle, cusparseDirection_t dirA, int mb, int nnzb,
-    #     const cusparseMatDescr_t descrA, float *bsrSortedVal,
-    #     const int *bsrSortedRowPtr, const int *bsrSortedColInd, int blockSize,
-    #     bsrilu02Info_t info, size_t *pBufferSize)
-    # cusparseStatus_t cusparseDbsrilu02_bufferSizeExt(
-    #     cusparseHandle_t handle, cusparseDirection_t dirA, int mb, int nnzb,
-    #     const cusparseMatDescr_t descrA, double *bsrSortedVal,
-    #     const int *bsrSortedRowPtr, const int *bsrSortedColInd, int blockSize,
-    #     bsrilu02Info_t info, size_t *pBufferSize)
-    # cusparseStatus_t cusparseCbsrilu02_bufferSizeExt(
-    #     cusparseHandle_t handle, cusparseDirection_t dirA, int mb, int nnzb,
-    #     const cusparseMatDescr_t descrA, cuComplex *bsrSortedVal,
-    #     const int *bsrSortedRowPtr, const int *bsrSortedColInd, int blockSize,
-    #     bsrilu02Info_t info, size_t *pBufferSize)
-    # cusparseStatus_t cusparseZbsrilu02_bufferSizeExt(
-    #     cusparseHandle_t handle, cusparseDirection_t dirA, int mb, int nnzb,
-    #     const cusparseMatDescr_t descrA, cuDoubleComplex *bsrSortedVal,
-    #     const int *bsrSortedRowPtr, const int *bsrSortedColInd, int blockSize,
-    #     bsrilu02Info_t info, size_t *pBufferSize)
-=======
->>>>>>> 5d705e37
     cusparseStatus_t cusparseSbsrilu02_analysis(
         cusparseHandle_t handle, cusparseDirection_t dirA, int mb, int nnzb,
         const cusparseMatDescr_t descrA, float *bsrSortedVal,
@@ -660,29 +614,6 @@
         const cusparseMatDescr_t descrA, cuDoubleComplex *csrSortedValA,
         const int *csrSortedRowPtrA, const int *csrSortedColIndA,
         csric02Info_t info, int *pBufferSizeInBytes)
-<<<<<<< HEAD
-    # cusparseStatus_t cusparseScsric02_bufferSizeExt(
-    #     cusparseHandle_t handle, int m, int nnz,
-    #     const cusparseMatDescr_t descrA, float *csrSortedVal,
-    #     const int *csrSortedRowPtr, const int *csrSortedColInd,
-    #     csric02Info_t info, size_t *pBufferSize)
-    # cusparseStatus_t cusparseDcsric02_bufferSizeExt(
-    #     cusparseHandle_t handle, int m, int nnz,
-    #     const cusparseMatDescr_t descrA, double *csrSortedVal,
-    #     const int *csrSortedRowPtr, const int *csrSortedColInd,
-    #     csric02Info_t info, size_t *pBufferSize)
-    # cusparseStatus_t cusparseCcsric02_bufferSizeExt(
-    #     cusparseHandle_t handle, int m, int nnz,
-    #     const cusparseMatDescr_t descrA, cuComplex *csrSortedVal,
-    #     const int *csrSortedRowPtr, const int *csrSortedColInd,
-    #     csric02Info_t info, size_t *pBufferSize)
-    # cusparseStatus_t cusparseZcsric02_bufferSizeExt(
-    #     cusparseHandle_t handle, int m, int nnz,
-    #     const cusparseMatDescr_t descrA, cuDoubleComplex *csrSortedVal,
-    #     const int *csrSortedRowPtr, const int *csrSortedColInd,
-    #     csric02Info_t info, size_t *pBufferSize)
-=======
->>>>>>> 5d705e37
     cusparseStatus_t cusparseScsric02_analysis(
         cusparseHandle_t handle, int m, int nnz,
         const cusparseMatDescr_t descrA, const float *csrSortedValA,
@@ -745,29 +676,6 @@
         const cusparseMatDescr_t descrA, cuDoubleComplex *bsrSortedVal,
         const int *bsrSortedRowPtr, const int *bsrSortedColInd, int blockDim,
         bsric02Info_t info, int *pBufferSizeInBytes)
-<<<<<<< HEAD
-    # cusparseStatus_t cusparseSbsric02_bufferSizeExt(
-    #     cusparseHandle_t handle, cusparseDirection_t dirA, int mb, int nnzb,
-    #     const cusparseMatDescr_t descrA, float *bsrSortedVal,
-    #     const int *bsrSortedRowPtr, const int *bsrSortedColInd, int blockSize,
-    #     bsric02Info_t info, size_t *pBufferSize)
-    # cusparseStatus_t cusparseDbsric02_bufferSizeExt(
-    #     cusparseHandle_t handle, cusparseDirection_t dirA, int mb, int nnzb,
-    #     const cusparseMatDescr_t descrA, double *bsrSortedVal,
-    #     const int *bsrSortedRowPtr, const int *bsrSortedColInd, int blockSize,
-    #     bsric02Info_t info, size_t *pBufferSize)
-    # cusparseStatus_t cusparseCbsric02_bufferSizeExt(
-    #     cusparseHandle_t handle, cusparseDirection_t dirA, int mb, int nnzb,
-    #     const cusparseMatDescr_t descrA, cuComplex *bsrSortedVal,
-    #     const int *bsrSortedRowPtr, const int *bsrSortedColInd, int blockSize,
-    #     bsric02Info_t info, size_t *pBufferSize)
-    # cusparseStatus_t cusparseZbsric02_bufferSizeExt(
-    #     cusparseHandle_t handle, cusparseDirection_t dirA, int mb, int nnzb,
-    #     const cusparseMatDescr_t descrA, cuDoubleComplex *bsrSortedVal,
-    #     const int *bsrSortedRowPtr, const int *bsrSortedColInd, int blockSize,
-    #     bsric02Info_t info, size_t *pBufferSize)
-=======
->>>>>>> 5d705e37
     cusparseStatus_t cusparseSbsric02_analysis(
         cusparseHandle_t handle, cusparseDirection_t dirA, int mb, int nnzb,
         const cusparseMatDescr_t descrA, const float *bsrSortedVal,
@@ -2125,62 +2033,6 @@
             &pBufferSizeInBytes)
     check_status(status)
     return <int>pBufferSizeInBytes
-<<<<<<< HEAD
-
-# cpdef size_t scsrilu02_bufferSizeExt(
-#         size_t handle, int m, int nnz, size_t descrA, size_t csrSortedVal,
-#         size_t csrSortedRowPtr, size_t csrSortedColInd, size_t info):
-#     cdef size_t pBufferSize
-#     setStream(handle, stream_module.get_current_stream_ptr())
-#     with nogil:
-#         status = cusparseScsrilu02_bufferSizeExt(
-#             <cusparseHandle_t>handle, m, nnz, <const cusparseMatDescr_t>descrA,
-#             <float*>csrSortedVal, <const int*>csrSortedRowPtr,
-#             <const int*>csrSortedColInd, <csrilu02Info_t>info, &pBufferSize)
-#     check_status(status)
-#     return <size_t>pBufferSize
-
-# cpdef size_t dcsrilu02_bufferSizeExt(
-#         size_t handle, int m, int nnz, size_t descrA, size_t csrSortedVal,
-#         size_t csrSortedRowPtr, size_t csrSortedColInd, size_t info):
-#     cdef size_t pBufferSize
-#     setStream(handle, stream_module.get_current_stream_ptr())
-#     with nogil:
-#         status = cusparseDcsrilu02_bufferSizeExt(
-#             <cusparseHandle_t>handle, m, nnz, <const cusparseMatDescr_t>descrA,
-#             <double*>csrSortedVal, <const int*>csrSortedRowPtr,
-#             <const int*>csrSortedColInd, <csrilu02Info_t>info, &pBufferSize)
-#     check_status(status)
-#     return <size_t>pBufferSize
-
-# cpdef size_t ccsrilu02_bufferSizeExt(
-#         size_t handle, int m, int nnz, size_t descrA, size_t csrSortedVal,
-#         size_t csrSortedRowPtr, size_t csrSortedColInd, size_t info):
-#     cdef size_t pBufferSize
-#     setStream(handle, stream_module.get_current_stream_ptr())
-#     with nogil:
-#         status = cusparseCcsrilu02_bufferSizeExt(
-#             <cusparseHandle_t>handle, m, nnz, <const cusparseMatDescr_t>descrA,
-#             <cuComplex*>csrSortedVal, <const int*>csrSortedRowPtr,
-#             <const int*>csrSortedColInd, <csrilu02Info_t>info, &pBufferSize)
-#     check_status(status)
-#     return <size_t>pBufferSize
-
-# cpdef size_t zcsrilu02_bufferSizeExt(
-#         size_t handle, int m, int nnz, size_t descrA, size_t csrSortedVal,
-#         size_t csrSortedRowPtr, size_t csrSortedColInd, size_t info):
-#     cdef size_t pBufferSize
-#     setStream(handle, stream_module.get_current_stream_ptr())
-#     with nogil:
-#         status = cusparseZcsrilu02_bufferSizeExt(
-#             <cusparseHandle_t>handle, m, nnz, <const cusparseMatDescr_t>descrA,
-#             <cuDoubleComplex*>csrSortedVal, <const int*>csrSortedRowPtr,
-#             <const int*>csrSortedColInd, <csrilu02Info_t>info, &pBufferSize)
-#     check_status(status)
-#     return <size_t>pBufferSize
-
-=======
->>>>>>> 5d705e37
 cpdef scsrilu02_analysis(size_t handle, int m, int nnz, size_t descrA,
                          size_t csrSortedValA, size_t csrSortedRowPtrA,
                          size_t csrSortedColIndA, size_t info, int policy,
@@ -2388,70 +2240,6 @@
             <bsrilu02Info_t>info, &pBufferSizeInBytes)
     check_status(status)
     return <int>pBufferSizeInBytes
-<<<<<<< HEAD
-
-# cpdef size_t sbsrilu02_bufferSizeExt(
-#         size_t handle, int dirA, int mb, int nnzb, size_t descrA,
-#         size_t bsrSortedVal, size_t bsrSortedRowPtr, size_t bsrSortedColInd,
-#         int blockSize, size_t info):
-#     cdef size_t pBufferSize
-#     setStream(handle, stream_module.get_current_stream_ptr())
-#     with nogil:
-#         status = cusparseSbsrilu02_bufferSizeExt(
-#             <cusparseHandle_t>handle, <cusparseDirection_t>dirA, mb, nnzb,
-#             <const cusparseMatDescr_t>descrA, <float*>bsrSortedVal,
-#             <const int*>bsrSortedRowPtr, <const int*>bsrSortedColInd,
-#             blockSize, <bsrilu02Info_t>info, &pBufferSize)
-#     check_status(status)
-#     return <size_t>pBufferSize
-
-# cpdef size_t dbsrilu02_bufferSizeExt(
-#         size_t handle, int dirA, int mb, int nnzb, size_t descrA,
-#         size_t bsrSortedVal, size_t bsrSortedRowPtr, size_t bsrSortedColInd,
-#         int blockSize, size_t info):
-#     cdef size_t pBufferSize
-#     setStream(handle, stream_module.get_current_stream_ptr())
-#     with nogil:
-#         status = cusparseDbsrilu02_bufferSizeExt(
-#             <cusparseHandle_t>handle, <cusparseDirection_t>dirA, mb, nnzb,
-#             <const cusparseMatDescr_t>descrA, <double*>bsrSortedVal,
-#             <const int*>bsrSortedRowPtr, <const int*>bsrSortedColInd,
-#             blockSize, <bsrilu02Info_t>info, &pBufferSize)
-#     check_status(status)
-#     return <size_t>pBufferSize
-
-# cpdef size_t cbsrilu02_bufferSizeExt(
-#         size_t handle, int dirA, int mb, int nnzb, size_t descrA,
-#         size_t bsrSortedVal, size_t bsrSortedRowPtr, size_t bsrSortedColInd,
-#         int blockSize, size_t info):
-#     cdef size_t pBufferSize
-#     setStream(handle, stream_module.get_current_stream_ptr())
-#     with nogil:
-#         status = cusparseCbsrilu02_bufferSizeExt(
-#             <cusparseHandle_t>handle, <cusparseDirection_t>dirA, mb, nnzb,
-#             <const cusparseMatDescr_t>descrA, <cuComplex*>bsrSortedVal,
-#             <const int*>bsrSortedRowPtr, <const int*>bsrSortedColInd,
-#             blockSize, <bsrilu02Info_t>info, &pBufferSize)
-#     check_status(status)
-#     return <size_t>pBufferSize
-
-# cpdef size_t zbsrilu02_bufferSizeExt(
-#         size_t handle, int dirA, int mb, int nnzb, size_t descrA,
-#         size_t bsrSortedVal, size_t bsrSortedRowPtr, size_t bsrSortedColInd,
-#         int blockSize, size_t info):
-#     cdef size_t pBufferSize
-#     setStream(handle, stream_module.get_current_stream_ptr())
-#     with nogil:
-#         status = cusparseZbsrilu02_bufferSizeExt(
-#             <cusparseHandle_t>handle, <cusparseDirection_t>dirA, mb, nnzb,
-#             <const cusparseMatDescr_t>descrA, <cuDoubleComplex*>bsrSortedVal,
-#             <const int*>bsrSortedRowPtr, <const int*>bsrSortedColInd,
-#             blockSize, <bsrilu02Info_t>info, &pBufferSize)
-#     check_status(status)
-#     return <size_t>pBufferSize
-
-=======
->>>>>>> 5d705e37
 cpdef sbsrilu02_analysis(
         size_t handle, int dirA, int mb, int nnzb, size_t descrA,
         size_t bsrSortedVal, size_t bsrSortedRowPtr, size_t bsrSortedColInd,
@@ -2626,62 +2414,6 @@
             &pBufferSizeInBytes)
     check_status(status)
     return <int>pBufferSizeInBytes
-<<<<<<< HEAD
-
-# cpdef size_t scsric02_bufferSizeExt(
-#         size_t handle, int m, int nnz, size_t descrA, size_t csrSortedVal,
-#         size_t csrSortedRowPtr, size_t csrSortedColInd, size_t info):
-#     cdef size_t pBufferSize
-#     setStream(handle, stream_module.get_current_stream_ptr())
-#     with nogil:
-#         status = cusparseScsric02_bufferSizeExt(
-#             <cusparseHandle_t>handle, m, nnz, <const cusparseMatDescr_t>descrA,
-#             <float*>csrSortedVal, <const int*>csrSortedRowPtr,
-#             <const int*>csrSortedColInd, <csric02Info_t>info, &pBufferSize)
-#     check_status(status)
-#     return <size_t>pBufferSize
-
-# cpdef size_t dcsric02_bufferSizeExt(
-#         size_t handle, int m, int nnz, size_t descrA, size_t csrSortedVal,
-#         size_t csrSortedRowPtr, size_t csrSortedColInd, size_t info):
-#     cdef size_t pBufferSize
-#     setStream(handle, stream_module.get_current_stream_ptr())
-#     with nogil:
-#         status = cusparseDcsric02_bufferSizeExt(
-#             <cusparseHandle_t>handle, m, nnz, <const cusparseMatDescr_t>descrA,
-#             <double*>csrSortedVal, <const int*>csrSortedRowPtr,
-#             <const int*>csrSortedColInd, <csric02Info_t>info, &pBufferSize)
-#     check_status(status)
-#     return <size_t>pBufferSize
-
-# cpdef size_t ccsric02_bufferSizeExt(
-#         size_t handle, int m, int nnz, size_t descrA, size_t csrSortedVal,
-#         size_t csrSortedRowPtr, size_t csrSortedColInd, size_t info):
-#     cdef size_t pBufferSize
-#     setStream(handle, stream_module.get_current_stream_ptr())
-#     with nogil:
-#         status = cusparseCcsric02_bufferSizeExt(
-#             <cusparseHandle_t>handle, m, nnz, <const cusparseMatDescr_t>descrA,
-#             <cuComplex*>csrSortedVal, <const int*>csrSortedRowPtr,
-#             <const int*>csrSortedColInd, <csric02Info_t>info, &pBufferSize)
-#     check_status(status)
-#     return <size_t>pBufferSize
-
-# cpdef size_t zcsric02_bufferSizeExt(
-#         size_t handle, int m, int nnz, size_t descrA, size_t csrSortedVal,
-#         size_t csrSortedRowPtr, size_t csrSortedColInd, size_t info):
-#     cdef size_t pBufferSize
-#     setStream(handle, stream_module.get_current_stream_ptr())
-#     with nogil:
-#         status = cusparseZcsric02_bufferSizeExt(
-#             <cusparseHandle_t>handle, m, nnz, <const cusparseMatDescr_t>descrA,
-#             <cuDoubleComplex*>csrSortedVal, <const int*>csrSortedRowPtr,
-#             <const int*>csrSortedColInd, <csric02Info_t>info, &pBufferSize)
-#     check_status(status)
-#     return <size_t>pBufferSize
-
-=======
->>>>>>> 5d705e37
 cpdef scsric02_analysis(size_t handle, int m, int nnz, size_t descrA,
                         size_t csrSortedValA, size_t csrSortedRowPtrA,
                         size_t csrSortedColIndA, size_t info, int policy,
@@ -2852,70 +2584,6 @@
             <bsric02Info_t>info, &pBufferSizeInBytes)
     check_status(status)
     return <int>pBufferSizeInBytes
-<<<<<<< HEAD
-
-# cpdef size_t sbsric02_bufferSizeExt(
-#         size_t handle, int dirA, int mb, int nnzb, size_t descrA,
-#         size_t bsrSortedVal, size_t bsrSortedRowPtr, size_t bsrSortedColInd,
-#         int blockSize, size_t info):
-#     cdef size_t pBufferSize
-#     setStream(handle, stream_module.get_current_stream_ptr())
-#     with nogil:
-#         status = cusparseSbsric02_bufferSizeExt(
-#             <cusparseHandle_t>handle, <cusparseDirection_t>dirA, mb, nnzb,
-#             <const cusparseMatDescr_t>descrA, <float*>bsrSortedVal,
-#             <const int*>bsrSortedRowPtr, <const int*>bsrSortedColInd,
-#             blockSize, <bsric02Info_t>info, &pBufferSize)
-#     check_status(status)
-#     return <size_t>pBufferSize
-
-# cpdef size_t dbsric02_bufferSizeExt(
-#         size_t handle, int dirA, int mb, int nnzb, size_t descrA,
-#         size_t bsrSortedVal, size_t bsrSortedRowPtr, size_t bsrSortedColInd,
-#         int blockSize, size_t info):
-#     cdef size_t pBufferSize
-#     setStream(handle, stream_module.get_current_stream_ptr())
-#     with nogil:
-#         status = cusparseDbsric02_bufferSizeExt(
-#             <cusparseHandle_t>handle, <cusparseDirection_t>dirA, mb, nnzb,
-#             <const cusparseMatDescr_t>descrA, <double*>bsrSortedVal,
-#             <const int*>bsrSortedRowPtr, <const int*>bsrSortedColInd,
-#             blockSize, <bsric02Info_t>info, &pBufferSize)
-#     check_status(status)
-#     return <size_t>pBufferSize
-
-# cpdef size_t cbsric02_bufferSizeExt(
-#         size_t handle, int dirA, int mb, int nnzb, size_t descrA,
-#         size_t bsrSortedVal, size_t bsrSortedRowPtr, size_t bsrSortedColInd,
-#         int blockSize, size_t info):
-#     cdef size_t pBufferSize
-#     setStream(handle, stream_module.get_current_stream_ptr())
-#     with nogil:
-#         status = cusparseCbsric02_bufferSizeExt(
-#             <cusparseHandle_t>handle, <cusparseDirection_t>dirA, mb, nnzb,
-#             <const cusparseMatDescr_t>descrA, <cuComplex*>bsrSortedVal,
-#             <const int*>bsrSortedRowPtr, <const int*>bsrSortedColInd,
-#             blockSize, <bsric02Info_t>info, &pBufferSize)
-#     check_status(status)
-#     return <size_t>pBufferSize
-
-# cpdef size_t zbsric02_bufferSizeExt(
-#         size_t handle, int dirA, int mb, int nnzb, size_t descrA,
-#         size_t bsrSortedVal, size_t bsrSortedRowPtr, size_t bsrSortedColInd,
-#         int blockSize, size_t info):
-#     cdef size_t pBufferSize
-#     setStream(handle, stream_module.get_current_stream_ptr())
-#     with nogil:
-#         status = cusparseZbsric02_bufferSizeExt(
-#             <cusparseHandle_t>handle, <cusparseDirection_t>dirA, mb, nnzb,
-#             <const cusparseMatDescr_t>descrA, <cuDoubleComplex*>bsrSortedVal,
-#             <const int*>bsrSortedRowPtr, <const int*>bsrSortedColInd,
-#             blockSize, <bsric02Info_t>info, &pBufferSize)
-#     check_status(status)
-#     return <size_t>pBufferSize
-
-=======
->>>>>>> 5d705e37
 cpdef sbsric02_analysis(
         size_t handle, int dirA, int mb, int nnzb, size_t descrA,
         size_t bsrSortedVal, size_t bsrSortedRowPtr, size_t bsrSortedColInd,
