cimport cython  # NOQA

from cupy.cuda cimport driver
from cupy.cuda cimport stream as stream_module
from cupy.cuda.runtime cimport DataType

cdef extern from 'cupy_cuComplex.h':
    ctypedef struct cuComplex 'cuComplex':
        float x, y

    ctypedef struct cuDoubleComplex 'cuDoubleComplex':
        double x, y

cdef extern from 'cupy_cusparse.h' nogil:

    # Version
    cusparseStatus_t cusparseGetVersion(cusparseHandle_t handle, int* version)

    # cuSPARSE Helper Function
    Status cusparseCreate(Handle *handle)
    Status cusparseCreateMatDescr(MatDescr descr)
    Status cusparseDestroy(Handle handle)
    Status cusparseDestroyMatDescr(MatDescr descr)
    Status cusparseSetMatIndexBase(MatDescr descr, IndexBase base)
    Status cusparseSetMatType(MatDescr descr, MatrixType type)
    Status cusparseSetPointerMode(Handle handle, PointerMode mode)

    # Stream
    Status cusparseSetStream(Handle handle, driver.Stream streamId)
    Status cusparseGetStream(Handle handle, driver.Stream* streamId)

    # cuSPARSE Level1 Function
    Status cusparseSgthr(
        Handle handle, int nnz, const float *y, float *xVal, const int *xInd,
        IndexBase idxBase)

    Status cusparseDgthr(
        Handle handle, int nnz, const double *y, double *xVal, const int *xInd,
        IndexBase idxBase)

    Status cusparseCgthr(
        Handle handle, int nnz, const cuComplex *y, cuComplex *xVal,
        const int *xInd,
        IndexBase idxBase)

    Status cusparseZgthr(
        Handle handle, int nnz, const cuDoubleComplex *y,
        cuDoubleComplex *xVal, const int *xInd,
        IndexBase idxBase)

    # cuSPARSE Level2 Function
    Status cusparseScsrmv(
        Handle handle, Operation transA, int m, int n, int nnz,
        const float *alpha, MatDescr descrA, const float *csrSortedValA,
        const int *csrSortedRowPtrA, const int *csrSortedColIndA,
        const float *x, const float *beta, float *y)

    Status cusparseDcsrmv(
        Handle handle, Operation transA, int m, int n, int nnz,
        const double *alpha, MatDescr descrA, const double *csrSortedValA,
        const int *csrSortedRowPtrA, const int *csrSortedColIndA,
        const double *x, const double *beta, double *y)

    Status cusparseCcsrmv(
        Handle handle, Operation transA, int m, int n, int nnz,
        const cuComplex *alpha, MatDescr descrA,
        const cuComplex *csrSortedValA,
        const int *csrSortedRowPtrA, const int *csrSortedColIndA,
        const cuComplex *x, const cuComplex *beta, cuComplex *y)

    Status cusparseZcsrmv(
        Handle handle, Operation transA, int m, int n, int nnz,
        const cuDoubleComplex *alpha, MatDescr descrA,
        const cuDoubleComplex *csrSortedValA,
        const int *csrSortedRowPtrA, const int *csrSortedColIndA,
        const cuDoubleComplex *x, const cuDoubleComplex *beta,
        cuDoubleComplex *y)

    Status cusparseCsrmvEx_bufferSize(
        Handle handle, AlgMode alg, Operation transA, int m, int n,
        int nnz, const void *alpha, DataType alphatype,
        MatDescr descrA, const void *csrValA, DataType csrValAtype,
        const int *csrRowPtrA, const int *csrColIndA,
        const void *x, DataType xtype, const void *beta,
        DataType betatype, void *y, DataType ytype,
        DataType executiontype, size_t *bufferSizeInBytes)

    Status cusparseCsrmvEx(
        Handle handle, AlgMode alg, Operation transA, int m, int n,
        int nnz, const void *alpha, DataType alphatype,
        MatDescr descrA, const void *csrValA, DataType csrValAtype,
        const int *csrRowPtrA, const int *csrColIndA,
        const void *x, DataType xtype, const void *beta,
        DataType betatype, void *y, DataType ytype,
        DataType executiontype, void* buffer)

    # cuSPARSE Level3 Function
    Status cusparseScsrmm(
        Handle handle, Operation transA, int m, int n, int k, int nnz,
        const float *alpha, const MatDescr descrA, const float *csrSortedValA,
        const int *csrSortedRowPtrA, const int *csrSortedColIndA,
        const float *B, int ldb, const float *beta, float *C, int ldc)

    Status cusparseDcsrmm(
        Handle handle, Operation transA, int m, int n, int k, int nnz,
        const double *alpha, const MatDescr descrA,
        const double *csrSortedValA,
        const int *csrSortedRowPtrA, const int *csrSortedColIndA,
        const double *B, int ldb, const double *beta, double *C, int ldc)

    Status cusparseCcsrmm(
        Handle handle, Operation transA, int m, int n, int k, int nnz,
        const cuComplex *alpha, const MatDescr descrA,
        const cuComplex *csrSortedValA,
        const int *csrSortedRowPtrA, const int *csrSortedColIndA,
        const cuComplex *B, int ldb, const cuComplex *beta,
        cuComplex *C, int ldc)

    Status cusparseZcsrmm(
        Handle handle, Operation transA, int m, int n, int k, int nnz,
        const cuDoubleComplex *alpha, const MatDescr descrA,
        const cuDoubleComplex *csrSortedValA,
        const int *csrSortedRowPtrA, const int *csrSortedColIndA,
        const cuDoubleComplex *B, int ldb,
        const cuDoubleComplex *beta, cuDoubleComplex *C, int ldc)

    Status cusparseScsrmm2(
        Handle handle, Operation transA, Operation transB, int m, int n, int k,
        int nnz, const float *alpha, const MatDescr descrA,
        const float *csrValA, const int *csrRowPtrA, const int *csrColIndA,
        const float *B, int ldb, const float *beta, float *C, int ldc)

    Status cusparseDcsrmm2(
        Handle handle, Operation transA, Operation transB, int m, int n, int k,
        int nnz, const double *alpha, const MatDescr descrA,
        const double *csrValA, const int *csrRowPtrA, const int *csrColIndA,
        const double *B, int ldb, const double *beta, double *C, int ldc)

    Status cusparseCcsrmm2(
        Handle handle, Operation transA, Operation transB, int m, int n, int k,
        int nnz, const cuComplex *alpha, const MatDescr descrA,
        const cuComplex *csrValA, const int *csrRowPtrA, const int *csrColIndA,
        const cuComplex *B, int ldb, const cuComplex *beta,
        cuComplex *C, int ldc)

    Status cusparseZcsrmm2(
        Handle handle, Operation transA, Operation transB, int m, int n, int k,
        int nnz, const cuDoubleComplex *alpha, const MatDescr descrA,
        const cuDoubleComplex *csrValA,
        const int *csrRowPtrA, const int *csrColIndA,
        const cuDoubleComplex *B, int ldb, const cuDoubleComplex *beta,
        cuDoubleComplex *C, int ldc)

    # cuSPARSE Extra Function
    Status cusparseXcsrgeamNnz(
        Handle handle, int m, int n, const MatDescr descrA, int nnzA,
        const int *csrRowPtrA, const int *csrColIndA, const MatDescr descrB,
        int nnzB, const int *csrRowPtrB, const int *csrColIndB,
        const MatDescr descrC, int *csrRowPtrC, int *nnzTotalDevHostPtr)

    Status cusparseScsrgeam(
        Handle handle, int m, int n, const float *alpha, const MatDescr descrA,
        int nnzA, const float *csrValA, const int *csrRowPtrA,
        const int *csrColIndA, const float *beta, const MatDescr descrB,
        int nnzB, const float *csrValB, const int *csrRowPtrB,
        const int *csrColIndB, const MatDescr descrC, float *csrValC,
        int *csrRowPtrC, int *csrColIndC)

    Status cusparseDcsrgeam(
        Handle handle, int m, int n, const double *alpha,
        const MatDescr descrA,
        int nnzA, const double *csrValA, const int *csrRowPtrA,
        const int *csrColIndA, const double *beta, const MatDescr descrB,
        int nnzB, const double *csrValB, const int *csrRowPtrB,
        const int *csrColIndB, const MatDescr descrC, double *csrValC,
        int *csrRowPtrC, int *csrColIndC)

    Status cusparseCcsrgeam(
        Handle handle, int m, int n, const cuComplex *alpha,
        const MatDescr descrA,
        int nnzA, const cuComplex *csrValA, const int *csrRowPtrA,
        const int *csrColIndA, const cuComplex *beta, const MatDescr descrB,
        int nnzB, const cuComplex *csrValB, const int *csrRowPtrB,
        const int *csrColIndB, const MatDescr descrC, cuComplex *csrValC,
        int *csrRowPtrC, int *csrColIndC)

    Status cusparseZcsrgeam(
        Handle handle, int m, int n, const cuDoubleComplex *alpha,
        const MatDescr descrA,
        int nnzA, const cuDoubleComplex *csrValA, const int *csrRowPtrA,
        const int *csrColIndA, const cuDoubleComplex *beta,
        const MatDescr descrB,
        int nnzB, const cuDoubleComplex *csrValB, const int *csrRowPtrB,
        const int *csrColIndB, const MatDescr descrC,
        cuDoubleComplex *csrValC, int *csrRowPtrC, int *csrColIndC)

    Status cusparseXcsrgemmNnz(
        Handle handle, Operation transA, Operation transB, int m, int n, int k,
        const MatDescr descrA, const int nnzA, const int *csrRowPtrA,
        const int *csrColIndA, const MatDescr descrB, const int nnzB,
        const int *csrRowPtrB, const int *csrColIndB,
        const MatDescr descrC, int *csrRowPtrC, int *nnzTotalDevHostPtr)

    Status cusparseScsrgemm(
        Handle handle, Operation transA, Operation transB, int m, int n, int k,
        const MatDescr descrA, const int nnzA, const float *csrValA,
        const int *csrRowPtrA, const int *csrColIndA, const MatDescr descrB,
        const int nnzB, const float *csrValB, const int *csrRowPtrB,
        const int *csrColIndB, const MatDescr descrC, float *csrValC,
        const int *csrRowPtrC, int *csrColIndC)

    Status cusparseDcsrgemm(
        Handle handle, Operation transA, Operation transB, int m, int n, int k,
        const MatDescr descrA, const int nnzA, const double *csrValA,
        const int *csrRowPtrA, const int *csrColIndA, const MatDescr descrB,
        const int nnzB, const double *csrValB, const int *csrRowPtrB,
        const int *csrColIndB, const MatDescr descrC, double *csrValC,
        const int *csrRowPtrC, int *csrColIndC)

    Status cusparseCcsrgemm(
        Handle handle, Operation transA, Operation transB, int m, int n, int k,
        const MatDescr descrA, const int nnzA, const cuComplex *csrValA,
        const int *csrRowPtrA, const int *csrColIndA, const MatDescr descrB,
        const int nnzB, const cuComplex *csrValB, const int *csrRowPtrB,
        const int *csrColIndB, const MatDescr descrC, cuComplex *csrValC,
        const int *csrRowPtrC, int *csrColIndC)

    Status cusparseZcsrgemm(
        Handle handle, Operation transA, Operation transB, int m, int n, int k,
        const MatDescr descrA, const int nnzA, const cuDoubleComplex *csrValA,
        const int *csrRowPtrA, const int *csrColIndA, const MatDescr descrB,
        const int nnzB, const cuDoubleComplex *csrValB, const int *csrRowPtrB,
        const int *csrColIndB, const MatDescr descrC, cuDoubleComplex *csrValC,
        const int *csrRowPtrC, int *csrColIndC)

    # cuSPARSE Format Convrsion
    Status cusparseXcoo2csr(
        Handle handle, const int *cooRowInd, int nnz, int m, int *csrRowPtr,
        IndexBase idxBase)

    Status cusparseScsc2dense(
        Handle handle, int m, int n, const MatDescr descrA,
        const float *cscSortedValA, const int *cscSortedRowIndA,
        const int *cscSortedColPtrA, float *A, int lda)

    Status cusparseDcsc2dense(
        Handle handle, int m, int n, const MatDescr descrA,
        const double *cscSortedValA, const int *cscSortedRowIndA,
        const int *cscSortedColPtrA, double *A, int lda)

    Status cusparseCcsc2dense(
        Handle handle, int m, int n, const MatDescr descrA,
        const cuComplex *cscSortedValA, const int *cscSortedRowIndA,
        const int *cscSortedColPtrA, cuComplex *A, int lda)

    Status cusparseZcsc2dense(
        Handle handle, int m, int n, const MatDescr descrA,
        const cuDoubleComplex *cscSortedValA, const int *cscSortedRowIndA,
        const int *cscSortedColPtrA, cuDoubleComplex *A, int lda)

    Status cusparseXcsr2coo(
        Handle handle, const int *csrRowPtr, int nnz, int m, int *cooRowInd,
        IndexBase idxBase)

    Status cusparseScsr2csc(
        Handle handle, int m, int n, int nnz, const float *csrVal,
        const int *csrRowPtr, const int *csrColInd, float *cscVal,
        int *cscRowInd, int *cscColPtr, Action copyValues, IndexBase idxBase)

    Status cusparseDcsr2csc(
        Handle handle, int m, int n, int nnz, const double *csrVal,
        const int *csrRowPtr, const int *csrColInd, double *cscVal,
        int *cscRowInd, int *cscColPtr, Action copyValues, IndexBase idxBase)

    Status cusparseCcsr2csc(
        Handle handle, int m, int n, int nnz, const cuComplex *csrVal,
        const int *csrRowPtr, const int *csrColInd, cuComplex *cscVal,
        int *cscRowInd, int *cscColPtr, Action copyValues, IndexBase idxBase)

    Status cusparseZcsr2csc(
        Handle handle, int m, int n, int nnz, const cuDoubleComplex *csrVal,
        const int *csrRowPtr, const int *csrColInd, cuDoubleComplex *cscVal,
        int *cscRowInd, int *cscColPtr, Action copyValues, IndexBase idxBase)

    Status cusparseScsr2dense(
        Handle handle, int m, int n, const MatDescr descrA,
        const float *csrSortedValA, const int *csrSortedRowPtrA,
        const int *csrSortedColIndA, float *A, int lda)

    Status cusparseDcsr2dense(
        Handle handle, int m, int n, const MatDescr descrA,
        const double *csrSortedValA, const int *csrSortedRowPtrA,
        const int *csrSortedColIndA, double *A, int lda)

    Status cusparseCcsr2dense(
        Handle handle, int m, int n, const MatDescr descrA,
        const cuComplex *csrSortedValA, const int *csrSortedRowPtrA,
        const int *csrSortedColIndA, cuComplex *A, int lda)

    Status cusparseZcsr2dense(
        Handle handle, int m, int n, const MatDescr descrA,
        const cuDoubleComplex *csrSortedValA, const int *csrSortedRowPtrA,
        const int *csrSortedColIndA, cuDoubleComplex *A, int lda)

    Status cusparseSnnz_compress(
        Handle handle, int m, const MatDescr descr,
        const float *values, const int *rowPtr, int *nnzPerRow,
        int *nnzTotal, float tol)

    Status cusparseDnnz_compress(
        Handle handle, int m, const MatDescr descr,
        const double *values, const int *rowPtr, int *nnzPerRow,
        int *nnzTotal, double tol)

    Status cusparseCnnz_compress(
        Handle handle, int m, const MatDescr descr,
        const cuComplex *values, const int *rowPtr, int *nnzPerRow,
        int *nnzTotal, cuComplex tol)

    Status cusparseZnnz_compress(
        Handle handle, int m, const MatDescr descr,
        const cuDoubleComplex *values, const int *rowPtr, int *nnzPerRow,
        int *nnzTotal, cuDoubleComplex tol)

    Status cusparseScsr2csr_compress(
        Handle handle, int m, int n, const MatDescr descrA,
        const float *inVal, const int *inColInd, const int *inRowPtr,
        int inNnz, int *nnzPerRow, float *outVal, int *outColInd,
        int *outRowPtr, float tol)

    Status cusparseDcsr2csr_compress(
        Handle handle, int m, int n, const MatDescr descrA,
        const double *inVal, const int *inColInd, const int *inRowPtr,
        int inNnz, int *nnzPerRow, double *outVal, int *outColInd,
        int *outRowPtr, double tol)

    Status cusparseCcsr2csr_compress(
        Handle handle, int m, int n, const MatDescr descrA,
        const cuComplex *inVal, const int *inColInd, const int *inRowPtr,
        int inNnz, int *nnzPerRow, cuComplex *outVal, int *outColInd,
        int *outRowPtr, cuComplex tol)

    Status cusparseZcsr2csr_compress(
        Handle handle, int m, int n, const MatDescr descrA,
        const cuDoubleComplex *inVal, const int *inColInd, const int *inRowPtr,
        int inNnz, int *nnzPerRow, cuDoubleComplex *outVal, int *outColInd,
        int *outRowPtr, cuDoubleComplex tol)

    Status cusparseSdense2csc(
        Handle handle, int m, int n, const MatDescr descrA, const float *A,
        int lda, const int *nnzPerCol, float *cscValA, int *cscRowIndA,
        int *cscColPtrA)

    Status cusparseDdense2csc(
        Handle handle, int m, int n, const MatDescr descrA, const double *A,
        int lda, const int *nnzPerCol, double *cscValA, int *cscRowIndA,
        int *cscColPtrA)

    Status cusparseCdense2csc(
        Handle handle, int m, int n, const MatDescr descrA, const cuComplex *A,
        int lda, const int *nnzPerCol, cuComplex *cscValA, int *cscRowIndA,
        int *cscColPtrA)

    Status cusparseZdense2csc(
        Handle handle, int m, int n, const MatDescr descrA,
        const cuDoubleComplex *A,
        int lda, const int *nnzPerCol, cuDoubleComplex *cscValA,
        int *cscRowIndA, int *cscColPtrA)

    Status cusparseSdense2csr(
        Handle handle, int m, int n, const MatDescr descrA,
        const float *A, int lda, const int *nnzPerRow, float *csrValA,
        int *csrRowPtrA, int *csrColIndA)

    Status cusparseDdense2csr(
        Handle handle, int m, int n, const MatDescr descrA,
        const double *A, int lda, const int *nnzPerRow, double *csrValA,
        int *csrRowPtrA, int *csrColIndA)

    Status cusparseCdense2csr(
        Handle handle, int m, int n, const MatDescr descrA,
        const cuComplex *A, int lda, const int *nnzPerRow, cuComplex *csrValA,
        int *csrRowPtrA, int *csrColIndA)

    Status cusparseZdense2csr(
        Handle handle, int m, int n, const MatDescr descrA,
        const cuDoubleComplex *A, int lda, const int *nnzPerRow,
        cuDoubleComplex *csrValA,
        int *csrRowPtrA, int *csrColIndA)

    Status cusparseSnnz(
        Handle handle, Direction dirA, int m, int n, const MatDescr descrA,
        const float *A, int lda, int *nnzPerRowColumn, int *nnzTotalDevHostPtr)

    Status cusparseDnnz(
        Handle handle, Direction dirA, int m, int n, const MatDescr descrA,
        const double *A, int lda, int *nnzPerRowColumn,
        int *nnzTotalDevHostPtr)

    Status cusparseCnnz(
        Handle handle, Direction dirA, int m, int n, const MatDescr descrA,
        const cuComplex *A, int lda, int *nnzPerRowColumn,
        int *nnzTotalDevHostPtr)

    Status cusparseZnnz(
        Handle handle, Direction dirA, int m, int n, const MatDescr descrA,
        const cuDoubleComplex *A, int lda, int *nnzPerRowColumn,
        int *nnzTotalDevHostPtr)

    Status cusparseCreateIdentityPermutation(
        Handle handle, int n, int *p)

    Status cusparseXcoosort_bufferSizeExt(
        Handle handle, int m, int n, int nnz, const int *cooRows,
        const int *cooCols, size_t *pBufferSizeInBytes)

    Status cusparseXcoosortByRow(
        Handle handle, int m, int n, int nnz, int *cooRows, int *cooCols,
        int *P, void *pBuffer)

    Status cusparseXcoosortByColumn(
        Handle handle, int m, int n, int nnz, int *cooRows, int *cooCols,
        int *P, void *pBuffer)

    Status cusparseXcsrsort_bufferSizeExt(
        Handle handle, int m, int n, int nnz, const int *csrRowPtr,
        const int *csrColInd, size_t *pBufferSizeInBytes)

    Status cusparseXcsrsort(
        Handle handle, int m, int n, int nnz, const MatDescr descrA,
        const int *csrRowPtr, int *csrColInd, int *P, void *pBuffer)

    Status cusparseXcscsort_bufferSizeExt(
        Handle handle, int m, int n, int nnz, const int *cscColPtr,
        const int *cscRowInd, size_t *pBufferSizeInBytes)

    Status cusparseXcscsort(
        Handle handle, int m, int n, int nnz, const MatDescr descrA,
        const int *cscColPtr, int *cscRowInd, int *P, void *pBuffer)

    # cuSparse PRECONDITIONERS
    cusparseStatus_t cusparseCreateCsrilu02Info(csrilu02Info_t *info)
    cusparseStatus_t cusparseDestroyCsrilu02Info(csrilu02Info_t info)
    cusparseStatus_t cusparseCreateBsrilu02Info(bsrilu02Info_t *info)
    cusparseStatus_t cusparseDestroyBsrilu02Info(bsrilu02Info_t info)
    cusparseStatus_t cusparseCreateCsric02Info(csric02Info_t *info)
    cusparseStatus_t cusparseDestroyCsric02Info(csric02Info_t info)
    cusparseStatus_t cusparseCreateBsric02Info(bsric02Info_t *info)
    cusparseStatus_t cusparseDestroyBsric02Info(bsric02Info_t info)
    cusparseStatus_t cusparseScsrilu02_numericBoost(
        cusparseHandle_t handle, csrilu02Info_t info, int enable_boost,
        double *tol, float *boost_val)
    cusparseStatus_t cusparseDcsrilu02_numericBoost(
        cusparseHandle_t handle, csrilu02Info_t info, int enable_boost,
        double *tol, double *boost_val)
    cusparseStatus_t cusparseCcsrilu02_numericBoost(
        cusparseHandle_t handle, csrilu02Info_t info, int enable_boost,
        double *tol, cuComplex *boost_val)
    cusparseStatus_t cusparseZcsrilu02_numericBoost(
        cusparseHandle_t handle, csrilu02Info_t info, int enable_boost,
        double *tol, cuDoubleComplex *boost_val)
    cusparseStatus_t cusparseXcsrilu02_zeroPivot(
        cusparseHandle_t handle, csrilu02Info_t info, int *position)
    cusparseStatus_t cusparseScsrilu02_bufferSize(
        cusparseHandle_t handle, int m, int nnz,
        const cusparseMatDescr_t descrA, float *csrSortedValA,
        const int *csrSortedRowPtrA, const int *csrSortedColIndA,
        csrilu02Info_t info, int *pBufferSizeInBytes)
    cusparseStatus_t cusparseDcsrilu02_bufferSize(
        cusparseHandle_t handle, int m, int nnz,
        const cusparseMatDescr_t descrA, double *csrSortedValA,
        const int *csrSortedRowPtrA, const int *csrSortedColIndA,
        csrilu02Info_t info, int *pBufferSizeInBytes)
    cusparseStatus_t cusparseCcsrilu02_bufferSize(
        cusparseHandle_t handle, int m, int nnz,
        const cusparseMatDescr_t descrA, cuComplex *csrSortedValA,
        const int *csrSortedRowPtrA, const int *csrSortedColIndA,
        csrilu02Info_t info, int *pBufferSizeInBytes)
    cusparseStatus_t cusparseZcsrilu02_bufferSize(
        cusparseHandle_t handle, int m, int nnz,
        const cusparseMatDescr_t descrA, cuDoubleComplex *csrSortedValA,
        const int *csrSortedRowPtrA, const int *csrSortedColIndA,
        csrilu02Info_t info, int *pBufferSizeInBytes)
    cusparseStatus_t cusparseScsrilu02_analysis(
        cusparseHandle_t handle, int m, int nnz,
        const cusparseMatDescr_t descrA, const float *csrSortedValA,
        const int *csrSortedRowPtrA, const int *csrSortedColIndA,
        csrilu02Info_t info, cusparseSolvePolicy_t policy, void *pBuffer)
    cusparseStatus_t cusparseDcsrilu02_analysis(
        cusparseHandle_t handle, int m, int nnz,
        const cusparseMatDescr_t descrA, const double *csrSortedValA,
        const int *csrSortedRowPtrA, const int *csrSortedColIndA,
        csrilu02Info_t info, cusparseSolvePolicy_t policy, void *pBuffer)
    cusparseStatus_t cusparseCcsrilu02_analysis(
        cusparseHandle_t handle, int m, int nnz,
        const cusparseMatDescr_t descrA, const cuComplex *csrSortedValA,
        const int *csrSortedRowPtrA, const int *csrSortedColIndA,
        csrilu02Info_t info, cusparseSolvePolicy_t policy, void *pBuffer)
    cusparseStatus_t cusparseZcsrilu02_analysis(
        cusparseHandle_t handle, int m, int nnz,
        const cusparseMatDescr_t descrA, const cuDoubleComplex *csrSortedValA,
        const int *csrSortedRowPtrA, const int *csrSortedColIndA,
        csrilu02Info_t info, cusparseSolvePolicy_t policy, void *pBuffer)
    cusparseStatus_t cusparseScsrilu02(
        cusparseHandle_t handle, int m, int nnz,
        const cusparseMatDescr_t descrA, float *csrSortedValA_valM,
        const int *csrSortedRowPtrA, const int *csrSortedColIndA,
        csrilu02Info_t info, cusparseSolvePolicy_t policy, void *pBuffer)
    cusparseStatus_t cusparseDcsrilu02(
        cusparseHandle_t handle, int m, int nnz,
        const cusparseMatDescr_t descrA, double *csrSortedValA_valM,
        const int *csrSortedRowPtrA, const int *csrSortedColIndA,
        csrilu02Info_t info, cusparseSolvePolicy_t policy, void *pBuffer)
    cusparseStatus_t cusparseCcsrilu02(
        cusparseHandle_t handle, int m, int nnz,
        const cusparseMatDescr_t descrA, cuComplex *csrSortedValA_valM,
        const int *csrSortedRowPtrA, const int *csrSortedColIndA,
        csrilu02Info_t info, cusparseSolvePolicy_t policy, void *pBuffer)
    cusparseStatus_t cusparseZcsrilu02(
        cusparseHandle_t handle, int m, int nnz,
        const cusparseMatDescr_t descrA, cuDoubleComplex *csrSortedValA_valM,
        const int *csrSortedRowPtrA, const int *csrSortedColIndA,
        csrilu02Info_t info, cusparseSolvePolicy_t policy, void *pBuffer)
    cusparseStatus_t cusparseSbsrilu02_numericBoost(
        cusparseHandle_t handle, bsrilu02Info_t info, int enable_boost,
        double *tol, float *boost_val)
    cusparseStatus_t cusparseDbsrilu02_numericBoost(
        cusparseHandle_t handle, bsrilu02Info_t info, int enable_boost,
        double *tol, double *boost_val)
    cusparseStatus_t cusparseCbsrilu02_numericBoost(
        cusparseHandle_t handle, bsrilu02Info_t info, int enable_boost,
        double *tol, cuComplex *boost_val)
    cusparseStatus_t cusparseZbsrilu02_numericBoost(
        cusparseHandle_t handle, bsrilu02Info_t info, int enable_boost,
        double *tol, cuDoubleComplex *boost_val)
    cusparseStatus_t cusparseXbsrilu02_zeroPivot(
        cusparseHandle_t handle, bsrilu02Info_t info, int *position)
    cusparseStatus_t cusparseSbsrilu02_bufferSize(
        cusparseHandle_t handle, cusparseDirection_t dirA, int mb, int nnzb,
        const cusparseMatDescr_t descrA, float *bsrSortedVal,
        const int *bsrSortedRowPtr, const int *bsrSortedColInd, int blockDim,
        bsrilu02Info_t info, int *pBufferSizeInBytes)
    cusparseStatus_t cusparseDbsrilu02_bufferSize(
        cusparseHandle_t handle, cusparseDirection_t dirA, int mb, int nnzb,
        const cusparseMatDescr_t descrA, double *bsrSortedVal,
        const int *bsrSortedRowPtr, const int *bsrSortedColInd, int blockDim,
        bsrilu02Info_t info, int *pBufferSizeInBytes)
    cusparseStatus_t cusparseCbsrilu02_bufferSize(
        cusparseHandle_t handle, cusparseDirection_t dirA, int mb, int nnzb,
        const cusparseMatDescr_t descrA, cuComplex *bsrSortedVal,
        const int *bsrSortedRowPtr, const int *bsrSortedColInd, int blockDim,
        bsrilu02Info_t info, int *pBufferSizeInBytes)
    cusparseStatus_t cusparseZbsrilu02_bufferSize(
        cusparseHandle_t handle, cusparseDirection_t dirA, int mb, int nnzb,
        const cusparseMatDescr_t descrA, cuDoubleComplex *bsrSortedVal,
        const int *bsrSortedRowPtr, const int *bsrSortedColInd, int blockDim,
        bsrilu02Info_t info, int *pBufferSizeInBytes)
    cusparseStatus_t cusparseSbsrilu02_analysis(
        cusparseHandle_t handle, cusparseDirection_t dirA, int mb, int nnzb,
        const cusparseMatDescr_t descrA, float *bsrSortedVal,
        const int *bsrSortedRowPtr, const int *bsrSortedColInd, int blockDim,
        bsrilu02Info_t info, cusparseSolvePolicy_t policy, void *pBuffer)
    cusparseStatus_t cusparseDbsrilu02_analysis(
        cusparseHandle_t handle, cusparseDirection_t dirA, int mb, int nnzb,
        const cusparseMatDescr_t descrA, double *bsrSortedVal,
        const int *bsrSortedRowPtr, const int *bsrSortedColInd, int blockDim,
        bsrilu02Info_t info, cusparseSolvePolicy_t policy, void *pBuffer)
    cusparseStatus_t cusparseCbsrilu02_analysis(
        cusparseHandle_t handle, cusparseDirection_t dirA, int mb, int nnzb,
        const cusparseMatDescr_t descrA, cuComplex *bsrSortedVal,
        const int *bsrSortedRowPtr, const int *bsrSortedColInd, int blockDim,
        bsrilu02Info_t info, cusparseSolvePolicy_t policy, void *pBuffer)
    cusparseStatus_t cusparseZbsrilu02_analysis(
        cusparseHandle_t handle, cusparseDirection_t dirA, int mb, int nnzb,
        const cusparseMatDescr_t descrA, cuDoubleComplex *bsrSortedVal,
        const int *bsrSortedRowPtr, const int *bsrSortedColInd, int blockDim,
        bsrilu02Info_t info, cusparseSolvePolicy_t policy, void *pBuffer)
    cusparseStatus_t cusparseSbsrilu02(
        cusparseHandle_t handle, cusparseDirection_t dirA, int mb, int nnzb,
        const cusparseMatDescr_t descrA, float *bsrSortedVal,
        const int *bsrSortedRowPtr, const int *bsrSortedColInd, int blockDim,
        bsrilu02Info_t info, cusparseSolvePolicy_t policy, void *pBuffer)
    cusparseStatus_t cusparseDbsrilu02(
        cusparseHandle_t handle, cusparseDirection_t dirA, int mb, int nnzb,
        const cusparseMatDescr_t descrA, double *bsrSortedVal,
        const int *bsrSortedRowPtr, const int *bsrSortedColInd, int blockDim,
        bsrilu02Info_t info, cusparseSolvePolicy_t policy, void *pBuffer)
    cusparseStatus_t cusparseCbsrilu02(
        cusparseHandle_t handle, cusparseDirection_t dirA, int mb, int nnzb,
        const cusparseMatDescr_t descrA, cuComplex *bsrSortedVal,
        const int *bsrSortedRowPtr, const int *bsrSortedColInd, int blockDim,
        bsrilu02Info_t info, cusparseSolvePolicy_t policy, void *pBuffer)
    cusparseStatus_t cusparseZbsrilu02(
        cusparseHandle_t handle, cusparseDirection_t dirA, int mb, int nnzb,
        const cusparseMatDescr_t descrA, cuDoubleComplex *bsrSortedVal,
        const int *bsrSortedRowPtr, const int *bsrSortedColInd, int blockDim,
        bsrilu02Info_t info, cusparseSolvePolicy_t policy, void *pBuffer)
    cusparseStatus_t cusparseXcsric02_zeroPivot(
        cusparseHandle_t handle, csric02Info_t info, int *position)
    cusparseStatus_t cusparseScsric02_bufferSize(
        cusparseHandle_t handle, int m, int nnz,
        const cusparseMatDescr_t descrA, float *csrSortedValA,
        const int *csrSortedRowPtrA, const int *csrSortedColIndA,
        csric02Info_t info, int *pBufferSizeInBytes)
    cusparseStatus_t cusparseDcsric02_bufferSize(
        cusparseHandle_t handle, int m, int nnz,
        const cusparseMatDescr_t descrA, double *csrSortedValA,
        const int *csrSortedRowPtrA, const int *csrSortedColIndA,
        csric02Info_t info, int *pBufferSizeInBytes)
    cusparseStatus_t cusparseCcsric02_bufferSize(
        cusparseHandle_t handle, int m, int nnz,
        const cusparseMatDescr_t descrA, cuComplex *csrSortedValA,
        const int *csrSortedRowPtrA, const int *csrSortedColIndA,
        csric02Info_t info, int *pBufferSizeInBytes)
    cusparseStatus_t cusparseZcsric02_bufferSize(
        cusparseHandle_t handle, int m, int nnz,
        const cusparseMatDescr_t descrA, cuDoubleComplex *csrSortedValA,
        const int *csrSortedRowPtrA, const int *csrSortedColIndA,
        csric02Info_t info, int *pBufferSizeInBytes)
    cusparseStatus_t cusparseScsric02_analysis(
        cusparseHandle_t handle, int m, int nnz,
        const cusparseMatDescr_t descrA, const float *csrSortedValA,
        const int *csrSortedRowPtrA, const int *csrSortedColIndA,
        csric02Info_t info, cusparseSolvePolicy_t policy, void *pBuffer)
    cusparseStatus_t cusparseDcsric02_analysis(
        cusparseHandle_t handle, int m, int nnz,
        const cusparseMatDescr_t descrA, const double *csrSortedValA,
        const int *csrSortedRowPtrA, const int *csrSortedColIndA,
        csric02Info_t info, cusparseSolvePolicy_t policy, void *pBuffer)
    cusparseStatus_t cusparseCcsric02_analysis(
        cusparseHandle_t handle, int m, int nnz,
        const cusparseMatDescr_t descrA, const cuComplex *csrSortedValA,
        const int *csrSortedRowPtrA, const int *csrSortedColIndA,
        csric02Info_t info, cusparseSolvePolicy_t policy, void *pBuffer)
    cusparseStatus_t cusparseZcsric02_analysis(
        cusparseHandle_t handle, int m, int nnz,
        const cusparseMatDescr_t descrA, const cuDoubleComplex *csrSortedValA,
        const int *csrSortedRowPtrA, const int *csrSortedColIndA,
        csric02Info_t info, cusparseSolvePolicy_t policy, void *pBuffer)
    cusparseStatus_t cusparseScsric02(
        cusparseHandle_t handle, int m, int nnz,
        const cusparseMatDescr_t descrA, float *csrSortedValA_valM,
        const int *csrSortedRowPtrA, const int *csrSortedColIndA,
        csric02Info_t info, cusparseSolvePolicy_t policy, void *pBuffer)
    cusparseStatus_t cusparseDcsric02(
        cusparseHandle_t handle, int m, int nnz,
        const cusparseMatDescr_t descrA, double *csrSortedValA_valM,
        const int *csrSortedRowPtrA, const int *csrSortedColIndA,
        csric02Info_t info, cusparseSolvePolicy_t policy, void *pBuffer)
    cusparseStatus_t cusparseCcsric02(
        cusparseHandle_t handle, int m, int nnz,
        const cusparseMatDescr_t descrA, cuComplex *csrSortedValA_valM,
        const int *csrSortedRowPtrA, const int *csrSortedColIndA,
        csric02Info_t info, cusparseSolvePolicy_t policy, void *pBuffer)
    cusparseStatus_t cusparseZcsric02(
        cusparseHandle_t handle, int m, int nnz,
        const cusparseMatDescr_t descrA, cuDoubleComplex *csrSortedValA_valM,
        const int *csrSortedRowPtrA, const int *csrSortedColIndA,
        csric02Info_t info, cusparseSolvePolicy_t policy, void *pBuffer)
    cusparseStatus_t cusparseXbsric02_zeroPivot(
        cusparseHandle_t handle, bsric02Info_t info, int *position)
    cusparseStatus_t cusparseSbsric02_bufferSize(
        cusparseHandle_t handle, cusparseDirection_t dirA, int mb, int nnzb,
        const cusparseMatDescr_t descrA, float *bsrSortedVal,
        const int *bsrSortedRowPtr, const int *bsrSortedColInd, int blockDim,
        bsric02Info_t info, int *pBufferSizeInBytes)
    cusparseStatus_t cusparseDbsric02_bufferSize(
        cusparseHandle_t handle, cusparseDirection_t dirA, int mb, int nnzb,
        const cusparseMatDescr_t descrA, double *bsrSortedVal,
        const int *bsrSortedRowPtr, const int *bsrSortedColInd, int blockDim,
        bsric02Info_t info, int *pBufferSizeInBytes)
    cusparseStatus_t cusparseCbsric02_bufferSize(
        cusparseHandle_t handle, cusparseDirection_t dirA, int mb, int nnzb,
        const cusparseMatDescr_t descrA, cuComplex *bsrSortedVal,
        const int *bsrSortedRowPtr, const int *bsrSortedColInd, int blockDim,
        bsric02Info_t info, int *pBufferSizeInBytes)
    cusparseStatus_t cusparseZbsric02_bufferSize(
        cusparseHandle_t handle, cusparseDirection_t dirA, int mb, int nnzb,
        const cusparseMatDescr_t descrA, cuDoubleComplex *bsrSortedVal,
        const int *bsrSortedRowPtr, const int *bsrSortedColInd, int blockDim,
        bsric02Info_t info, int *pBufferSizeInBytes)
    cusparseStatus_t cusparseSbsric02_analysis(
        cusparseHandle_t handle, cusparseDirection_t dirA, int mb, int nnzb,
        const cusparseMatDescr_t descrA, const float *bsrSortedVal,
        const int *bsrSortedRowPtr, const int *bsrSortedColInd, int blockDim,
        bsric02Info_t info, cusparseSolvePolicy_t policy, void *pInputBuffer)
    cusparseStatus_t cusparseDbsric02_analysis(
        cusparseHandle_t handle, cusparseDirection_t dirA, int mb, int nnzb,
        const cusparseMatDescr_t descrA, const double *bsrSortedVal,
        const int *bsrSortedRowPtr, const int *bsrSortedColInd, int blockDim,
        bsric02Info_t info, cusparseSolvePolicy_t policy, void *pInputBuffer)
    cusparseStatus_t cusparseCbsric02_analysis(
        cusparseHandle_t handle, cusparseDirection_t dirA, int mb, int nnzb,
        const cusparseMatDescr_t descrA, const cuComplex *bsrSortedVal,
        const int *bsrSortedRowPtr, const int *bsrSortedColInd, int blockDim,
        bsric02Info_t info, cusparseSolvePolicy_t policy, void *pInputBuffer)
    cusparseStatus_t cusparseZbsric02_analysis(
        cusparseHandle_t handle, cusparseDirection_t dirA, int mb, int nnzb,
        const cusparseMatDescr_t descrA, const cuDoubleComplex *bsrSortedVal,
        const int *bsrSortedRowPtr, const int *bsrSortedColInd, int blockDim,
        bsric02Info_t info, cusparseSolvePolicy_t policy, void *pInputBuffer)
    cusparseStatus_t cusparseSbsric02(
        cusparseHandle_t handle, cusparseDirection_t dirA, int mb, int nnzb,
        const cusparseMatDescr_t descrA, float *bsrSortedVal,
        const int *bsrSortedRowPtr, const int *bsrSortedColInd, int blockDim,
        bsric02Info_t info, cusparseSolvePolicy_t policy, void *pBuffer)
    cusparseStatus_t cusparseDbsric02(
        cusparseHandle_t handle, cusparseDirection_t dirA, int mb, int nnzb,
        const cusparseMatDescr_t descrA, double *bsrSortedVal,
        const int *bsrSortedRowPtr, const int *bsrSortedColInd, int blockDim,
        bsric02Info_t info, cusparseSolvePolicy_t policy, void *pBuffer)
    cusparseStatus_t cusparseCbsric02(
        cusparseHandle_t handle, cusparseDirection_t dirA, int mb, int nnzb,
        const cusparseMatDescr_t descrA, cuComplex *bsrSortedVal,
        const int *bsrSortedRowPtr, const int *bsrSortedColInd, int blockDim,
        bsric02Info_t info, cusparseSolvePolicy_t policy, void *pBuffer)
    cusparseStatus_t cusparseZbsric02(
        cusparseHandle_t handle, cusparseDirection_t dirA, int mb, int nnzb,
        const cusparseMatDescr_t descrA, cuDoubleComplex *bsrSortedVal,
        const int *bsrSortedRowPtr, const int *bsrSortedColInd, int blockDim,
        bsric02Info_t info, cusparseSolvePolicy_t policy, void *pBuffer)
    cusparseStatus_t cusparseSgtsv2_bufferSizeExt(
        cusparseHandle_t handle, int m, int n, const float *dl, const float *d,
        const float *du, const float *B, int ldb, size_t *bufferSizeInBytes)
    cusparseStatus_t cusparseDgtsv2_bufferSizeExt(
        cusparseHandle_t handle, int m, int n, const double *dl,
        const double *d, const double *du, const double *B, int ldb,
        size_t *bufferSizeInBytes)
    cusparseStatus_t cusparseCgtsv2_bufferSizeExt(
        cusparseHandle_t handle, int m, int n, const cuComplex *dl,
        const cuComplex *d, const cuComplex *du, const cuComplex *B, int ldb,
        size_t *bufferSizeInBytes)
    cusparseStatus_t cusparseZgtsv2_bufferSizeExt(
        cusparseHandle_t handle, int m, int n, const cuDoubleComplex *dl,
        const cuDoubleComplex *d, const cuDoubleComplex *du,
        const cuDoubleComplex *B, int ldb, size_t *bufferSizeInBytes)
    cusparseStatus_t cusparseSgtsv2(
        cusparseHandle_t handle, int m, int n, const float *dl, const float *d,
        const float *du, float *B, int ldb, void *pBuffer)
    cusparseStatus_t cusparseDgtsv2(
        cusparseHandle_t handle, int m, int n, const double *dl,
        const double *d, const double *du, double *B, int ldb, void *pBuffer)
    cusparseStatus_t cusparseCgtsv2(cusparseHandle_t handle, int m, int n,
                                    const cuComplex *dl, const cuComplex *d,
                                    const cuComplex *du, cuComplex *B, int ldb,
                                    void *pBuffer)
    cusparseStatus_t cusparseZgtsv2(
        cusparseHandle_t handle, int m, int n, const cuDoubleComplex *dl,
        const cuDoubleComplex *d, const cuDoubleComplex *du,
        cuDoubleComplex *B, int ldb, void *pBuffer)
    cusparseStatus_t cusparseSgtsv2_nopivot_bufferSizeExt(
        cusparseHandle_t handle, int m, int n, const float *dl, const float *d,
        const float *du, const float *B, int ldb, size_t *bufferSizeInBytes)
    cusparseStatus_t cusparseDgtsv2_nopivot_bufferSizeExt(
        cusparseHandle_t handle, int m, int n, const double *dl,
        const double *d, const double *du, const double *B, int ldb,
        size_t *bufferSizeInBytes)
    cusparseStatus_t cusparseCgtsv2_nopivot_bufferSizeExt(
        cusparseHandle_t handle, int m, int n, const cuComplex *dl,
        const cuComplex *d, const cuComplex *du, const cuComplex *B, int ldb,
        size_t *bufferSizeInBytes)
    cusparseStatus_t cusparseZgtsv2_nopivot_bufferSizeExt(
        cusparseHandle_t handle, int m, int n, const cuDoubleComplex *dl,
        const cuDoubleComplex *d, const cuDoubleComplex *du,
        const cuDoubleComplex *B, int ldb, size_t *bufferSizeInBytes)
    cusparseStatus_t cusparseSgtsv2_nopivot(
        cusparseHandle_t handle, int m, int n, const float *dl, const float *d,
        const float *du, float *B, int ldb, void *pBuffer)
    cusparseStatus_t cusparseDgtsv2_nopivot(
        cusparseHandle_t handle, int m, int n, const double *dl,
        const double *d, const double *du, double *B, int ldb, void *pBuffer)
    cusparseStatus_t cusparseCgtsv2_nopivot(
        cusparseHandle_t handle, int m, int n, const cuComplex *dl,
        const cuComplex *d, const cuComplex *du, cuComplex *B, int ldb,
        void *pBuffer)
    cusparseStatus_t cusparseZgtsv2_nopivot(
        cusparseHandle_t handle, int m, int n, const cuDoubleComplex *dl,
        const cuDoubleComplex *d, const cuDoubleComplex *du,
        cuDoubleComplex *B, int ldb, void *pBuffer)
    cusparseStatus_t cusparseSgtsv2StridedBatch_bufferSizeExt(
        cusparseHandle_t handle, int m, const float *dl, const float *d,
        const float *du, const float *x, int batchCount, int batchStride,
        size_t *bufferSizeInBytes)
    cusparseStatus_t cusparseDgtsv2StridedBatch_bufferSizeExt(
        cusparseHandle_t handle, int m, const double *dl, const double *d,
        const double *du, const double *x, int batchCount, int batchStride,
        size_t *bufferSizeInBytes)
    cusparseStatus_t cusparseCgtsv2StridedBatch_bufferSizeExt(
        cusparseHandle_t handle, int m, const cuComplex *dl,
        const cuComplex *d, const cuComplex *du, const cuComplex *x,
        int batchCount, int batchStride, size_t *bufferSizeInBytes)
    cusparseStatus_t cusparseZgtsv2StridedBatch_bufferSizeExt(
        cusparseHandle_t handle, int m, const cuDoubleComplex *dl,
        const cuDoubleComplex *d, const cuDoubleComplex *du,
        const cuDoubleComplex *x, int batchCount, int batchStride,
        size_t *bufferSizeInBytes)
    cusparseStatus_t cusparseSgtsv2StridedBatch(
        cusparseHandle_t handle, int m, const float *dl, const float *d,
        const float *du, float *x, int batchCount, int batchStride,
        void *pBuffer)
    cusparseStatus_t cusparseDgtsv2StridedBatch(
        cusparseHandle_t handle, int m, const double *dl, const double *d,
        const double *du, double *x, int batchCount, int batchStride,
        void *pBuffer)
    cusparseStatus_t cusparseCgtsv2StridedBatch(
        cusparseHandle_t handle, int m, const cuComplex *dl,
        const cuComplex *d, const cuComplex *du, cuComplex *x, int batchCount,
        int batchStride, void *pBuffer)
    cusparseStatus_t cusparseZgtsv2StridedBatch(
        cusparseHandle_t handle, int m, const cuDoubleComplex *dl,
        const cuDoubleComplex *d, const cuDoubleComplex *du,
        cuDoubleComplex *x, int batchCount, int batchStride, void *pBuffer)
    cusparseStatus_t cusparseSgtsvInterleavedBatch_bufferSizeExt(
        cusparseHandle_t handle, int algo, int m, const float *dl,
        const float *d, const float *du, const float *x, int batchCount,
        size_t *pBufferSizeInBytes)
    cusparseStatus_t cusparseDgtsvInterleavedBatch_bufferSizeExt(
        cusparseHandle_t handle, int algo, int m, const double *dl,
        const double *d, const double *du, const double *x, int batchCount,
        size_t *pBufferSizeInBytes)
    cusparseStatus_t cusparseCgtsvInterleavedBatch_bufferSizeExt(
        cusparseHandle_t handle, int algo, int m, const cuComplex *dl,
        const cuComplex *d, const cuComplex *du, const cuComplex *x,
        int batchCount, size_t *pBufferSizeInBytes)
    cusparseStatus_t cusparseZgtsvInterleavedBatch_bufferSizeExt(
        cusparseHandle_t handle, int algo, int m, const cuDoubleComplex *dl,
        const cuDoubleComplex *d, const cuDoubleComplex *du,
        const cuDoubleComplex *x, int batchCount, size_t *pBufferSizeInBytes)
    cusparseStatus_t cusparseSgtsvInterleavedBatch(
        cusparseHandle_t handle, int algo, int m, float *dl, float *d,
        float *du, float *x, int batchCount, void *pBuffer)
    cusparseStatus_t cusparseDgtsvInterleavedBatch(
        cusparseHandle_t handle, int algo, int m, double *dl, double *d,
        double *du, double *x, int batchCount, void *pBuffer)
    cusparseStatus_t cusparseCgtsvInterleavedBatch(
        cusparseHandle_t handle, int algo, int m, cuComplex *dl, cuComplex *d,
        cuComplex *du, cuComplex *x, int batchCount, void *pBuffer)
    cusparseStatus_t cusparseZgtsvInterleavedBatch(
        cusparseHandle_t handle, int algo, int m, cuDoubleComplex *dl,
        cuDoubleComplex *d, cuDoubleComplex *du, cuDoubleComplex *x,
        int batchCount, void *pBuffer)
    cusparseStatus_t cusparseSgpsvInterleavedBatch_bufferSizeExt(
        cusparseHandle_t handle, int algo, int m, const float *ds,
        const float *dl, const float *d, const float *du, const float *dw,
        const float *x, int batchCount, size_t *pBufferSizeInBytes)
    cusparseStatus_t cusparseDgpsvInterleavedBatch_bufferSizeExt(
        cusparseHandle_t handle, int algo, int m, const double *ds,
        const double *dl, const double *d, const double *du, const double *dw,
        const double *x, int batchCount, size_t *pBufferSizeInBytes)
    cusparseStatus_t cusparseCgpsvInterleavedBatch_bufferSizeExt(
        cusparseHandle_t handle, int algo, int m, const cuComplex *ds,
        const cuComplex *dl, const cuComplex *d, const cuComplex *du,
        const cuComplex *dw, const cuComplex *x, int batchCount,
        size_t *pBufferSizeInBytes)
    cusparseStatus_t cusparseZgpsvInterleavedBatch_bufferSizeExt(
        cusparseHandle_t handle, int algo, int m, const cuDoubleComplex *ds,
        const cuDoubleComplex *dl, const cuDoubleComplex *d,
        const cuDoubleComplex *du, const cuDoubleComplex *dw,
        const cuDoubleComplex *x, int batchCount, size_t *pBufferSizeInBytes)
    cusparseStatus_t cusparseSgpsvInterleavedBatch(
        cusparseHandle_t handle, int algo, int m, float *ds, float *dl,
        float *d, float *du, float *dw, float *x, int batchCount,
        void *pBuffer)
    cusparseStatus_t cusparseDgpsvInterleavedBatch(
        cusparseHandle_t handle, int algo, int m, double *ds, double *dl,
        double *d, double *du, double *dw, double *x, int batchCount,
        void *pBuffer)
    cusparseStatus_t cusparseCgpsvInterleavedBatch(
        cusparseHandle_t handle, int algo, int m, cuComplex *ds, cuComplex *dl,
        cuComplex *d, cuComplex *du, cuComplex *dw, cuComplex *x,
        int batchCount, void *pBuffer)
    cusparseStatus_t cusparseZgpsvInterleavedBatch(
        cusparseHandle_t handle, int algo, int m, cuDoubleComplex *ds,
        cuDoubleComplex *dl, cuDoubleComplex *d, cuDoubleComplex *du,
        cuDoubleComplex *dw, cuDoubleComplex *x, int batchCount, void *pBuffer)


cdef dict STATUS = {
    0: 'CUSPARSE_STATUS_SUCCESS',
    1: 'CUSPARSE_STATUS_NOT_INITIALIZED',
    2: 'CUSPARSE_STATUS_ALLOC_FAILED',
    3: 'CUSPARSE_STATUS_INVALID_VALUE',
    4: 'CUSPARSE_STATUS_ARCH_MISMATCH',
    5: 'CUSPARSE_STATUS_MAPPING_ERROR',
    6: 'CUSPARSE_STATUS_EXECUTION_FAILED',
    7: 'CUSPARSE_STATUS_INTERNAL_ERROR',
    8: 'CUSPARSE_STATUS_MATRIX_TYPE_NOT_SUPPORTED',
    9: 'CUSPARSE_STATUS_ZERO_PIVOT',
    10: 'CUSPARSE_STATUS_NOT_SUPPORTED',
}


class CuSparseError(RuntimeError):

    def __init__(self, int status):
        self.status = status
        super(CuSparseError, self).__init__('%s' % (STATUS[status]))

    def __reduce__(self):
        return (type(self), (self.status,))


@cython.profile(False)
cpdef inline check_status(int status):
    if status != 0:
        raise CuSparseError(status)


@cython.profile(False)
cdef inline cuComplex complex_to_cuda(complex value):
    cdef cuComplex value_cuda
    value_cuda.x = value.real
    value_cuda.y = value.imag
    return value_cuda


@cython.profile(False)
cdef inline cuDoubleComplex double_complex_to_cuda(double complex value):
    cdef cuDoubleComplex value_cuda
    value_cuda.x = value.real
    value_cuda.y = value.imag
    return value_cuda


cpdef int getVersion(intptr_t handle) except? -1:
    cdef int version
    status = cusparseGetVersion(<Handle>handle, &version)
    check_status(status)
    return version


########################################
# cuSPARSE Helper Function

cpdef intptr_t create() except? 0:
    cdef Handle handle
    status = cusparseCreate(& handle)
    check_status(status)
    return <intptr_t>handle


cpdef size_t createMatDescr():
    cdef MatDescr desc
    status = cusparseCreateMatDescr(& desc)
    check_status(status)
    return <size_t>desc


cpdef destroy(intptr_t handle):
    status = cusparseDestroy(<Handle >handle)
    check_status(status)


cpdef destroyMatDescr(size_t descr):
    status = cusparseDestroyMatDescr(<MatDescr>descr)
    check_status(status)


cpdef setMatIndexBase(size_t descr, base):
    status = cusparseSetMatIndexBase(<MatDescr>descr, base)
    check_status(status)


cpdef setMatType(size_t descr, typ):
    status = cusparseSetMatType(<MatDescr>descr, typ)
    check_status(status)


cpdef setPointerMode(intptr_t handle, int mode):
    status = cusparseSetPointerMode(<Handle>handle, <PointerMode>mode)
    check_status(status)

########################################
# Stream

cpdef setStream(intptr_t handle, size_t stream):
    status = cusparseSetStream(<Handle>handle, <driver.Stream>stream)
    check_status(status)


cpdef size_t getStream(intptr_t handle) except? 0:
    cdef driver.Stream stream
    status = cusparseGetStream(<Handle>handle, &stream)
    check_status(status)
    return <size_t>stream


########################################
# cuSPARSE Level1 Function

cpdef sgthr(intptr_t handle, int nnz, size_t y, size_t xVal, size_t xInd,
            int idxBase):
    setStream(handle, stream_module.get_current_stream_ptr())
    status = cusparseSgthr(
        <Handle>handle, nnz, <const float *>y, <float *>xVal,
        <const int *>xInd, <IndexBase>idxBase)
    check_status(status)

cpdef dgthr(intptr_t handle, int nnz, size_t y, size_t xVal, size_t xInd,
            int idxBase):
    setStream(handle, stream_module.get_current_stream_ptr())
    status = cusparseDgthr(
        <Handle>handle, nnz, <const double *>y, <double *>xVal,
        <const int *>xInd, <IndexBase>idxBase)
    check_status(status)

cpdef cgthr(intptr_t handle, int nnz, size_t y, size_t xVal, size_t xInd,
            int idxBase):
    setStream(handle, stream_module.get_current_stream_ptr())
    status = cusparseCgthr(
        <Handle>handle, nnz, <const cuComplex *>y, <cuComplex *>xVal,
        <const int *>xInd, <IndexBase>idxBase)
    check_status(status)

cpdef zgthr(intptr_t handle, int nnz, size_t y, size_t xVal, size_t xInd,
            int idxBase):
    setStream(handle, stream_module.get_current_stream_ptr())
    status = cusparseZgthr(
        <Handle>handle, nnz, <const cuDoubleComplex *>y,
        <cuDoubleComplex *>xVal, <const int *>xInd, <IndexBase>idxBase)
    check_status(status)

########################################
# cuSPARSE Level2 Function

cpdef scsrmv(
        intptr_t handle, int transA, int m, int n, int nnz,
        size_t alpha, size_t descrA, size_t csrSortedValA,
        size_t csrSortedRowPtrA, size_t csrSortedColIndA,
        size_t x, size_t beta, size_t y):
    setStream(handle, stream_module.get_current_stream_ptr())
    status = cusparseScsrmv(
        <Handle>handle, <Operation>transA, m, n, nnz,
        <const float *>alpha, <MatDescr>descrA, <const float *>csrSortedValA,
        <const int *>csrSortedRowPtrA, <const int *>csrSortedColIndA,
        <const float *>x, <const float *>beta, <float *>y)
    check_status(status)

cpdef dcsrmv(
        intptr_t handle, int transA, int m, int n, int nnz,
        size_t alpha, size_t descrA, size_t csrSortedValA,
        size_t csrSortedRowPtrA, size_t csrSortedColIndA,
        size_t x, size_t beta, size_t y):
    setStream(handle, stream_module.get_current_stream_ptr())
    status = cusparseDcsrmv(
        <Handle>handle, <Operation>transA, m, n, nnz,
        <const double *>alpha, <MatDescr>descrA, <const double *>csrSortedValA,
        <const int *>csrSortedRowPtrA, <const int *>csrSortedColIndA,
        <const double *>x, <const double *>beta, <double *>y)
    check_status(status)

cpdef ccsrmv(
        intptr_t handle, int transA, int m, int n, int nnz,
        size_t alpha, size_t descrA, size_t csrSortedValA,
        size_t csrSortedRowPtrA, size_t csrSortedColIndA,
        size_t x, size_t beta, size_t y):
    setStream(handle, stream_module.get_current_stream_ptr())
    status = cusparseCcsrmv(
        <Handle>handle, <Operation>transA, m, n, nnz,
        <const cuComplex *>alpha, <MatDescr>descrA,
        <const cuComplex *>csrSortedValA,
        <const int *>csrSortedRowPtrA, <const int *>csrSortedColIndA,
        <const cuComplex *>x, <const cuComplex *>beta, <cuComplex *>y)
    check_status(status)

cpdef zcsrmv(
        intptr_t handle, int transA, int m, int n, int nnz,
        size_t alpha, size_t descrA, size_t csrSortedValA,
        size_t csrSortedRowPtrA, size_t csrSortedColIndA,
        size_t x, size_t beta, size_t y):
    setStream(handle, stream_module.get_current_stream_ptr())
    status = cusparseZcsrmv(
        <Handle>handle, <Operation>transA, m, n, nnz,
        <const cuDoubleComplex *>alpha, <MatDescr>descrA,
        <const cuDoubleComplex *>csrSortedValA,
        <const int *>csrSortedRowPtrA, <const int *>csrSortedColIndA,
        <const cuDoubleComplex *>x, <const cuDoubleComplex *>beta,
        <cuDoubleComplex *>y)
    check_status(status)

cpdef size_t csrmvEx_bufferSize(
        intptr_t handle, int alg, int transA, int m, int n,
        int nnz, size_t alpha, int alphatype, size_t descrA,
        size_t csrValA, int csrValAtype, size_t csrRowPtrA,
        size_t csrColIndA, size_t x, int xtype, size_t beta,
        int betatype, size_t y, int ytype, int executiontype):
    cdef size_t bufferSizeInBytes
    setStream(handle, stream_module.get_current_stream_ptr())
    status = cusparseCsrmvEx_bufferSize(
        <Handle>handle, <AlgMode>alg, <Operation>transA, m,
        n, nnz, <const void *>alpha, <DataType>alphatype,
        <MatDescr>descrA, <const void *>csrValA, <DataType>csrValAtype,
        <const int *>csrRowPtrA, <const int *>csrColIndA,
        <const void *>x, <DataType>xtype, <const void *>beta,
        <DataType>betatype, <void *>y, <DataType>ytype,
        <DataType>executiontype, &bufferSizeInBytes)
    check_status(status)
    return bufferSizeInBytes

cpdef csrmvEx(
        intptr_t handle, int alg, int transA, int m, int n,
        int nnz, size_t alpha, int alphatype, size_t descrA,
        size_t csrValA, int csrValAtype, size_t csrRowPtrA,
        size_t csrColIndA, size_t x, int xtype, size_t beta,
        int betatype, size_t y, int ytype, int executiontype,
        size_t buffer):
    setStream(handle, stream_module.get_current_stream_ptr())
    status = cusparseCsrmvEx(
        <Handle>handle, <AlgMode>alg, <Operation>transA, m,
        n, nnz, <const void *>alpha, <DataType>alphatype,
        <MatDescr>descrA, <const void *>csrValA, <DataType>csrValAtype,
        <const int *>csrRowPtrA, <const int *>csrColIndA,
        <const void *>x, <DataType>xtype, <const void *>beta,
        <DataType>betatype, <void *>y, <DataType>ytype,
        <DataType>executiontype, <void *>buffer)
    check_status(status)

########################################
# cuSPARSE Level3 Function

cpdef scsrmm(
        intptr_t handle, int transA, int m, int n, int k, int nnz,
        size_t alpha, size_t descrA, size_t csrSortedValA,
        size_t csrSortedRowPtrA, size_t csrSortedColIndA,
        size_t B, int ldb, size_t beta, size_t C, int ldc):
    setStream(handle, stream_module.get_current_stream_ptr())
    status = cusparseScsrmm(
        <Handle>handle, <Operation>transA, m, n, k, nnz,
        <const float *>alpha, <MatDescr>descrA, <const float *>csrSortedValA,
        <const int *>csrSortedRowPtrA, <const int *>csrSortedColIndA,
        <const float *>B, ldb, <const float *>beta, <float *>C, ldc)
    check_status(status)

cpdef dcsrmm(
        intptr_t handle, int transA, int m, int n, int k, int nnz,
        size_t alpha, size_t descrA, size_t csrSortedValA,
        size_t csrSortedRowPtrA, size_t csrSortedColIndA,
        size_t B, int ldb, size_t beta, size_t C, int ldc):
    setStream(handle, stream_module.get_current_stream_ptr())
    status = cusparseDcsrmm(
        <Handle>handle, <Operation>transA, m, n, k, nnz,
        <const double *>alpha, <MatDescr>descrA, <const double *>csrSortedValA,
        <const int *>csrSortedRowPtrA, <const int *>csrSortedColIndA,
        <const double *>B, ldb, <const double *>beta, <double *>C, ldc)
    check_status(status)

cpdef ccsrmm(
        intptr_t handle, int transA, int m, int n, int k, int nnz,
        size_t alpha, size_t descrA, size_t csrSortedValA,
        size_t csrSortedRowPtrA, size_t csrSortedColIndA,
        size_t B, int ldb, size_t beta, size_t C, int ldc):
    setStream(handle, stream_module.get_current_stream_ptr())
    status = cusparseCcsrmm(
        <Handle>handle, <Operation>transA, m, n, k, nnz,
        <const cuComplex *>alpha, <MatDescr>descrA,
        <const cuComplex *>csrSortedValA,
        <const int *>csrSortedRowPtrA, <const int *>csrSortedColIndA,
        <const cuComplex *>B, ldb, <const cuComplex *>beta,
        <cuComplex *>C, ldc)
    check_status(status)

cpdef zcsrmm(
        intptr_t handle, int transA, int m, int n, int k, int nnz,
        size_t alpha, size_t descrA, size_t csrSortedValA,
        size_t csrSortedRowPtrA, size_t csrSortedColIndA,
        size_t B, int ldb, size_t beta, size_t C, int ldc):
    setStream(handle, stream_module.get_current_stream_ptr())
    status = cusparseZcsrmm(
        <Handle>handle, <Operation>transA, m, n, k, nnz,
        <const cuDoubleComplex *>alpha, <MatDescr>descrA,
        <const cuDoubleComplex *>csrSortedValA,
        <const int *>csrSortedRowPtrA, <const int *>csrSortedColIndA,
        <const cuDoubleComplex *>B, ldb,
        <const cuDoubleComplex *>beta, <cuDoubleComplex *>C, ldc)
    check_status(status)

cpdef scsrmm2(
        intptr_t handle, int transA, int transB, int m, int n, int k, int nnz,
        size_t alpha, size_t descrA, size_t csrValA,
        size_t csrRowPtrA, size_t csrColIndA,
        size_t B, int ldb, size_t beta, size_t C, int ldc):
    setStream(handle, stream_module.get_current_stream_ptr())
    status = cusparseScsrmm2(
        <Handle>handle, <Operation>transA, <Operation>transB, m, n, k, nnz,
        <const float *>alpha, <MatDescr>descrA, <const float *>csrValA,
        <const int *>csrRowPtrA, <const int *>csrColIndA,
        <const float *>B, ldb, <const float *>beta, <float *>C, ldc)
    check_status(status)

cpdef dcsrmm2(
        intptr_t handle, int transA, int transB, int m, int n, int k, int nnz,
        size_t alpha, size_t descrA, size_t csrValA,
        size_t csrRowPtrA, size_t csrColIndA,
        size_t B, int ldb, size_t beta, size_t C, int ldc):
    setStream(handle, stream_module.get_current_stream_ptr())
    status = cusparseDcsrmm2(
        <Handle>handle, <Operation>transA, <Operation>transB, m, n, k, nnz,
        <const double *>alpha, <MatDescr>descrA, <const double *>csrValA,
        <const int *>csrRowPtrA, <const int *>csrColIndA,
        <const double *>B, ldb, <const double *>beta, <double *>C, ldc)
    check_status(status)

cpdef ccsrmm2(
        intptr_t handle, int transA, int transB, int m, int n, int k, int nnz,
        size_t alpha, size_t descrA, size_t csrValA,
        size_t csrRowPtrA, size_t csrColIndA,
        size_t B, int ldb, size_t beta, size_t C, int ldc):
    setStream(handle, stream_module.get_current_stream_ptr())
    status = cusparseCcsrmm2(
        <Handle>handle, <Operation>transA, <Operation>transB, m, n, k, nnz,
        <const cuComplex *>alpha, <MatDescr>descrA, <const cuComplex *>csrValA,
        <const int *>csrRowPtrA, <const int *>csrColIndA,
        <const cuComplex *>B, ldb, <const cuComplex *>beta,
        <cuComplex *>C, ldc)
    check_status(status)

cpdef zcsrmm2(
        intptr_t handle, int transA, int transB, int m, int n, int k, int nnz,
        size_t alpha, size_t descrA, size_t csrValA,
        size_t csrRowPtrA, size_t csrColIndA,
        size_t B, int ldb, size_t beta, size_t C, int ldc):
    setStream(handle, stream_module.get_current_stream_ptr())
    status = cusparseZcsrmm2(
        <Handle>handle, <Operation>transA, <Operation>transB, m, n, k, nnz,
        <const cuDoubleComplex *>alpha, <MatDescr>descrA,
        <const cuDoubleComplex *>csrValA,
        <const int *>csrRowPtrA, <const int *>csrColIndA,
        <const cuDoubleComplex *>B, ldb,
        <const cuDoubleComplex *>beta, <cuDoubleComplex *>C, ldc)
    check_status(status)

########################################
# cuSPARSE Extra Function

cpdef xcsrgeamNnz(
        intptr_t handle, int m, int n, size_t descrA, int nnzA,
        size_t csrRowPtrA, size_t csrColIndA, size_t descrB,
        int nnzB, size_t csrRowPtrB, size_t csrColIndB,
        size_t descrC, size_t csrRowPtrC, size_t nnzTotalDevHostPtr):
    setStream(handle, stream_module.get_current_stream_ptr())
    status = cusparseXcsrgeamNnz(
        <Handle>handle, m, n, <const MatDescr>descrA, nnzA,
        <const int *>csrRowPtrA, <const int *>csrColIndA,
        <const MatDescr>descrB, nnzB, <const int *>csrRowPtrB,
        <const int *>csrColIndB, <const MatDescr>descrC, <int *>csrRowPtrC,
        <int *>nnzTotalDevHostPtr)
    check_status(status)

cpdef scsrgeam(
        intptr_t handle, int m, int n, size_t alpha, size_t descrA,
        int nnzA, size_t csrValA, size_t csrRowPtrA,
        size_t csrColIndA, size_t beta, size_t descrB,
        int nnzB, size_t csrValB, size_t csrRowPtrB,
        size_t csrColIndB, size_t descrC, size_t csrValC,
        size_t csrRowPtrC, size_t csrColIndC):
    setStream(handle, stream_module.get_current_stream_ptr())
    status = cusparseScsrgeam(
        <Handle>handle, m, n, <const float *>alpha,
        <const MatDescr>descrA, nnzA, <const float *>csrValA,
        <const int *>csrRowPtrA, <const int *>csrColIndA, <const float *>beta,
        <const MatDescr>descrB, nnzB, <const float *>csrValB,
        <const int *>csrRowPtrB, <const int *>csrColIndB,
        <const MatDescr>descrC, <float *>csrValC, <int *>csrRowPtrC,
        <int *>csrColIndC)
    check_status(status)


cpdef dcsrgeam(
        intptr_t handle, int m, int n, size_t alpha, size_t descrA,
        int nnzA, size_t csrValA, size_t csrRowPtrA,
        size_t csrColIndA, size_t beta, size_t descrB,
        int nnzB, size_t csrValB, size_t csrRowPtrB,
        size_t csrColIndB, size_t descrC, size_t csrValC,
        size_t csrRowPtrC, size_t csrColIndC):
    setStream(handle, stream_module.get_current_stream_ptr())
    status = cusparseDcsrgeam(
        <Handle>handle, m, n, <const double *>alpha,
        <const MatDescr>descrA, nnzA, <const double *>csrValA,
        <const int *>csrRowPtrA, <const int *>csrColIndA, <const double *>beta,
        <const MatDescr>descrB, nnzB, <const double *>csrValB,
        <const int *>csrRowPtrB, <const int *>csrColIndB,
        <const MatDescr>descrC, <double *>csrValC, <int *>csrRowPtrC,
        <int *>csrColIndC)
    check_status(status)

cpdef ccsrgeam(
        intptr_t handle, int m, int n, size_t alpha, size_t descrA,
        int nnzA, size_t csrValA, size_t csrRowPtrA,
        size_t csrColIndA, size_t beta, size_t descrB,
        int nnzB, size_t csrValB, size_t csrRowPtrB,
        size_t csrColIndB, size_t descrC, size_t csrValC,
        size_t csrRowPtrC, size_t csrColIndC):
    setStream(handle, stream_module.get_current_stream_ptr())
    status = cusparseCcsrgeam(
        <Handle>handle, m, n, <const cuComplex *>alpha,
        <const MatDescr>descrA, nnzA, <const cuComplex *>csrValA,
        <const int *>csrRowPtrA, <const int *>csrColIndA,
        <const cuComplex *>beta,
        <const MatDescr>descrB, nnzB, <const cuComplex *>csrValB,
        <const int *>csrRowPtrB, <const int *>csrColIndB,
        <const MatDescr>descrC, <cuComplex *>csrValC, <int *>csrRowPtrC,
        <int *>csrColIndC)
    check_status(status)

cpdef zcsrgeam(
        intptr_t handle, int m, int n, size_t alpha, size_t descrA,
        int nnzA, size_t csrValA, size_t csrRowPtrA,
        size_t csrColIndA, size_t beta, size_t descrB,
        int nnzB, size_t csrValB, size_t csrRowPtrB,
        size_t csrColIndB, size_t descrC, size_t csrValC,
        size_t csrRowPtrC, size_t csrColIndC):
    setStream(handle, stream_module.get_current_stream_ptr())
    status = cusparseZcsrgeam(
        <Handle>handle, m, n, <const cuDoubleComplex *>alpha,
        <const MatDescr>descrA, nnzA, <const cuDoubleComplex *>csrValA,
        <const int *>csrRowPtrA, <const int *>csrColIndA,
        <const cuDoubleComplex *>beta,
        <const MatDescr>descrB, nnzB, <const cuDoubleComplex *>csrValB,
        <const int *>csrRowPtrB, <const int *>csrColIndB,
        <const MatDescr>descrC, <cuDoubleComplex *>csrValC, <int *>csrRowPtrC,
        <int *>csrColIndC)
    check_status(status)

cpdef xcsrgemmNnz(
        intptr_t handle, int transA, int transB, int m, int n, int k,
        size_t descrA, int nnzA, size_t csrRowPtrA,
        size_t csrColIndA, size_t descrB, int nnzB,
        size_t csrRowPtrB, size_t csrColIndB,
        size_t descrC, size_t csrRowPtrC, size_t nnzTotalDevHostPtr):
    setStream(handle, stream_module.get_current_stream_ptr())
    status = cusparseXcsrgemmNnz(
        <Handle>handle, <Operation>transA, <Operation>transB, m, n, k,
        <const MatDescr>descrA, nnzA, <const int *>csrRowPtrA,
        <const int *>csrColIndA, <const MatDescr>descrB, nnzB,
        <const int *>csrRowPtrB, <const int *>csrColIndB,
        <const MatDescr>descrC, <int *>csrRowPtrC, <int *>nnzTotalDevHostPtr)
    check_status(status)


cpdef scsrgemm(
        intptr_t handle, int transA, int transB, int m, int n, int k,
        size_t descrA, const int nnzA, size_t csrValA,
        size_t csrRowPtrA, size_t csrColIndA, size_t descrB,
        const int nnzB, size_t csrValB, size_t csrRowPtrB,
        size_t csrColIndB, size_t descrC, size_t csrValC,
        size_t csrRowPtrC, size_t csrColIndC):
    setStream(handle, stream_module.get_current_stream_ptr())
    status = cusparseScsrgemm(
        <Handle>handle, <Operation>transA, <Operation>transB, m, n, k,
        <const MatDescr>descrA, nnzA, <const float *>csrValA,
        <const int *>csrRowPtrA, <const int *>csrColIndA,
        <const MatDescr>descrB, nnzB, <const float *>csrValB,
        <const int *>csrRowPtrB, <const int *>csrColIndB,
        <const MatDescr>descrC, <float *>csrValC,
        <const int *>csrRowPtrC, <int *>csrColIndC)
    check_status(status)


cpdef dcsrgemm(
        intptr_t handle, int transA, int transB, int m, int n, int k,
        size_t descrA, const int nnzA, size_t csrValA,
        size_t csrRowPtrA, size_t csrColIndA, size_t descrB,
        const int nnzB, size_t csrValB, size_t csrRowPtrB,
        size_t csrColIndB, size_t descrC, size_t csrValC,
        size_t csrRowPtrC, size_t csrColIndC):
    setStream(handle, stream_module.get_current_stream_ptr())
    status = cusparseDcsrgemm(
        <Handle>handle, <Operation>transA, <Operation>transB, m, n, k,
        <const MatDescr>descrA, nnzA, <const double *>csrValA,
        <const int *>csrRowPtrA, <const int *>csrColIndA,
        <const MatDescr>descrB, nnzB, <const double *>csrValB,
        <const int *>csrRowPtrB, <const int *>csrColIndB,
        <const MatDescr>descrC, <double *>csrValC,
        <const int *>csrRowPtrC, <int *>csrColIndC)
    check_status(status)

cpdef ccsrgemm(
        intptr_t handle, int transA, int transB, int m, int n, int k,
        size_t descrA, const int nnzA, size_t csrValA,
        size_t csrRowPtrA, size_t csrColIndA, size_t descrB,
        const int nnzB, size_t csrValB, size_t csrRowPtrB,
        size_t csrColIndB, size_t descrC, size_t csrValC,
        size_t csrRowPtrC, size_t csrColIndC):
    setStream(handle, stream_module.get_current_stream_ptr())
    status = cusparseCcsrgemm(
        <Handle>handle, <Operation>transA, <Operation>transB, m, n, k,
        <const MatDescr>descrA, nnzA, <const cuComplex *>csrValA,
        <const int *>csrRowPtrA, <const int *>csrColIndA,
        <const MatDescr>descrB, nnzB, <const cuComplex *>csrValB,
        <const int *>csrRowPtrB, <const int *>csrColIndB,
        <const MatDescr>descrC, <cuComplex *>csrValC,
        <const int *>csrRowPtrC, <int *>csrColIndC)
    check_status(status)

cpdef zcsrgemm(
        intptr_t handle, int transA, int transB, int m, int n, int k,
        size_t descrA, const int nnzA, size_t csrValA,
        size_t csrRowPtrA, size_t csrColIndA, size_t descrB,
        const int nnzB, size_t csrValB, size_t csrRowPtrB,
        size_t csrColIndB, size_t descrC, size_t csrValC,
        size_t csrRowPtrC, size_t csrColIndC):
    setStream(handle, stream_module.get_current_stream_ptr())
    status = cusparseZcsrgemm(
        <Handle>handle, <Operation>transA, <Operation>transB, m, n, k,
        <const MatDescr>descrA, nnzA, <const cuDoubleComplex *>csrValA,
        <const int *>csrRowPtrA, <const int *>csrColIndA,
        <const MatDescr>descrB, nnzB, <const cuDoubleComplex *>csrValB,
        <const int *>csrRowPtrB, <const int *>csrColIndB,
        <const MatDescr>descrC, <cuDoubleComplex *>csrValC,
        <const int *>csrRowPtrC, <int *>csrColIndC)
    check_status(status)

########################################
# cuSPARSE Format Convrsion

cpdef xcoo2csr(
        intptr_t handle, size_t cooRowInd, int nnz, int m, size_t csrRowPtr,
        int idxBase):
    setStream(handle, stream_module.get_current_stream_ptr())
    status = cusparseXcoo2csr(
        <Handle>handle, <const int *>cooRowInd, nnz, m, <int *>csrRowPtr,
        <IndexBase>idxBase)
    check_status(status)


cpdef scsc2dense(
        intptr_t handle, int m, int n, size_t descrA,
        size_t cscSortedValA, size_t cscSortedRowIndA,
        size_t cscSortedColPtrA, size_t A, int lda):
    setStream(handle, stream_module.get_current_stream_ptr())
    status = cusparseScsc2dense(
        <Handle>handle, m, n, <MatDescr>descrA,
        <const float *>cscSortedValA, <const int *>cscSortedRowIndA,
        <const int *>cscSortedColPtrA, <float *>A, lda)
    check_status(status)


cpdef dcsc2dense(
        intptr_t handle, int m, int n, size_t descrA,
        size_t cscSortedValA, size_t cscSortedRowIndA,
        size_t cscSortedColPtrA, size_t A, int lda):
    setStream(handle, stream_module.get_current_stream_ptr())
    status = cusparseDcsc2dense(
        <Handle>handle, m, n, <MatDescr>descrA,
        <const double *>cscSortedValA, <const int *>cscSortedRowIndA,
        <const int *>cscSortedColPtrA, <double *>A, lda)
    check_status(status)

cpdef ccsc2dense(
        intptr_t handle, int m, int n, size_t descrA,
        size_t cscSortedValA, size_t cscSortedRowIndA,
        size_t cscSortedColPtrA, size_t A, int lda):
    setStream(handle, stream_module.get_current_stream_ptr())
    status = cusparseCcsc2dense(
        <Handle>handle, m, n, <MatDescr>descrA,
        <const cuComplex *>cscSortedValA, <const int *>cscSortedRowIndA,
        <const int *>cscSortedColPtrA, <cuComplex *>A, lda)
    check_status(status)

cpdef zcsc2dense(
        intptr_t handle, int m, int n, size_t descrA,
        size_t cscSortedValA, size_t cscSortedRowIndA,
        size_t cscSortedColPtrA, size_t A, int lda):
    setStream(handle, stream_module.get_current_stream_ptr())
    status = cusparseZcsc2dense(
        <Handle>handle, m, n, <MatDescr>descrA,
        <const cuDoubleComplex *>cscSortedValA, <const int *>cscSortedRowIndA,
        <const int *>cscSortedColPtrA, <cuDoubleComplex *>A, lda)
    check_status(status)

cpdef xcsr2coo(
        intptr_t handle, size_t csrRowPtr, int nnz, int m, size_t cooRowInd,
        int idxBase):
    setStream(handle, stream_module.get_current_stream_ptr())
    status = cusparseXcsr2coo(
        <Handle>handle, <const int *>csrRowPtr, nnz, m, <int *>cooRowInd,
        <IndexBase>idxBase)
    check_status(status)


cpdef scsr2csc(
        intptr_t handle, int m, int n, int nnz, size_t csrVal,
        size_t csrRowPtr, size_t csrColInd, size_t cscVal,
        size_t cscRowInd, size_t cscColPtr, int copyValues, int idxBase):
    setStream(handle, stream_module.get_current_stream_ptr())
    status = cusparseScsr2csc(
        <Handle>handle, m, n, nnz, <const float *>csrVal,
        <const int *>csrRowPtr, <const int *>csrColInd, <float *>cscVal,
        <int *>cscRowInd, <int *>cscColPtr, <Action>copyValues,
        <IndexBase>idxBase)
    check_status(status)


cpdef dcsr2csc(
        intptr_t handle, int m, int n, int nnz, size_t csrVal,
        size_t csrRowPtr, size_t csrColInd, size_t cscVal,
        size_t cscRowInd, size_t cscColPtr, int copyValues, int idxBase):
    setStream(handle, stream_module.get_current_stream_ptr())
    status = cusparseDcsr2csc(
        <Handle>handle, m, n, nnz, <const double *>csrVal,
        <const int *>csrRowPtr, <const int *>csrColInd, <double *>cscVal,
        <int *>cscRowInd, <int *>cscColPtr, <Action>copyValues,
        <IndexBase>idxBase)
    check_status(status)

cpdef ccsr2csc(
        intptr_t handle, int m, int n, int nnz, size_t csrVal,
        size_t csrRowPtr, size_t csrColInd, size_t cscVal,
        size_t cscRowInd, size_t cscColPtr, int copyValues, int idxBase):
    setStream(handle, stream_module.get_current_stream_ptr())
    status = cusparseCcsr2csc(
        <Handle>handle, m, n, nnz, <const cuComplex *>csrVal,
        <const int *>csrRowPtr, <const int *>csrColInd, <cuComplex *>cscVal,
        <int *>cscRowInd, <int *>cscColPtr, <Action>copyValues,
        <IndexBase>idxBase)
    check_status(status)

cpdef zcsr2csc(
        intptr_t handle, int m, int n, int nnz, size_t csrVal,
        size_t csrRowPtr, size_t csrColInd, size_t cscVal,
        size_t cscRowInd, size_t cscColPtr, int copyValues, int idxBase):
    setStream(handle, stream_module.get_current_stream_ptr())
    status = cusparseZcsr2csc(
        <Handle>handle, m, n, nnz, <const cuDoubleComplex *>csrVal,
        <const int *>csrRowPtr, <const int *>csrColInd,
        <cuDoubleComplex *>cscVal,
        <int *>cscRowInd, <int *>cscColPtr, <Action>copyValues,
        <IndexBase>idxBase)
    check_status(status)

cpdef scsr2dense(
        intptr_t handle, int m, int n, size_t descrA,
        size_t csrSortedValA, size_t csrSortedRowPtrA,
        size_t csrSortedColIndA, size_t A, int lda):
    setStream(handle, stream_module.get_current_stream_ptr())
    status = cusparseScsr2dense(
        <Handle>handle, m, n, <MatDescr>descrA,
        <const float *>csrSortedValA, <const int *>csrSortedRowPtrA,
        <const int *>csrSortedColIndA, <float *>A, lda)
    check_status(status)

cpdef dcsr2dense(
        intptr_t handle, int m, int n, size_t descrA,
        size_t csrSortedValA, size_t csrSortedRowPtrA,
        size_t csrSortedColIndA, size_t A, int lda):
    setStream(handle, stream_module.get_current_stream_ptr())
    status = cusparseDcsr2dense(
        <Handle>handle, m, n, <MatDescr>descrA,
        <const double *>csrSortedValA, <const int *>csrSortedRowPtrA,
        <const int *>csrSortedColIndA, <double *>A, lda)
    check_status(status)

cpdef ccsr2dense(
        intptr_t handle, int m, int n, size_t descrA,
        size_t csrSortedValA, size_t csrSortedRowPtrA,
        size_t csrSortedColIndA, size_t A, int lda):
    setStream(handle, stream_module.get_current_stream_ptr())
    status = cusparseCcsr2dense(
        <Handle>handle, m, n, <MatDescr>descrA,
        <const cuComplex *>csrSortedValA, <const int *>csrSortedRowPtrA,
        <const int *>csrSortedColIndA, <cuComplex *>A, lda)
    check_status(status)

cpdef zcsr2dense(
        intptr_t handle, int m, int n, size_t descrA,
        size_t csrSortedValA, size_t csrSortedRowPtrA,
        size_t csrSortedColIndA, size_t A, int lda):
    setStream(handle, stream_module.get_current_stream_ptr())
    status = cusparseZcsr2dense(
        <Handle>handle, m, n, <MatDescr>descrA,
        <const cuDoubleComplex *>csrSortedValA, <const int *>csrSortedRowPtrA,
        <const int *>csrSortedColIndA, <cuDoubleComplex *>A, lda)
    check_status(status)

cpdef snnz_compress(
        intptr_t handle, int m, size_t descr,
        size_t values, size_t rowPtr, size_t nnzPerRow,
        float tol):
    cdef int nnz_total
    setStream(handle, stream_module.get_current_stream_ptr())
    status = cusparseSnnz_compress(
        <Handle>handle, m, <const MatDescr>descr,
        <const float *>values, <const int *>rowPtr, <int *>nnzPerRow,
        &nnz_total, tol)
    check_status(status)
    return nnz_total

cpdef dnnz_compress(
        intptr_t handle, int m, size_t descr,
        size_t values, size_t rowPtr, size_t nnzPerRow,
        double tol):
    cdef int nnz_total
    setStream(handle, stream_module.get_current_stream_ptr())
    status = cusparseDnnz_compress(
        <Handle>handle, m, <const MatDescr>descr,
        <const double *>values, <const int *>rowPtr, <int *>nnzPerRow,
        &nnz_total, tol)
    check_status(status)
    return nnz_total

cpdef cnnz_compress(
        intptr_t handle, int m, size_t descr,
        size_t values, size_t rowPtr, size_t nnzPerRow,
        complex tol):
    cdef int nnz_total
    setStream(handle, stream_module.get_current_stream_ptr())
    status = cusparseCnnz_compress(
        <Handle>handle, m, <const MatDescr>descr,
        <const cuComplex *>values, <const int *>rowPtr, <int *>nnzPerRow,
        &nnz_total, complex_to_cuda(tol))
    check_status(status)
    return nnz_total

cpdef znnz_compress(
        intptr_t handle, int m, size_t descr,
        size_t values, size_t rowPtr, size_t nnzPerRow,
        double complex tol):
    cdef int nnz_total
    setStream(handle, stream_module.get_current_stream_ptr())
    status = cusparseZnnz_compress(
        <Handle>handle, m, <const MatDescr>descr,
        <const cuDoubleComplex *>values, <const int *>rowPtr, <int *>nnzPerRow,
        &nnz_total, double_complex_to_cuda(tol))
    check_status(status)
    return nnz_total

cpdef scsr2csr_compress(
        intptr_t handle, int m, int n, size_t descrA,
        size_t inVal, size_t inColInd, size_t inRowPtr,
        int inNnz, size_t nnzPerRow, size_t outVal, size_t outColInd,
        size_t outRowPtr, float tol):
    setStream(handle, stream_module.get_current_stream_ptr())
    status = cusparseScsr2csr_compress(
        <Handle>handle, m, n, <MatDescr>descrA,
        <const float *>inVal, <const int *>inColInd, <const int *>inRowPtr,
        inNnz, <int *>nnzPerRow, <float *>outVal, <int *>outColInd,
        <int *>outRowPtr, tol)
    check_status(status)


cpdef dcsr2csr_compress(
        intptr_t handle, int m, int n, size_t descrA,
        size_t inVal, size_t inColInd, size_t inRowPtr,
        int inNnz, size_t nnzPerRow, size_t outVal, size_t outColInd,
        size_t outRowPtr, float tol):
    setStream(handle, stream_module.get_current_stream_ptr())
    status = cusparseDcsr2csr_compress(
        <Handle>handle, m, n, <MatDescr>descrA,
        <const double *>inVal, <const int *>inColInd, <const int *>inRowPtr,
        inNnz, <int *>nnzPerRow, <double *>outVal, <int *>outColInd,
        <int *>outRowPtr, tol)
    check_status(status)

cpdef ccsr2csr_compress(
        intptr_t handle, int m, int n, size_t descrA,
        size_t inVal, size_t inColInd, size_t inRowPtr,
        int inNnz, size_t nnzPerRow, size_t outVal, size_t outColInd,
        size_t outRowPtr, complex tol):
    setStream(handle, stream_module.get_current_stream_ptr())
    status = cusparseCcsr2csr_compress(
        <Handle>handle, m, n, <MatDescr>descrA,
        <const cuComplex *>inVal, <const int *>inColInd, <const int *>inRowPtr,
        inNnz, <int *>nnzPerRow, <cuComplex *>outVal, <int *>outColInd,
        <int *>outRowPtr, complex_to_cuda(tol))
    check_status(status)

cpdef zcsr2csr_compress(
        intptr_t handle, int m, int n, size_t descrA,
        size_t inVal, size_t inColInd, size_t inRowPtr,
        int inNnz, size_t nnzPerRow, size_t outVal, size_t outColInd,
        size_t outRowPtr, double complex tol):
    setStream(handle, stream_module.get_current_stream_ptr())
    status = cusparseZcsr2csr_compress(
        <Handle>handle, m, n, <MatDescr>descrA,
        <const cuDoubleComplex *>inVal, <const int *>inColInd,
        <const int *>inRowPtr,
        inNnz, <int *>nnzPerRow, <cuDoubleComplex *>outVal, <int *>outColInd,
        <int *>outRowPtr, double_complex_to_cuda(tol))
    check_status(status)

cpdef sdense2csc(
        intptr_t handle, int m, int n, size_t descrA, size_t A,
        int lda, size_t nnzPerCol, size_t cscValA, size_t cscRowIndA,
        size_t cscColPtrA):
    setStream(handle, stream_module.get_current_stream_ptr())
    status = cusparseSdense2csc(
        <Handle>handle, m, n, <const MatDescr>descrA, <const float *>A,
        lda, <const int *>nnzPerCol, <float *>cscValA, <int *>cscRowIndA,
        <int *>cscColPtrA)
    check_status(status)


cpdef ddense2csc(
        intptr_t handle, int m, int n, size_t descrA, size_t A,
        int lda, size_t nnzPerCol, size_t cscValA, size_t cscRowIndA,
        size_t cscColPtrA):
    setStream(handle, stream_module.get_current_stream_ptr())
    status = cusparseDdense2csc(
        <Handle>handle, m, n, <const MatDescr>descrA, <const double *>A,
        lda, <const int *>nnzPerCol, <double *>cscValA, <int *>cscRowIndA,
        <int *>cscColPtrA)
    check_status(status)

cpdef cdense2csc(
        intptr_t handle, int m, int n, size_t descrA, size_t A,
        int lda, size_t nnzPerCol, size_t cscValA, size_t cscRowIndA,
        size_t cscColPtrA):
    setStream(handle, stream_module.get_current_stream_ptr())
    status = cusparseCdense2csc(
        <Handle>handle, m, n, <const MatDescr>descrA, <const cuComplex *>A,
        lda, <const int *>nnzPerCol, <cuComplex *>cscValA, <int *>cscRowIndA,
        <int *>cscColPtrA)
    check_status(status)

cpdef zdense2csc(
        intptr_t handle, int m, int n, size_t descrA, size_t A,
        int lda, size_t nnzPerCol, size_t cscValA, size_t cscRowIndA,
        size_t cscColPtrA):
    setStream(handle, stream_module.get_current_stream_ptr())
    status = cusparseZdense2csc(
        <Handle>handle, m, n,
        <const MatDescr>descrA, <const cuDoubleComplex *>A,
        lda, <const int *>nnzPerCol,
        <cuDoubleComplex *>cscValA, <int *>cscRowIndA,
        <int *>cscColPtrA)
    check_status(status)

cpdef sdense2csr(
        intptr_t handle, int m, int n, size_t descrA,
        size_t A, int lda, size_t nnzPerRow, size_t csrValA,
        size_t csrRowPtrA, size_t csrColIndA):
    setStream(handle, stream_module.get_current_stream_ptr())
    status = cusparseSdense2csr(
        <Handle>handle, m, n, <MatDescr>descrA,
        <const float *>A, lda, <const int *>nnzPerRow, <float *>csrValA,
        <int *>csrRowPtrA, <int *>csrColIndA)
    check_status(status)


cpdef ddense2csr(
        intptr_t handle, int m, int n, size_t descrA,
        size_t A, int lda, size_t nnzPerRow, size_t csrValA,
        size_t csrRowPtrA, size_t csrColIndA):
    setStream(handle, stream_module.get_current_stream_ptr())
    status = cusparseDdense2csr(
        <Handle>handle, m, n, <MatDescr>descrA,
        <const double *>A, lda, <const int *>nnzPerRow, <double *>csrValA,
        <int *>csrRowPtrA, <int *>csrColIndA)
    check_status(status)

cpdef cdense2csr(
        intptr_t handle, int m, int n, size_t descrA,
        size_t A, int lda, size_t nnzPerRow, size_t csrValA,
        size_t csrRowPtrA, size_t csrColIndA):
    setStream(handle, stream_module.get_current_stream_ptr())
    status = cusparseCdense2csr(
        <Handle>handle, m, n, <MatDescr>descrA,
        <const cuComplex *>A, lda, <const int *>nnzPerRow,
        <cuComplex *>csrValA, <int *>csrRowPtrA, <int *>csrColIndA)
    check_status(status)

cpdef zdense2csr(
        intptr_t handle, int m, int n, size_t descrA,
        size_t A, int lda, size_t nnzPerRow, size_t csrValA,
        size_t csrRowPtrA, size_t csrColIndA):
    setStream(handle, stream_module.get_current_stream_ptr())
    status = cusparseZdense2csr(
        <Handle>handle, m, n, <MatDescr>descrA,
        <const cuDoubleComplex *>A, lda, <const int *>nnzPerRow,
        <cuDoubleComplex *>csrValA, <int *>csrRowPtrA, <int *>csrColIndA)
    check_status(status)

cpdef snnz(
        intptr_t handle, int dirA, int m, int n, size_t descrA,
        size_t A, int lda, size_t nnzPerRowColumn, size_t nnzTotalDevHostPtr):
    setStream(handle, stream_module.get_current_stream_ptr())
    status = cusparseSnnz(
        <Handle>handle, <Direction>dirA, m, n, <const MatDescr>descrA,
        <const float *>A, lda, <int *>nnzPerRowColumn,
        <int *>nnzTotalDevHostPtr)
    check_status(status)


cpdef dnnz(
        intptr_t handle, int dirA, int m, int n, size_t descrA,
        size_t A, int lda, size_t nnzPerRowColumn, size_t nnzTotalDevHostPtr):
    setStream(handle, stream_module.get_current_stream_ptr())
    status = cusparseDnnz(
        <Handle>handle, <Direction>dirA, m, n, <const MatDescr>descrA,
        <const double *>A, lda, <int *>nnzPerRowColumn,
        <int *>nnzTotalDevHostPtr)
    check_status(status)

cpdef cnnz(
        intptr_t handle, int dirA, int m, int n, size_t descrA,
        size_t A, int lda, size_t nnzPerRowColumn, size_t nnzTotalDevHostPtr):
    setStream(handle, stream_module.get_current_stream_ptr())
    status = cusparseCnnz(
        <Handle>handle, <Direction>dirA, m, n, <const MatDescr>descrA,
        <const cuComplex *>A, lda, <int *>nnzPerRowColumn,
        <int *>nnzTotalDevHostPtr)
    check_status(status)

cpdef znnz(
        intptr_t handle, int dirA, int m, int n, size_t descrA,
        size_t A, int lda, size_t nnzPerRowColumn, size_t nnzTotalDevHostPtr):
    setStream(handle, stream_module.get_current_stream_ptr())
    status = cusparseZnnz(
        <Handle>handle, <Direction>dirA, m, n, <const MatDescr>descrA,
        <const cuDoubleComplex *>A, lda, <int *>nnzPerRowColumn,
        <int *>nnzTotalDevHostPtr)
    check_status(status)

cpdef createIdentityPermutation(
        intptr_t handle, int n, size_t p):
    setStream(handle, stream_module.get_current_stream_ptr())
    status = cusparseCreateIdentityPermutation(
        <Handle>handle, n, <int *>p)
    check_status(status)


cpdef size_t xcoosort_bufferSizeExt(
        intptr_t handle, int m, int n, int nnz, size_t cooRows,
        size_t cooCols):
    cdef size_t bufferSizeInBytes
    setStream(handle, stream_module.get_current_stream_ptr())
    status = cusparseXcoosort_bufferSizeExt(
        <Handle>handle, m, n, nnz, <const int *>cooRows,
        <const int *>cooCols, &bufferSizeInBytes)
    check_status(status)
    return bufferSizeInBytes


cpdef xcoosortByRow(
        intptr_t handle, int m, int n, int nnz, size_t cooRows, size_t cooCols,
        size_t P, size_t pBuffer):
    setStream(handle, stream_module.get_current_stream_ptr())
    status = cusparseXcoosortByRow(
        <Handle>handle, m, n, nnz, <int *>cooRows, <int *>cooCols,
        <int *>P, <void *>pBuffer)
    check_status(status)


cpdef xcoosortByColumn(
        size_t handle, int m, int n, int nnz, size_t cooRows, size_t cooCols,
        size_t P, size_t pBuffer):
    setStream(handle, stream_module.get_current_stream_ptr())
    status = cusparseXcoosortByColumn(
        <Handle>handle, m, n, nnz, <int *>cooRows, <int *>cooCols,
        <int *>P, <void *>pBuffer)
    check_status(status)


cpdef size_t xcsrsort_bufferSizeExt(
        intptr_t handle, int m, int n, int nnz, size_t csrRowPtr,
        size_t csrColInd):
    cdef size_t bufferSizeInBytes
    setStream(handle, stream_module.get_current_stream_ptr())
    status = cusparseXcsrsort_bufferSizeExt(
        <Handle>handle, m, n, nnz, <const int *>csrRowPtr,
        <const int *>csrColInd, &bufferSizeInBytes)
    check_status(status)
    return bufferSizeInBytes


cpdef xcsrsort(
        intptr_t handle, int m, int n, int nnz, size_t descrA,
        size_t csrRowPtr, size_t csrColInd, size_t P, size_t pBuffer):
    setStream(handle, stream_module.get_current_stream_ptr())
    status = cusparseXcsrsort(
        <Handle>handle, m, n, nnz, <const MatDescr>descrA,
        <const int *>csrRowPtr, <int *>csrColInd, <int *>P, <void *>pBuffer)
    check_status(status)


cpdef size_t xcscsort_bufferSizeExt(
        intptr_t handle, int m, int n, int nnz, size_t cscColPtr,
        size_t cscRowInd):
    cdef size_t bufferSizeInBytes
    setStream(handle, stream_module.get_current_stream_ptr())
    status = cusparseXcscsort_bufferSizeExt(
        <Handle>handle, m, n, nnz, <const int *>cscColPtr,
        <const int *>cscRowInd, &bufferSizeInBytes)
    check_status(status)
    return bufferSizeInBytes


cpdef xcscsort(
        intptr_t handle, int m, int n, int nnz, size_t descrA,
        size_t cscColPtr, size_t cscRowInd, size_t P, size_t pBuffer):
    setStream(handle, stream_module.get_current_stream_ptr())
    status = cusparseXcscsort(
        <Handle>handle, m, n, nnz, <const MatDescr>descrA,
        <const int *>cscColPtr, <int *>cscRowInd, <int *>P, <void *>pBuffer)
    check_status(status)

########################################
# cuSPARSE PRECONDITIONERS

cpdef size_t createCsrilu02Info():
    cdef csrilu02Info_t info
    with nogil:
        status = cusparseCreateCsrilu02Info(&info)
    check_status(status)
    return <size_t>info

cpdef destroyCsrilu02Info(size_t info):
    with nogil:
        status = cusparseDestroyCsrilu02Info(<csrilu02Info_t>info)
    check_status(status)

cpdef size_t createBsrilu02Info():
    cdef bsrilu02Info_t info
    with nogil:
        status = cusparseCreateBsrilu02Info(&info)
    check_status(status)
    return <size_t>info

cpdef destroyBsrilu02Info(size_t info):
    with nogil:
        status = cusparseDestroyBsrilu02Info(<bsrilu02Info_t>info)
    check_status(status)

cpdef size_t createCsric02Info():
    cdef csric02Info_t info
    with nogil:
        status = cusparseCreateCsric02Info(&info)
    check_status(status)
    return <size_t>info

cpdef destroyCsric02Info(size_t info):
    with nogil:
        status = cusparseDestroyCsric02Info(<csric02Info_t>info)
    check_status(status)

cpdef size_t createBsric02Info():
    cdef bsric02Info_t info
    with nogil:
        status = cusparseCreateBsric02Info(&info)
    check_status(status)
    return <size_t>info

cpdef destroyBsric02Info(size_t info):
    with nogil:
        status = cusparseDestroyBsric02Info(<bsric02Info_t>info)
    check_status(status)

cpdef scsrilu02_numericBoost(intptr_t handle, size_t info, int enable_boost,
                             size_t tol, size_t boost_val):
    setStream(handle, stream_module.get_current_stream_ptr())
    with nogil:
        status = cusparseScsrilu02_numericBoost(
            <cusparseHandle_t>handle, <csrilu02Info_t>info, enable_boost,
            <double*>tol, <float*>boost_val)
    check_status(status)

cpdef dcsrilu02_numericBoost(intptr_t handle, size_t info, int enable_boost,
                             size_t tol, size_t boost_val):
    setStream(handle, stream_module.get_current_stream_ptr())
    with nogil:
        status = cusparseDcsrilu02_numericBoost(
            <cusparseHandle_t>handle, <csrilu02Info_t>info, enable_boost,
            <double*>tol, <double*>boost_val)
    check_status(status)

cpdef ccsrilu02_numericBoost(intptr_t handle, size_t info, int enable_boost,
                             size_t tol, size_t boost_val):
    setStream(handle, stream_module.get_current_stream_ptr())
    with nogil:
        status = cusparseCcsrilu02_numericBoost(
            <cusparseHandle_t>handle, <csrilu02Info_t>info, enable_boost,
            <double*>tol, <cuComplex*>boost_val)
    check_status(status)

cpdef zcsrilu02_numericBoost(intptr_t handle, size_t info, int enable_boost,
                             size_t tol, size_t boost_val):
    setStream(handle, stream_module.get_current_stream_ptr())
    with nogil:
        status = cusparseZcsrilu02_numericBoost(
            <cusparseHandle_t>handle, <csrilu02Info_t>info, enable_boost,
            <double*>tol, <cuDoubleComplex*>boost_val)
    check_status(status)

cpdef xcsrilu02_zeroPivot(intptr_t handle, size_t info, size_t position):
    setStream(handle, stream_module.get_current_stream_ptr())
    with nogil:
        status = cusparseXcsrilu02_zeroPivot(
            <cusparseHandle_t>handle, <csrilu02Info_t>info, <int*>position)
    check_status(status)

cpdef int scsrilu02_bufferSize(intptr_t handle, int m, int nnz, size_t descrA,
                               size_t csrSortedValA, size_t csrSortedRowPtrA,
                               size_t csrSortedColIndA, size_t info):
    cdef int pBufferSizeInBytes
    setStream(handle, stream_module.get_current_stream_ptr())
    with nogil:
        status = cusparseScsrilu02_bufferSize(
            <cusparseHandle_t>handle, m, nnz, <const cusparseMatDescr_t>descrA,
            <float*>csrSortedValA, <const int*>csrSortedRowPtrA,
            <const int*>csrSortedColIndA, <csrilu02Info_t>info,
            &pBufferSizeInBytes)
    check_status(status)
    return <int>pBufferSizeInBytes

cpdef int dcsrilu02_bufferSize(intptr_t handle, int m, int nnz, size_t descrA,
                               size_t csrSortedValA, size_t csrSortedRowPtrA,
                               size_t csrSortedColIndA, size_t info):
    cdef int pBufferSizeInBytes
    setStream(handle, stream_module.get_current_stream_ptr())
    with nogil:
        status = cusparseDcsrilu02_bufferSize(
            <cusparseHandle_t>handle, m, nnz, <const cusparseMatDescr_t>descrA,
            <double*>csrSortedValA, <const int*>csrSortedRowPtrA,
            <const int*>csrSortedColIndA, <csrilu02Info_t>info,
            &pBufferSizeInBytes)
    check_status(status)
    return <int>pBufferSizeInBytes

cpdef int ccsrilu02_bufferSize(intptr_t handle, int m, int nnz, size_t descrA,
                               size_t csrSortedValA, size_t csrSortedRowPtrA,
                               size_t csrSortedColIndA, size_t info):
    cdef int pBufferSizeInBytes
    setStream(handle, stream_module.get_current_stream_ptr())
    with nogil:
        status = cusparseCcsrilu02_bufferSize(
            <cusparseHandle_t>handle, m, nnz, <const cusparseMatDescr_t>descrA,
            <cuComplex*>csrSortedValA, <const int*>csrSortedRowPtrA,
            <const int*>csrSortedColIndA, <csrilu02Info_t>info,
            &pBufferSizeInBytes)
    check_status(status)
    return <int>pBufferSizeInBytes

cpdef int zcsrilu02_bufferSize(intptr_t handle, int m, int nnz, size_t descrA,
                               size_t csrSortedValA, size_t csrSortedRowPtrA,
                               size_t csrSortedColIndA, size_t info):
    cdef int pBufferSizeInBytes
    setStream(handle, stream_module.get_current_stream_ptr())
    with nogil:
        status = cusparseZcsrilu02_bufferSize(
            <cusparseHandle_t>handle, m, nnz, <const cusparseMatDescr_t>descrA,
            <cuDoubleComplex*>csrSortedValA, <const int*>csrSortedRowPtrA,
            <const int*>csrSortedColIndA, <csrilu02Info_t>info,
            &pBufferSizeInBytes)
    check_status(status)
    return <int>pBufferSizeInBytes
<<<<<<< HEAD
cpdef scsrilu02_analysis(size_t handle, int m, int nnz, size_t descrA,
=======

cpdef scsrilu02_analysis(intptr_t handle, int m, int nnz, size_t descrA,
>>>>>>> de3d3253
                         size_t csrSortedValA, size_t csrSortedRowPtrA,
                         size_t csrSortedColIndA, size_t info, int policy,
                         size_t pBuffer):
    setStream(handle, stream_module.get_current_stream_ptr())
    with nogil:
        status = cusparseScsrilu02_analysis(
            <cusparseHandle_t>handle, m, nnz, <const cusparseMatDescr_t>descrA,
            <const float*>csrSortedValA, <const int*>csrSortedRowPtrA,
            <const int*>csrSortedColIndA, <csrilu02Info_t>info,
            <cusparseSolvePolicy_t>policy, <void*>pBuffer)
    check_status(status)

cpdef dcsrilu02_analysis(intptr_t handle, int m, int nnz, size_t descrA,
                         size_t csrSortedValA, size_t csrSortedRowPtrA,
                         size_t csrSortedColIndA, size_t info, int policy,
                         size_t pBuffer):
    setStream(handle, stream_module.get_current_stream_ptr())
    with nogil:
        status = cusparseDcsrilu02_analysis(
            <cusparseHandle_t>handle, m, nnz, <const cusparseMatDescr_t>descrA,
            <const double*>csrSortedValA, <const int*>csrSortedRowPtrA,
            <const int*>csrSortedColIndA, <csrilu02Info_t>info,
            <cusparseSolvePolicy_t>policy, <void*>pBuffer)
    check_status(status)

cpdef ccsrilu02_analysis(intptr_t handle, int m, int nnz, size_t descrA,
                         size_t csrSortedValA, size_t csrSortedRowPtrA,
                         size_t csrSortedColIndA, size_t info, int policy,
                         size_t pBuffer):
    setStream(handle, stream_module.get_current_stream_ptr())
    with nogil:
        status = cusparseCcsrilu02_analysis(
            <cusparseHandle_t>handle, m, nnz, <const cusparseMatDescr_t>descrA,
            <const cuComplex*>csrSortedValA, <const int*>csrSortedRowPtrA,
            <const int*>csrSortedColIndA, <csrilu02Info_t>info,
            <cusparseSolvePolicy_t>policy, <void*>pBuffer)
    check_status(status)

cpdef zcsrilu02_analysis(intptr_t handle, int m, int nnz, size_t descrA,
                         size_t csrSortedValA, size_t csrSortedRowPtrA,
                         size_t csrSortedColIndA, size_t info, int policy,
                         size_t pBuffer):
    setStream(handle, stream_module.get_current_stream_ptr())
    with nogil:
        status = cusparseZcsrilu02_analysis(
            <cusparseHandle_t>handle, m, nnz, <const cusparseMatDescr_t>descrA,
            <const cuDoubleComplex*>csrSortedValA,
            <const int*>csrSortedRowPtrA, <const int*>csrSortedColIndA,
            <csrilu02Info_t>info, <cusparseSolvePolicy_t>policy,
            <void*>pBuffer)
    check_status(status)

cpdef scsrilu02(intptr_t handle, int m, int nnz, size_t descrA,
                size_t csrSortedValA_valM, size_t csrSortedRowPtrA,
                size_t csrSortedColIndA, size_t info, int policy,
                size_t pBuffer):
    setStream(handle, stream_module.get_current_stream_ptr())
    with nogil:
        status = cusparseScsrilu02(
            <cusparseHandle_t>handle, m, nnz, <const cusparseMatDescr_t>descrA,
            <float*>csrSortedValA_valM, <const int*>csrSortedRowPtrA,
            <const int*>csrSortedColIndA, <csrilu02Info_t>info,
            <cusparseSolvePolicy_t>policy, <void*>pBuffer)
    check_status(status)

cpdef dcsrilu02(intptr_t handle, int m, int nnz, size_t descrA,
                size_t csrSortedValA_valM, size_t csrSortedRowPtrA,
                size_t csrSortedColIndA, size_t info, int policy,
                size_t pBuffer):
    setStream(handle, stream_module.get_current_stream_ptr())
    with nogil:
        status = cusparseDcsrilu02(
            <cusparseHandle_t>handle, m, nnz, <const cusparseMatDescr_t>descrA,
            <double*>csrSortedValA_valM, <const int*>csrSortedRowPtrA,
            <const int*>csrSortedColIndA, <csrilu02Info_t>info,
            <cusparseSolvePolicy_t>policy, <void*>pBuffer)
    check_status(status)

cpdef ccsrilu02(intptr_t handle, int m, int nnz, size_t descrA,
                size_t csrSortedValA_valM, size_t csrSortedRowPtrA,
                size_t csrSortedColIndA, size_t info, int policy,
                size_t pBuffer):
    setStream(handle, stream_module.get_current_stream_ptr())
    with nogil:
        status = cusparseCcsrilu02(
            <cusparseHandle_t>handle, m, nnz, <const cusparseMatDescr_t>descrA,
            <cuComplex*>csrSortedValA_valM, <const int*>csrSortedRowPtrA,
            <const int*>csrSortedColIndA, <csrilu02Info_t>info,
            <cusparseSolvePolicy_t>policy, <void*>pBuffer)
    check_status(status)

cpdef zcsrilu02(intptr_t handle, int m, int nnz, size_t descrA,
                size_t csrSortedValA_valM, size_t csrSortedRowPtrA,
                size_t csrSortedColIndA, size_t info, int policy,
                size_t pBuffer):
    setStream(handle, stream_module.get_current_stream_ptr())
    with nogil:
        status = cusparseZcsrilu02(
            <cusparseHandle_t>handle, m, nnz, <const cusparseMatDescr_t>descrA,
            <cuDoubleComplex*>csrSortedValA_valM, <const int*>csrSortedRowPtrA,
            <const int*>csrSortedColIndA, <csrilu02Info_t>info,
            <cusparseSolvePolicy_t>policy, <void*>pBuffer)
    check_status(status)

cpdef sbsrilu02_numericBoost(intptr_t handle, size_t info, int enable_boost,
                             size_t tol, size_t boost_val):
    setStream(handle, stream_module.get_current_stream_ptr())
    with nogil:
        status = cusparseSbsrilu02_numericBoost(
            <cusparseHandle_t>handle, <bsrilu02Info_t>info, enable_boost,
            <double*>tol, <float*>boost_val)
    check_status(status)

cpdef dbsrilu02_numericBoost(intptr_t handle, size_t info, int enable_boost,
                             size_t tol, size_t boost_val):
    setStream(handle, stream_module.get_current_stream_ptr())
    with nogil:
        status = cusparseDbsrilu02_numericBoost(
            <cusparseHandle_t>handle, <bsrilu02Info_t>info, enable_boost,
            <double*>tol, <double*>boost_val)
    check_status(status)

cpdef cbsrilu02_numericBoost(intptr_t handle, size_t info, int enable_boost,
                             size_t tol, size_t boost_val):
    setStream(handle, stream_module.get_current_stream_ptr())
    with nogil:
        status = cusparseCbsrilu02_numericBoost(
            <cusparseHandle_t>handle, <bsrilu02Info_t>info, enable_boost,
            <double*>tol, <cuComplex*>boost_val)
    check_status(status)

cpdef zbsrilu02_numericBoost(intptr_t handle, size_t info, int enable_boost,
                             size_t tol, size_t boost_val):
    setStream(handle, stream_module.get_current_stream_ptr())
    with nogil:
        status = cusparseZbsrilu02_numericBoost(
            <cusparseHandle_t>handle, <bsrilu02Info_t>info, enable_boost,
            <double*>tol, <cuDoubleComplex*>boost_val)
    check_status(status)

cpdef xbsrilu02_zeroPivot(intptr_t handle, size_t info, size_t position):
    setStream(handle, stream_module.get_current_stream_ptr())
    with nogil:
        status = cusparseXbsrilu02_zeroPivot(
            <cusparseHandle_t>handle, <bsrilu02Info_t>info, <int*>position)
    check_status(status)

cpdef int sbsrilu02_bufferSize(intptr_t handle, int dirA, int mb, int nnzb,
                               size_t descrA, size_t bsrSortedVal,
                               size_t bsrSortedRowPtr, size_t bsrSortedColInd,
                               int blockDim, size_t info):
    cdef int pBufferSizeInBytes
    setStream(handle, stream_module.get_current_stream_ptr())
    with nogil:
        status = cusparseSbsrilu02_bufferSize(
            <cusparseHandle_t>handle, <cusparseDirection_t>dirA, mb, nnzb,
            <const cusparseMatDescr_t>descrA, <float*>bsrSortedVal,
            <const int*>bsrSortedRowPtr, <const int*>bsrSortedColInd, blockDim,
            <bsrilu02Info_t>info, &pBufferSizeInBytes)
    check_status(status)
    return <int>pBufferSizeInBytes

cpdef int dbsrilu02_bufferSize(intptr_t handle, int dirA, int mb, int nnzb,
                               size_t descrA, size_t bsrSortedVal,
                               size_t bsrSortedRowPtr, size_t bsrSortedColInd,
                               int blockDim, size_t info):
    cdef int pBufferSizeInBytes
    setStream(handle, stream_module.get_current_stream_ptr())
    with nogil:
        status = cusparseDbsrilu02_bufferSize(
            <cusparseHandle_t>handle, <cusparseDirection_t>dirA, mb, nnzb,
            <const cusparseMatDescr_t>descrA, <double*>bsrSortedVal,
            <const int*>bsrSortedRowPtr, <const int*>bsrSortedColInd, blockDim,
            <bsrilu02Info_t>info, &pBufferSizeInBytes)
    check_status(status)
    return <int>pBufferSizeInBytes

cpdef int cbsrilu02_bufferSize(intptr_t handle, int dirA, int mb, int nnzb,
                               size_t descrA, size_t bsrSortedVal,
                               size_t bsrSortedRowPtr, size_t bsrSortedColInd,
                               int blockDim, size_t info):
    cdef int pBufferSizeInBytes
    setStream(handle, stream_module.get_current_stream_ptr())
    with nogil:
        status = cusparseCbsrilu02_bufferSize(
            <cusparseHandle_t>handle, <cusparseDirection_t>dirA, mb, nnzb,
            <const cusparseMatDescr_t>descrA, <cuComplex*>bsrSortedVal,
            <const int*>bsrSortedRowPtr, <const int*>bsrSortedColInd, blockDim,
            <bsrilu02Info_t>info, &pBufferSizeInBytes)
    check_status(status)
    return <int>pBufferSizeInBytes

cpdef int zbsrilu02_bufferSize(intptr_t handle, int dirA, int mb, int nnzb,
                               size_t descrA, size_t bsrSortedVal,
                               size_t bsrSortedRowPtr, size_t bsrSortedColInd,
                               int blockDim, size_t info):
    cdef int pBufferSizeInBytes
    setStream(handle, stream_module.get_current_stream_ptr())
    with nogil:
        status = cusparseZbsrilu02_bufferSize(
            <cusparseHandle_t>handle, <cusparseDirection_t>dirA, mb, nnzb,
            <const cusparseMatDescr_t>descrA, <cuDoubleComplex*>bsrSortedVal,
            <const int*>bsrSortedRowPtr, <const int*>bsrSortedColInd, blockDim,
            <bsrilu02Info_t>info, &pBufferSizeInBytes)
    check_status(status)
    return <int>pBufferSizeInBytes
cpdef sbsrilu02_analysis(
        intptr_t handle, int dirA, int mb, int nnzb, size_t descrA,
        size_t bsrSortedVal, size_t bsrSortedRowPtr, size_t bsrSortedColInd,
        int blockDim, size_t info, int policy, size_t pBuffer):
    setStream(handle, stream_module.get_current_stream_ptr())
    with nogil:
        status = cusparseSbsrilu02_analysis(
            <cusparseHandle_t>handle, <cusparseDirection_t>dirA, mb, nnzb,
            <const cusparseMatDescr_t>descrA, <float*>bsrSortedVal,
            <const int*>bsrSortedRowPtr, <const int*>bsrSortedColInd, blockDim,
            <bsrilu02Info_t>info, <cusparseSolvePolicy_t>policy,
            <void*>pBuffer)
    check_status(status)

cpdef dbsrilu02_analysis(
        intptr_t handle, int dirA, int mb, int nnzb, size_t descrA,
        size_t bsrSortedVal, size_t bsrSortedRowPtr, size_t bsrSortedColInd,
        int blockDim, size_t info, int policy, size_t pBuffer):
    setStream(handle, stream_module.get_current_stream_ptr())
    with nogil:
        status = cusparseDbsrilu02_analysis(
            <cusparseHandle_t>handle, <cusparseDirection_t>dirA, mb, nnzb,
            <const cusparseMatDescr_t>descrA, <double*>bsrSortedVal,
            <const int*>bsrSortedRowPtr, <const int*>bsrSortedColInd, blockDim,
            <bsrilu02Info_t>info, <cusparseSolvePolicy_t>policy,
            <void*>pBuffer)
    check_status(status)

cpdef cbsrilu02_analysis(
        intptr_t handle, int dirA, int mb, int nnzb, size_t descrA,
        size_t bsrSortedVal, size_t bsrSortedRowPtr, size_t bsrSortedColInd,
        int blockDim, size_t info, int policy, size_t pBuffer):
    setStream(handle, stream_module.get_current_stream_ptr())
    with nogil:
        status = cusparseCbsrilu02_analysis(
            <cusparseHandle_t>handle, <cusparseDirection_t>dirA, mb, nnzb,
            <const cusparseMatDescr_t>descrA, <cuComplex*>bsrSortedVal,
            <const int*>bsrSortedRowPtr, <const int*>bsrSortedColInd, blockDim,
            <bsrilu02Info_t>info, <cusparseSolvePolicy_t>policy,
            <void*>pBuffer)
    check_status(status)

cpdef zbsrilu02_analysis(
        intptr_t handle, int dirA, int mb, int nnzb, size_t descrA,
        size_t bsrSortedVal, size_t bsrSortedRowPtr, size_t bsrSortedColInd,
        int blockDim, size_t info, int policy, size_t pBuffer):
    setStream(handle, stream_module.get_current_stream_ptr())
    with nogil:
        status = cusparseZbsrilu02_analysis(
            <cusparseHandle_t>handle, <cusparseDirection_t>dirA, mb, nnzb,
            <const cusparseMatDescr_t>descrA, <cuDoubleComplex*>bsrSortedVal,
            <const int*>bsrSortedRowPtr, <const int*>bsrSortedColInd, blockDim,
            <bsrilu02Info_t>info, <cusparseSolvePolicy_t>policy,
            <void*>pBuffer)
    check_status(status)

cpdef sbsrilu02(intptr_t handle, int dirA, int mb, int nnzb, size_t descrA,
                size_t bsrSortedVal, size_t bsrSortedRowPtr,
                size_t bsrSortedColInd, int blockDim, size_t info, int policy,
                size_t pBuffer):
    setStream(handle, stream_module.get_current_stream_ptr())
    with nogil:
        status = cusparseSbsrilu02(
            <cusparseHandle_t>handle, <cusparseDirection_t>dirA, mb, nnzb,
            <const cusparseMatDescr_t>descrA, <float*>bsrSortedVal,
            <const int*>bsrSortedRowPtr, <const int*>bsrSortedColInd, blockDim,
            <bsrilu02Info_t>info, <cusparseSolvePolicy_t>policy,
            <void*>pBuffer)
    check_status(status)

cpdef dbsrilu02(intptr_t handle, int dirA, int mb, int nnzb, size_t descrA,
                size_t bsrSortedVal, size_t bsrSortedRowPtr,
                size_t bsrSortedColInd, int blockDim, size_t info, int policy,
                size_t pBuffer):
    setStream(handle, stream_module.get_current_stream_ptr())
    with nogil:
        status = cusparseDbsrilu02(
            <cusparseHandle_t>handle, <cusparseDirection_t>dirA, mb, nnzb,
            <const cusparseMatDescr_t>descrA, <double*>bsrSortedVal,
            <const int*>bsrSortedRowPtr, <const int*>bsrSortedColInd, blockDim,
            <bsrilu02Info_t>info, <cusparseSolvePolicy_t>policy,
            <void*>pBuffer)
    check_status(status)

cpdef cbsrilu02(intptr_t handle, int dirA, int mb, int nnzb, size_t descrA,
                size_t bsrSortedVal, size_t bsrSortedRowPtr,
                size_t bsrSortedColInd, int blockDim, size_t info, int policy,
                size_t pBuffer):
    setStream(handle, stream_module.get_current_stream_ptr())
    with nogil:
        status = cusparseCbsrilu02(
            <cusparseHandle_t>handle, <cusparseDirection_t>dirA, mb, nnzb,
            <const cusparseMatDescr_t>descrA, <cuComplex*>bsrSortedVal,
            <const int*>bsrSortedRowPtr, <const int*>bsrSortedColInd, blockDim,
            <bsrilu02Info_t>info, <cusparseSolvePolicy_t>policy,
            <void*>pBuffer)
    check_status(status)

cpdef zbsrilu02(intptr_t handle, int dirA, int mb, int nnzb, size_t descrA,
                size_t bsrSortedVal, size_t bsrSortedRowPtr,
                size_t bsrSortedColInd, int blockDim, size_t info, int policy,
                size_t pBuffer):
    setStream(handle, stream_module.get_current_stream_ptr())
    with nogil:
        status = cusparseZbsrilu02(
            <cusparseHandle_t>handle, <cusparseDirection_t>dirA, mb, nnzb,
            <const cusparseMatDescr_t>descrA, <cuDoubleComplex*>bsrSortedVal,
            <const int*>bsrSortedRowPtr, <const int*>bsrSortedColInd, blockDim,
            <bsrilu02Info_t>info, <cusparseSolvePolicy_t>policy,
            <void*>pBuffer)
    check_status(status)

cpdef xcsric02_zeroPivot(intptr_t handle, size_t info, size_t position):
    setStream(handle, stream_module.get_current_stream_ptr())
    with nogil:
        status = cusparseXcsric02_zeroPivot(
            <cusparseHandle_t>handle, <csric02Info_t>info, <int*>position)
    check_status(status)

cpdef int scsric02_bufferSize(intptr_t handle, int m, int nnz, size_t descrA,
                              size_t csrSortedValA, size_t csrSortedRowPtrA,
                              size_t csrSortedColIndA, size_t info):
    cdef int pBufferSizeInBytes
    setStream(handle, stream_module.get_current_stream_ptr())
    with nogil:
        status = cusparseScsric02_bufferSize(
            <cusparseHandle_t>handle, m, nnz, <const cusparseMatDescr_t>descrA,
            <float*>csrSortedValA, <const int*>csrSortedRowPtrA,
            <const int*>csrSortedColIndA, <csric02Info_t>info,
            &pBufferSizeInBytes)
    check_status(status)
    return <int>pBufferSizeInBytes

cpdef int dcsric02_bufferSize(intptr_t handle, int m, int nnz, size_t descrA,
                              size_t csrSortedValA, size_t csrSortedRowPtrA,
                              size_t csrSortedColIndA, size_t info):
    cdef int pBufferSizeInBytes
    setStream(handle, stream_module.get_current_stream_ptr())
    with nogil:
        status = cusparseDcsric02_bufferSize(
            <cusparseHandle_t>handle, m, nnz, <const cusparseMatDescr_t>descrA,
            <double*>csrSortedValA, <const int*>csrSortedRowPtrA,
            <const int*>csrSortedColIndA, <csric02Info_t>info,
            &pBufferSizeInBytes)
    check_status(status)
    return <int>pBufferSizeInBytes

cpdef int ccsric02_bufferSize(intptr_t handle, int m, int nnz, size_t descrA,
                              size_t csrSortedValA, size_t csrSortedRowPtrA,
                              size_t csrSortedColIndA, size_t info):
    cdef int pBufferSizeInBytes
    setStream(handle, stream_module.get_current_stream_ptr())
    with nogil:
        status = cusparseCcsric02_bufferSize(
            <cusparseHandle_t>handle, m, nnz, <const cusparseMatDescr_t>descrA,
            <cuComplex*>csrSortedValA, <const int*>csrSortedRowPtrA,
            <const int*>csrSortedColIndA, <csric02Info_t>info,
            &pBufferSizeInBytes)
    check_status(status)
    return <int>pBufferSizeInBytes

cpdef int zcsric02_bufferSize(intptr_t handle, int m, int nnz, size_t descrA,
                              size_t csrSortedValA, size_t csrSortedRowPtrA,
                              size_t csrSortedColIndA, size_t info):
    cdef int pBufferSizeInBytes
    setStream(handle, stream_module.get_current_stream_ptr())
    with nogil:
        status = cusparseZcsric02_bufferSize(
            <cusparseHandle_t>handle, m, nnz, <const cusparseMatDescr_t>descrA,
            <cuDoubleComplex*>csrSortedValA, <const int*>csrSortedRowPtrA,
            <const int*>csrSortedColIndA, <csric02Info_t>info,
            &pBufferSizeInBytes)
    check_status(status)
    return <int>pBufferSizeInBytes
<<<<<<< HEAD
cpdef scsric02_analysis(size_t handle, int m, int nnz, size_t descrA,
=======

cpdef scsric02_analysis(intptr_t handle, int m, int nnz, size_t descrA,
>>>>>>> de3d3253
                        size_t csrSortedValA, size_t csrSortedRowPtrA,
                        size_t csrSortedColIndA, size_t info, int policy,
                        size_t pBuffer):
    setStream(handle, stream_module.get_current_stream_ptr())
    with nogil:
        status = cusparseScsric02_analysis(
            <cusparseHandle_t>handle, m, nnz, <const cusparseMatDescr_t>descrA,
            <const float*>csrSortedValA, <const int*>csrSortedRowPtrA,
            <const int*>csrSortedColIndA, <csric02Info_t>info,
            <cusparseSolvePolicy_t>policy, <void*>pBuffer)
    check_status(status)

cpdef dcsric02_analysis(intptr_t handle, int m, int nnz, size_t descrA,
                        size_t csrSortedValA, size_t csrSortedRowPtrA,
                        size_t csrSortedColIndA, size_t info, int policy,
                        size_t pBuffer):
    setStream(handle, stream_module.get_current_stream_ptr())
    with nogil:
        status = cusparseDcsric02_analysis(
            <cusparseHandle_t>handle, m, nnz, <const cusparseMatDescr_t>descrA,
            <const double*>csrSortedValA, <const int*>csrSortedRowPtrA,
            <const int*>csrSortedColIndA, <csric02Info_t>info,
            <cusparseSolvePolicy_t>policy, <void*>pBuffer)
    check_status(status)

cpdef ccsric02_analysis(intptr_t handle, int m, int nnz, size_t descrA,
                        size_t csrSortedValA, size_t csrSortedRowPtrA,
                        size_t csrSortedColIndA, size_t info, int policy,
                        size_t pBuffer):
    setStream(handle, stream_module.get_current_stream_ptr())
    with nogil:
        status = cusparseCcsric02_analysis(
            <cusparseHandle_t>handle, m, nnz, <const cusparseMatDescr_t>descrA,
            <const cuComplex*>csrSortedValA, <const int*>csrSortedRowPtrA,
            <const int*>csrSortedColIndA, <csric02Info_t>info,
            <cusparseSolvePolicy_t>policy, <void*>pBuffer)
    check_status(status)

cpdef zcsric02_analysis(intptr_t handle, int m, int nnz, size_t descrA,
                        size_t csrSortedValA, size_t csrSortedRowPtrA,
                        size_t csrSortedColIndA, size_t info, int policy,
                        size_t pBuffer):
    setStream(handle, stream_module.get_current_stream_ptr())
    with nogil:
        status = cusparseZcsric02_analysis(
            <cusparseHandle_t>handle, m, nnz, <const cusparseMatDescr_t>descrA,
            <const cuDoubleComplex*>csrSortedValA,
            <const int*>csrSortedRowPtrA, <const int*>csrSortedColIndA,
            <csric02Info_t>info, <cusparseSolvePolicy_t>policy, <void*>pBuffer)
    check_status(status)

cpdef scsric02(intptr_t handle, int m, int nnz, size_t descrA,
               size_t csrSortedValA_valM, size_t csrSortedRowPtrA,
               size_t csrSortedColIndA, size_t info, int policy,
               size_t pBuffer):
    setStream(handle, stream_module.get_current_stream_ptr())
    with nogil:
        status = cusparseScsric02(
            <cusparseHandle_t>handle, m, nnz, <const cusparseMatDescr_t>descrA,
            <float*>csrSortedValA_valM, <const int*>csrSortedRowPtrA,
            <const int*>csrSortedColIndA, <csric02Info_t>info,
            <cusparseSolvePolicy_t>policy, <void*>pBuffer)
    check_status(status)

cpdef dcsric02(intptr_t handle, int m, int nnz, size_t descrA,
               size_t csrSortedValA_valM, size_t csrSortedRowPtrA,
               size_t csrSortedColIndA, size_t info, int policy,
               size_t pBuffer):
    setStream(handle, stream_module.get_current_stream_ptr())
    with nogil:
        status = cusparseDcsric02(
            <cusparseHandle_t>handle, m, nnz, <const cusparseMatDescr_t>descrA,
            <double*>csrSortedValA_valM, <const int*>csrSortedRowPtrA,
            <const int*>csrSortedColIndA, <csric02Info_t>info,
            <cusparseSolvePolicy_t>policy, <void*>pBuffer)
    check_status(status)

cpdef ccsric02(intptr_t handle, int m, int nnz, size_t descrA,
               size_t csrSortedValA_valM, size_t csrSortedRowPtrA,
               size_t csrSortedColIndA, size_t info, int policy,
               size_t pBuffer):
    setStream(handle, stream_module.get_current_stream_ptr())
    with nogil:
        status = cusparseCcsric02(
            <cusparseHandle_t>handle, m, nnz, <const cusparseMatDescr_t>descrA,
            <cuComplex*>csrSortedValA_valM, <const int*>csrSortedRowPtrA,
            <const int*>csrSortedColIndA, <csric02Info_t>info,
            <cusparseSolvePolicy_t>policy, <void*>pBuffer)
    check_status(status)

cpdef zcsric02(intptr_t handle, int m, int nnz, size_t descrA,
               size_t csrSortedValA_valM, size_t csrSortedRowPtrA,
               size_t csrSortedColIndA, size_t info, int policy,
               size_t pBuffer):
    setStream(handle, stream_module.get_current_stream_ptr())
    with nogil:
        status = cusparseZcsric02(
            <cusparseHandle_t>handle, m, nnz, <const cusparseMatDescr_t>descrA,
            <cuDoubleComplex*>csrSortedValA_valM, <const int*>csrSortedRowPtrA,
            <const int*>csrSortedColIndA, <csric02Info_t>info,
            <cusparseSolvePolicy_t>policy, <void*>pBuffer)
    check_status(status)

cpdef xbsric02_zeroPivot(intptr_t handle, size_t info, size_t position):
    setStream(handle, stream_module.get_current_stream_ptr())
    with nogil:
        status = cusparseXbsric02_zeroPivot(
            <cusparseHandle_t>handle, <bsric02Info_t>info, <int*>position)
    check_status(status)

cpdef int sbsric02_bufferSize(intptr_t handle, int dirA, int mb, int nnzb,
                              size_t descrA, size_t bsrSortedVal,
                              size_t bsrSortedRowPtr, size_t bsrSortedColInd,
                              int blockDim, size_t info):
    cdef int pBufferSizeInBytes
    setStream(handle, stream_module.get_current_stream_ptr())
    with nogil:
        status = cusparseSbsric02_bufferSize(
            <cusparseHandle_t>handle, <cusparseDirection_t>dirA, mb, nnzb,
            <const cusparseMatDescr_t>descrA, <float*>bsrSortedVal,
            <const int*>bsrSortedRowPtr, <const int*>bsrSortedColInd, blockDim,
            <bsric02Info_t>info, &pBufferSizeInBytes)
    check_status(status)
    return <int>pBufferSizeInBytes

cpdef int dbsric02_bufferSize(intptr_t handle, int dirA, int mb, int nnzb,
                              size_t descrA, size_t bsrSortedVal,
                              size_t bsrSortedRowPtr, size_t bsrSortedColInd,
                              int blockDim, size_t info):
    cdef int pBufferSizeInBytes
    setStream(handle, stream_module.get_current_stream_ptr())
    with nogil:
        status = cusparseDbsric02_bufferSize(
            <cusparseHandle_t>handle, <cusparseDirection_t>dirA, mb, nnzb,
            <const cusparseMatDescr_t>descrA, <double*>bsrSortedVal,
            <const int*>bsrSortedRowPtr, <const int*>bsrSortedColInd, blockDim,
            <bsric02Info_t>info, &pBufferSizeInBytes)
    check_status(status)
    return <int>pBufferSizeInBytes

cpdef int cbsric02_bufferSize(intptr_t handle, int dirA, int mb, int nnzb,
                              size_t descrA, size_t bsrSortedVal,
                              size_t bsrSortedRowPtr, size_t bsrSortedColInd,
                              int blockDim, size_t info):
    cdef int pBufferSizeInBytes
    setStream(handle, stream_module.get_current_stream_ptr())
    with nogil:
        status = cusparseCbsric02_bufferSize(
            <cusparseHandle_t>handle, <cusparseDirection_t>dirA, mb, nnzb,
            <const cusparseMatDescr_t>descrA, <cuComplex*>bsrSortedVal,
            <const int*>bsrSortedRowPtr, <const int*>bsrSortedColInd, blockDim,
            <bsric02Info_t>info, &pBufferSizeInBytes)
    check_status(status)
    return <int>pBufferSizeInBytes

cpdef int zbsric02_bufferSize(intptr_t handle, int dirA, int mb, int nnzb,
                              size_t descrA, size_t bsrSortedVal,
                              size_t bsrSortedRowPtr, size_t bsrSortedColInd,
                              int blockDim, size_t info):
    cdef int pBufferSizeInBytes
    setStream(handle, stream_module.get_current_stream_ptr())
    with nogil:
        status = cusparseZbsric02_bufferSize(
            <cusparseHandle_t>handle, <cusparseDirection_t>dirA, mb, nnzb,
            <const cusparseMatDescr_t>descrA, <cuDoubleComplex*>bsrSortedVal,
            <const int*>bsrSortedRowPtr, <const int*>bsrSortedColInd, blockDim,
            <bsric02Info_t>info, &pBufferSizeInBytes)
    check_status(status)
    return <int>pBufferSizeInBytes
cpdef sbsric02_analysis(
        intptr_t handle, int dirA, int mb, int nnzb, size_t descrA,
        size_t bsrSortedVal, size_t bsrSortedRowPtr, size_t bsrSortedColInd,
        int blockDim, size_t info, int policy, size_t pInputBuffer):
    setStream(handle, stream_module.get_current_stream_ptr())
    with nogil:
        status = cusparseSbsric02_analysis(
            <cusparseHandle_t>handle, <cusparseDirection_t>dirA, mb, nnzb,
            <const cusparseMatDescr_t>descrA, <const float*>bsrSortedVal,
            <const int*>bsrSortedRowPtr, <const int*>bsrSortedColInd, blockDim,
            <bsric02Info_t>info, <cusparseSolvePolicy_t>policy,
            <void*>pInputBuffer)
    check_status(status)

cpdef dbsric02_analysis(
        intptr_t handle, int dirA, int mb, int nnzb, size_t descrA,
        size_t bsrSortedVal, size_t bsrSortedRowPtr, size_t bsrSortedColInd,
        int blockDim, size_t info, int policy, size_t pInputBuffer):
    setStream(handle, stream_module.get_current_stream_ptr())
    with nogil:
        status = cusparseDbsric02_analysis(
            <cusparseHandle_t>handle, <cusparseDirection_t>dirA, mb, nnzb,
            <const cusparseMatDescr_t>descrA, <const double*>bsrSortedVal,
            <const int*>bsrSortedRowPtr, <const int*>bsrSortedColInd, blockDim,
            <bsric02Info_t>info, <cusparseSolvePolicy_t>policy,
            <void*>pInputBuffer)
    check_status(status)

cpdef cbsric02_analysis(
        intptr_t handle, int dirA, int mb, int nnzb, size_t descrA,
        size_t bsrSortedVal, size_t bsrSortedRowPtr, size_t bsrSortedColInd,
        int blockDim, size_t info, int policy, size_t pInputBuffer):
    setStream(handle, stream_module.get_current_stream_ptr())
    with nogil:
        status = cusparseCbsric02_analysis(
            <cusparseHandle_t>handle, <cusparseDirection_t>dirA, mb, nnzb,
            <const cusparseMatDescr_t>descrA, <const cuComplex*>bsrSortedVal,
            <const int*>bsrSortedRowPtr, <const int*>bsrSortedColInd, blockDim,
            <bsric02Info_t>info, <cusparseSolvePolicy_t>policy,
            <void*>pInputBuffer)
    check_status(status)

cpdef zbsric02_analysis(
        intptr_t handle, int dirA, int mb, int nnzb, size_t descrA,
        size_t bsrSortedVal, size_t bsrSortedRowPtr, size_t bsrSortedColInd,
        int blockDim, size_t info, int policy, size_t pInputBuffer):
    setStream(handle, stream_module.get_current_stream_ptr())
    with nogil:
        status = cusparseZbsric02_analysis(
            <cusparseHandle_t>handle, <cusparseDirection_t>dirA, mb, nnzb,
            <const cusparseMatDescr_t>descrA,
            <const cuDoubleComplex*>bsrSortedVal, <const int*>bsrSortedRowPtr,
            <const int*>bsrSortedColInd, blockDim, <bsric02Info_t>info,
            <cusparseSolvePolicy_t>policy, <void*>pInputBuffer)
    check_status(status)

cpdef sbsric02(intptr_t handle, int dirA, int mb, int nnzb, size_t descrA,
               size_t bsrSortedVal, size_t bsrSortedRowPtr,
               size_t bsrSortedColInd, int blockDim, size_t info, int policy,
               size_t pBuffer):
    setStream(handle, stream_module.get_current_stream_ptr())
    with nogil:
        status = cusparseSbsric02(
            <cusparseHandle_t>handle, <cusparseDirection_t>dirA, mb, nnzb,
            <const cusparseMatDescr_t>descrA, <float*>bsrSortedVal,
            <const int*>bsrSortedRowPtr, <const int*>bsrSortedColInd, blockDim,
            <bsric02Info_t>info, <cusparseSolvePolicy_t>policy, <void*>pBuffer)
    check_status(status)

cpdef dbsric02(intptr_t handle, int dirA, int mb, int nnzb, size_t descrA,
               size_t bsrSortedVal, size_t bsrSortedRowPtr,
               size_t bsrSortedColInd, int blockDim, size_t info, int policy,
               size_t pBuffer):
    setStream(handle, stream_module.get_current_stream_ptr())
    with nogil:
        status = cusparseDbsric02(
            <cusparseHandle_t>handle, <cusparseDirection_t>dirA, mb, nnzb,
            <const cusparseMatDescr_t>descrA, <double*>bsrSortedVal,
            <const int*>bsrSortedRowPtr, <const int*>bsrSortedColInd, blockDim,
            <bsric02Info_t>info, <cusparseSolvePolicy_t>policy, <void*>pBuffer)
    check_status(status)

cpdef cbsric02(intptr_t handle, int dirA, int mb, int nnzb, size_t descrA,
               size_t bsrSortedVal, size_t bsrSortedRowPtr,
               size_t bsrSortedColInd, int blockDim, size_t info, int policy,
               size_t pBuffer):
    setStream(handle, stream_module.get_current_stream_ptr())
    with nogil:
        status = cusparseCbsric02(
            <cusparseHandle_t>handle, <cusparseDirection_t>dirA, mb, nnzb,
            <const cusparseMatDescr_t>descrA, <cuComplex*>bsrSortedVal,
            <const int*>bsrSortedRowPtr, <const int*>bsrSortedColInd, blockDim,
            <bsric02Info_t>info, <cusparseSolvePolicy_t>policy, <void*>pBuffer)
    check_status(status)

cpdef zbsric02(intptr_t handle, int dirA, int mb, int nnzb, size_t descrA,
               size_t bsrSortedVal, size_t bsrSortedRowPtr,
               size_t bsrSortedColInd, int blockDim, size_t info, int policy,
               size_t pBuffer):
    setStream(handle, stream_module.get_current_stream_ptr())
    with nogil:
        status = cusparseZbsric02(
            <cusparseHandle_t>handle, <cusparseDirection_t>dirA, mb, nnzb,
            <const cusparseMatDescr_t>descrA, <cuDoubleComplex*>bsrSortedVal,
            <const int*>bsrSortedRowPtr, <const int*>bsrSortedColInd, blockDim,
            <bsric02Info_t>info, <cusparseSolvePolicy_t>policy, <void*>pBuffer)
    check_status(status)

cpdef sgtsv2_bufferSizeExt(intptr_t handle, int m, int n, size_t dl, size_t d,
                           size_t du, size_t B, int ldb,
                           size_t bufferSizeInBytes):
    setStream(handle, stream_module.get_current_stream_ptr())
    with nogil:
        status = cusparseSgtsv2_bufferSizeExt(
            <cusparseHandle_t>handle, m, n, <const float*>dl, <const float*>d,
            <const float*>du, <const float*>B, ldb, <size_t*>bufferSizeInBytes)
    check_status(status)

cpdef dgtsv2_bufferSizeExt(intptr_t handle, int m, int n, size_t dl, size_t d,
                           size_t du, size_t B, int ldb,
                           size_t bufferSizeInBytes):
    setStream(handle, stream_module.get_current_stream_ptr())
    with nogil:
        status = cusparseDgtsv2_bufferSizeExt(
            <cusparseHandle_t>handle, m, n, <const double*>dl,
            <const double*>d, <const double*>du, <const double*>B, ldb,
            <size_t*>bufferSizeInBytes)
    check_status(status)

cpdef cgtsv2_bufferSizeExt(intptr_t handle, int m, int n, size_t dl, size_t d,
                           size_t du, size_t B, int ldb,
                           size_t bufferSizeInBytes):
    setStream(handle, stream_module.get_current_stream_ptr())
    with nogil:
        status = cusparseCgtsv2_bufferSizeExt(
            <cusparseHandle_t>handle, m, n, <const cuComplex*>dl,
            <const cuComplex*>d, <const cuComplex*>du, <const cuComplex*>B,
            ldb, <size_t*>bufferSizeInBytes)
    check_status(status)

cpdef zgtsv2_bufferSizeExt(intptr_t handle, int m, int n, size_t dl, size_t d,
                           size_t du, size_t B, int ldb,
                           size_t bufferSizeInBytes):
    setStream(handle, stream_module.get_current_stream_ptr())
    with nogil:
        status = cusparseZgtsv2_bufferSizeExt(
            <cusparseHandle_t>handle, m, n, <const cuDoubleComplex*>dl,
            <const cuDoubleComplex*>d, <const cuDoubleComplex*>du,
            <const cuDoubleComplex*>B, ldb, <size_t*>bufferSizeInBytes)
    check_status(status)

cpdef sgtsv2(intptr_t handle, int m, int n, size_t dl, size_t d, size_t du,
             size_t B, int ldb, size_t pBuffer):
    setStream(handle, stream_module.get_current_stream_ptr())
    with nogil:
        status = cusparseSgtsv2(
            <cusparseHandle_t>handle, m, n, <const float*>dl, <const float*>d,
            <const float*>du, <float*>B, ldb, <void*>pBuffer)
    check_status(status)

cpdef dgtsv2(intptr_t handle, int m, int n, size_t dl, size_t d, size_t du,
             size_t B, int ldb, size_t pBuffer):
    setStream(handle, stream_module.get_current_stream_ptr())
    with nogil:
        status = cusparseDgtsv2(<cusparseHandle_t>handle, m, n,
                                <const double*>dl, <const double*>d,
                                <const double*>du, <double*>B, ldb,
                                <void*>pBuffer)
    check_status(status)

cpdef cgtsv2(intptr_t handle, int m, int n, size_t dl, size_t d, size_t du,
             size_t B, int ldb, size_t pBuffer):
    setStream(handle, stream_module.get_current_stream_ptr())
    with nogil:
        status = cusparseCgtsv2(<cusparseHandle_t>handle, m, n,
                                <const cuComplex*>dl, <const cuComplex*>d,
                                <const cuComplex*>du, <cuComplex*>B, ldb,
                                <void*>pBuffer)
    check_status(status)

cpdef zgtsv2(intptr_t handle, int m, int n, size_t dl, size_t d, size_t du,
             size_t B, int ldb, size_t pBuffer):
    setStream(handle, stream_module.get_current_stream_ptr())
    with nogil:
        status = cusparseZgtsv2(
            <cusparseHandle_t>handle, m, n, <const cuDoubleComplex*>dl,
            <const cuDoubleComplex*>d, <const cuDoubleComplex*>du,
            <cuDoubleComplex*>B, ldb, <void*>pBuffer)
    check_status(status)

cpdef sgtsv2_nopivot_bufferSizeExt(intptr_t handle, int m, int n, size_t dl,
                                   size_t d, size_t du, size_t B, int ldb,
                                   size_t bufferSizeInBytes):
    setStream(handle, stream_module.get_current_stream_ptr())
    with nogil:
        status = cusparseSgtsv2_nopivot_bufferSizeExt(
            <cusparseHandle_t>handle, m, n, <const float*>dl, <const float*>d,
            <const float*>du, <const float*>B, ldb, <size_t*>bufferSizeInBytes)
    check_status(status)

cpdef dgtsv2_nopivot_bufferSizeExt(intptr_t handle, int m, int n, size_t dl,
                                   size_t d, size_t du, size_t B, int ldb,
                                   size_t bufferSizeInBytes):
    setStream(handle, stream_module.get_current_stream_ptr())
    with nogil:
        status = cusparseDgtsv2_nopivot_bufferSizeExt(
            <cusparseHandle_t>handle, m, n, <const double*>dl,
            <const double*>d, <const double*>du, <const double*>B, ldb,
            <size_t*>bufferSizeInBytes)
    check_status(status)

cpdef cgtsv2_nopivot_bufferSizeExt(intptr_t handle, int m, int n, size_t dl,
                                   size_t d, size_t du, size_t B, int ldb,
                                   size_t bufferSizeInBytes):
    setStream(handle, stream_module.get_current_stream_ptr())
    with nogil:
        status = cusparseCgtsv2_nopivot_bufferSizeExt(
            <cusparseHandle_t>handle, m, n, <const cuComplex*>dl,
            <const cuComplex*>d, <const cuComplex*>du, <const cuComplex*>B,
            ldb, <size_t*>bufferSizeInBytes)
    check_status(status)

cpdef zgtsv2_nopivot_bufferSizeExt(intptr_t handle, int m, int n, size_t dl,
                                   size_t d, size_t du, size_t B, int ldb,
                                   size_t bufferSizeInBytes):
    setStream(handle, stream_module.get_current_stream_ptr())
    with nogil:
        status = cusparseZgtsv2_nopivot_bufferSizeExt(
            <cusparseHandle_t>handle, m, n, <const cuDoubleComplex*>dl,
            <const cuDoubleComplex*>d, <const cuDoubleComplex*>du,
            <const cuDoubleComplex*>B, ldb, <size_t*>bufferSizeInBytes)
    check_status(status)

cpdef sgtsv2_nopivot(intptr_t handle, int m, int n, size_t dl, size_t d,
                     size_t du, size_t B, int ldb, size_t pBuffer):
    setStream(handle, stream_module.get_current_stream_ptr())
    with nogil:
        status = cusparseSgtsv2_nopivot(
            <cusparseHandle_t>handle, m, n, <const float*>dl, <const float*>d,
            <const float*>du, <float*>B, ldb, <void*>pBuffer)
    check_status(status)

cpdef dgtsv2_nopivot(intptr_t handle, int m, int n, size_t dl, size_t d,
                     size_t du, size_t B, int ldb, size_t pBuffer):
    setStream(handle, stream_module.get_current_stream_ptr())
    with nogil:
        status = cusparseDgtsv2_nopivot(<cusparseHandle_t>handle, m, n,
                                        <const double*>dl, <const double*>d,
                                        <const double*>du, <double*>B, ldb,
                                        <void*>pBuffer)
    check_status(status)

cpdef cgtsv2_nopivot(intptr_t handle, int m, int n, size_t dl, size_t d,
                     size_t du, size_t B, int ldb, size_t pBuffer):
    setStream(handle, stream_module.get_current_stream_ptr())
    with nogil:
        status = cusparseCgtsv2_nopivot(
            <cusparseHandle_t>handle, m, n, <const cuComplex*>dl,
            <const cuComplex*>d, <const cuComplex*>du, <cuComplex*>B, ldb,
            <void*>pBuffer)
    check_status(status)

cpdef zgtsv2_nopivot(intptr_t handle, int m, int n, size_t dl, size_t d,
                     size_t du, size_t B, int ldb, size_t pBuffer):
    setStream(handle, stream_module.get_current_stream_ptr())
    with nogil:
        status = cusparseZgtsv2_nopivot(
            <cusparseHandle_t>handle, m, n, <const cuDoubleComplex*>dl,
            <const cuDoubleComplex*>d, <const cuDoubleComplex*>du,
            <cuDoubleComplex*>B, ldb, <void*>pBuffer)
    check_status(status)

cpdef sgtsv2StridedBatch_bufferSizeExt(
        intptr_t handle, int m, size_t dl, size_t d, size_t du, size_t x,
        int batchCount, int batchStride, size_t bufferSizeInBytes):
    setStream(handle, stream_module.get_current_stream_ptr())
    with nogil:
        status = cusparseSgtsv2StridedBatch_bufferSizeExt(
            <cusparseHandle_t>handle, m, <const float*>dl, <const float*>d,
            <const float*>du, <const float*>x, batchCount, batchStride,
            <size_t*>bufferSizeInBytes)
    check_status(status)

cpdef dgtsv2StridedBatch_bufferSizeExt(
        intptr_t handle, int m, size_t dl, size_t d, size_t du, size_t x,
        int batchCount, int batchStride, size_t bufferSizeInBytes):
    setStream(handle, stream_module.get_current_stream_ptr())
    with nogil:
        status = cusparseDgtsv2StridedBatch_bufferSizeExt(
            <cusparseHandle_t>handle, m, <const double*>dl, <const double*>d,
            <const double*>du, <const double*>x, batchCount, batchStride,
            <size_t*>bufferSizeInBytes)
    check_status(status)

cpdef cgtsv2StridedBatch_bufferSizeExt(
        intptr_t handle, int m, size_t dl, size_t d, size_t du, size_t x,
        int batchCount, int batchStride, size_t bufferSizeInBytes):
    setStream(handle, stream_module.get_current_stream_ptr())
    with nogil:
        status = cusparseCgtsv2StridedBatch_bufferSizeExt(
            <cusparseHandle_t>handle, m, <const cuComplex*>dl,
            <const cuComplex*>d, <const cuComplex*>du, <const cuComplex*>x,
            batchCount, batchStride, <size_t*>bufferSizeInBytes)
    check_status(status)

cpdef zgtsv2StridedBatch_bufferSizeExt(
        intptr_t handle, int m, size_t dl, size_t d, size_t du, size_t x,
        int batchCount, int batchStride, size_t bufferSizeInBytes):
    setStream(handle, stream_module.get_current_stream_ptr())
    with nogil:
        status = cusparseZgtsv2StridedBatch_bufferSizeExt(
            <cusparseHandle_t>handle, m, <const cuDoubleComplex*>dl,
            <const cuDoubleComplex*>d, <const cuDoubleComplex*>du,
            <const cuDoubleComplex*>x, batchCount, batchStride,
            <size_t*>bufferSizeInBytes)
    check_status(status)

cpdef sgtsv2StridedBatch(intptr_t handle, int m, size_t dl, size_t d,
                         size_t du, size_t x, int batchCount, int batchStride,
                         size_t pBuffer):
    setStream(handle, stream_module.get_current_stream_ptr())
    with nogil:
        status = cusparseSgtsv2StridedBatch(
            <cusparseHandle_t>handle, m, <const float*>dl, <const float*>d,
            <const float*>du, <float*>x, batchCount, batchStride,
            <void*>pBuffer)
    check_status(status)

cpdef dgtsv2StridedBatch(intptr_t handle, int m, size_t dl, size_t d,
                         size_t du, size_t x, int batchCount, int batchStride,
                         size_t pBuffer):
    setStream(handle, stream_module.get_current_stream_ptr())
    with nogil:
        status = cusparseDgtsv2StridedBatch(
            <cusparseHandle_t>handle, m, <const double*>dl, <const double*>d,
            <const double*>du, <double*>x, batchCount, batchStride,
            <void*>pBuffer)
    check_status(status)

cpdef cgtsv2StridedBatch(intptr_t handle, int m, size_t dl, size_t d,
                         size_t du, size_t x, int batchCount, int batchStride,
                         size_t pBuffer):
    setStream(handle, stream_module.get_current_stream_ptr())
    with nogil:
        status = cusparseCgtsv2StridedBatch(
            <cusparseHandle_t>handle, m, <const cuComplex*>dl,
            <const cuComplex*>d, <const cuComplex*>du, <cuComplex*>x,
            batchCount, batchStride, <void*>pBuffer)
    check_status(status)

cpdef zgtsv2StridedBatch(intptr_t handle, int m, size_t dl, size_t d,
                         size_t du, size_t x, int batchCount, int batchStride,
                         size_t pBuffer):
    setStream(handle, stream_module.get_current_stream_ptr())
    with nogil:
        status = cusparseZgtsv2StridedBatch(
            <cusparseHandle_t>handle, m, <const cuDoubleComplex*>dl,
            <const cuDoubleComplex*>d, <const cuDoubleComplex*>du,
            <cuDoubleComplex*>x, batchCount, batchStride, <void*>pBuffer)
    check_status(status)

cpdef size_t sgtsvInterleavedBatch_bufferSizeExt(
        intptr_t handle, int algo, int m, size_t dl, size_t d, size_t du,
        size_t x, int batchCount):
    cdef size_t pBufferSizeInBytes
    setStream(handle, stream_module.get_current_stream_ptr())
    with nogil:
        status = cusparseSgtsvInterleavedBatch_bufferSizeExt(
            <cusparseHandle_t>handle, algo, m, <const float*>dl,
            <const float*>d, <const float*>du, <const float*>x, batchCount,
            &pBufferSizeInBytes)
    check_status(status)
    return <size_t>pBufferSizeInBytes

cpdef size_t dgtsvInterleavedBatch_bufferSizeExt(
        intptr_t handle, int algo, int m, size_t dl, size_t d, size_t du,
        size_t x, int batchCount):
    cdef size_t pBufferSizeInBytes
    setStream(handle, stream_module.get_current_stream_ptr())
    with nogil:
        status = cusparseDgtsvInterleavedBatch_bufferSizeExt(
            <cusparseHandle_t>handle, algo, m, <const double*>dl,
            <const double*>d, <const double*>du, <const double*>x, batchCount,
            &pBufferSizeInBytes)
    check_status(status)
    return <size_t>pBufferSizeInBytes

cpdef size_t cgtsvInterleavedBatch_bufferSizeExt(
        intptr_t handle, int algo, int m, size_t dl, size_t d, size_t du,
        size_t x, int batchCount):
    cdef size_t pBufferSizeInBytes
    setStream(handle, stream_module.get_current_stream_ptr())
    with nogil:
        status = cusparseCgtsvInterleavedBatch_bufferSizeExt(
            <cusparseHandle_t>handle, algo, m, <const cuComplex*>dl,
            <const cuComplex*>d, <const cuComplex*>du, <const cuComplex*>x,
            batchCount, &pBufferSizeInBytes)
    check_status(status)
    return <size_t>pBufferSizeInBytes

cpdef size_t zgtsvInterleavedBatch_bufferSizeExt(
        intptr_t handle, int algo, int m, size_t dl, size_t d, size_t du,
        size_t x, int batchCount):
    cdef size_t pBufferSizeInBytes
    setStream(handle, stream_module.get_current_stream_ptr())
    with nogil:
        status = cusparseZgtsvInterleavedBatch_bufferSizeExt(
            <cusparseHandle_t>handle, algo, m, <const cuDoubleComplex*>dl,
            <const cuDoubleComplex*>d, <const cuDoubleComplex*>du,
            <const cuDoubleComplex*>x, batchCount, &pBufferSizeInBytes)
    check_status(status)
    return <size_t>pBufferSizeInBytes

cpdef sgtsvInterleavedBatch(intptr_t handle, int algo, int m, size_t dl,
                            size_t d, size_t du, size_t x, int batchCount,
                            size_t pBuffer):
    setStream(handle, stream_module.get_current_stream_ptr())
    with nogil:
        status = cusparseSgtsvInterleavedBatch(
            <cusparseHandle_t>handle, algo, m, <float*>dl, <float*>d,
            <float*>du, <float*>x, batchCount, <void*>pBuffer)
    check_status(status)

cpdef dgtsvInterleavedBatch(intptr_t handle, int algo, int m, size_t dl,
                            size_t d, size_t du, size_t x, int batchCount,
                            size_t pBuffer):
    setStream(handle, stream_module.get_current_stream_ptr())
    with nogil:
        status = cusparseDgtsvInterleavedBatch(
            <cusparseHandle_t>handle, algo, m, <double*>dl, <double*>d,
            <double*>du, <double*>x, batchCount, <void*>pBuffer)
    check_status(status)

cpdef cgtsvInterleavedBatch(intptr_t handle, int algo, int m, size_t dl,
                            size_t d, size_t du, size_t x, int batchCount,
                            size_t pBuffer):
    setStream(handle, stream_module.get_current_stream_ptr())
    with nogil:
        status = cusparseCgtsvInterleavedBatch(
            <cusparseHandle_t>handle, algo, m, <cuComplex*>dl, <cuComplex*>d,
            <cuComplex*>du, <cuComplex*>x, batchCount, <void*>pBuffer)
    check_status(status)

cpdef zgtsvInterleavedBatch(intptr_t handle, int algo, int m, size_t dl,
                            size_t d, size_t du, size_t x, int batchCount,
                            size_t pBuffer):
    setStream(handle, stream_module.get_current_stream_ptr())
    with nogil:
        status = cusparseZgtsvInterleavedBatch(
            <cusparseHandle_t>handle, algo, m, <cuDoubleComplex*>dl,
            <cuDoubleComplex*>d, <cuDoubleComplex*>du, <cuDoubleComplex*>x,
            batchCount, <void*>pBuffer)
    check_status(status)

cpdef size_t sgpsvInterleavedBatch_bufferSizeExt(
        intptr_t handle, int algo, int m, size_t ds, size_t dl, size_t d,
        size_t du, size_t dw, size_t x, int batchCount):
    cdef size_t pBufferSizeInBytes
    setStream(handle, stream_module.get_current_stream_ptr())
    with nogil:
        status = cusparseSgpsvInterleavedBatch_bufferSizeExt(
            <cusparseHandle_t>handle, algo, m, <const float*>ds,
            <const float*>dl, <const float*>d, <const float*>du,
            <const float*>dw, <const float*>x, batchCount, &pBufferSizeInBytes)
    check_status(status)
    return <size_t>pBufferSizeInBytes

cpdef size_t dgpsvInterleavedBatch_bufferSizeExt(
        intptr_t handle, int algo, int m, size_t ds, size_t dl, size_t d,
        size_t du, size_t dw, size_t x, int batchCount):
    cdef size_t pBufferSizeInBytes
    setStream(handle, stream_module.get_current_stream_ptr())
    with nogil:
        status = cusparseDgpsvInterleavedBatch_bufferSizeExt(
            <cusparseHandle_t>handle, algo, m, <const double*>ds,
            <const double*>dl, <const double*>d, <const double*>du,
            <const double*>dw, <const double*>x, batchCount,
            &pBufferSizeInBytes)
    check_status(status)
    return <size_t>pBufferSizeInBytes

cpdef size_t cgpsvInterleavedBatch_bufferSizeExt(
        intptr_t handle, int algo, int m, size_t ds, size_t dl, size_t d,
        size_t du, size_t dw, size_t x, int batchCount):
    cdef size_t pBufferSizeInBytes
    setStream(handle, stream_module.get_current_stream_ptr())
    with nogil:
        status = cusparseCgpsvInterleavedBatch_bufferSizeExt(
            <cusparseHandle_t>handle, algo, m, <const cuComplex*>ds,
            <const cuComplex*>dl, <const cuComplex*>d, <const cuComplex*>du,
            <const cuComplex*>dw, <const cuComplex*>x, batchCount,
            &pBufferSizeInBytes)
    check_status(status)
    return <size_t>pBufferSizeInBytes

cpdef size_t zgpsvInterleavedBatch_bufferSizeExt(
        intptr_t handle, int algo, int m, size_t ds, size_t dl, size_t d,
        size_t du, size_t dw, size_t x, int batchCount):
    cdef size_t pBufferSizeInBytes
    setStream(handle, stream_module.get_current_stream_ptr())
    with nogil:
        status = cusparseZgpsvInterleavedBatch_bufferSizeExt(
            <cusparseHandle_t>handle, algo, m, <const cuDoubleComplex*>ds,
            <const cuDoubleComplex*>dl, <const cuDoubleComplex*>d,
            <const cuDoubleComplex*>du, <const cuDoubleComplex*>dw,
            <const cuDoubleComplex*>x, batchCount, &pBufferSizeInBytes)
    check_status(status)
    return <size_t>pBufferSizeInBytes

cpdef sgpsvInterleavedBatch(intptr_t handle, int algo, int m, size_t ds,
                            size_t dl, size_t d, size_t du, size_t dw,
                            size_t x, int batchCount, size_t pBuffer):
    setStream(handle, stream_module.get_current_stream_ptr())
    with nogil:
        status = cusparseSgpsvInterleavedBatch(
            <cusparseHandle_t>handle, algo, m, <float*>ds, <float*>dl,
            <float*>d, <float*>du, <float*>dw, <float*>x, batchCount,
            <void*>pBuffer)
    check_status(status)

cpdef dgpsvInterleavedBatch(intptr_t handle, int algo, int m, size_t ds,
                            size_t dl, size_t d, size_t du, size_t dw,
                            size_t x, int batchCount, size_t pBuffer):
    setStream(handle, stream_module.get_current_stream_ptr())
    with nogil:
        status = cusparseDgpsvInterleavedBatch(
            <cusparseHandle_t>handle, algo, m, <double*>ds, <double*>dl,
            <double*>d, <double*>du, <double*>dw, <double*>x, batchCount,
            <void*>pBuffer)
    check_status(status)

cpdef cgpsvInterleavedBatch(intptr_t handle, int algo, int m, size_t ds,
                            size_t dl, size_t d, size_t du, size_t dw,
                            size_t x, int batchCount, size_t pBuffer):
    setStream(handle, stream_module.get_current_stream_ptr())
    with nogil:
        status = cusparseCgpsvInterleavedBatch(
            <cusparseHandle_t>handle, algo, m, <cuComplex*>ds, <cuComplex*>dl,
            <cuComplex*>d, <cuComplex*>du, <cuComplex*>dw, <cuComplex*>x,
            batchCount, <void*>pBuffer)
    check_status(status)

cpdef zgpsvInterleavedBatch(intptr_t handle, int algo, int m, size_t ds,
                            size_t dl, size_t d, size_t du, size_t dw,
                            size_t x, int batchCount, size_t pBuffer):
    setStream(handle, stream_module.get_current_stream_ptr())
    with nogil:
        status = cusparseZgpsvInterleavedBatch(
            <cusparseHandle_t>handle, algo, m, <cuDoubleComplex*>ds,
            <cuDoubleComplex*>dl, <cuDoubleComplex*>d, <cuDoubleComplex*>du,
            <cuDoubleComplex*>dw, <cuDoubleComplex*>x, batchCount,
            <void*>pBuffer)
    check_status(status)<|MERGE_RESOLUTION|>--- conflicted
+++ resolved
@@ -2043,12 +2043,8 @@
             &pBufferSizeInBytes)
     check_status(status)
     return <int>pBufferSizeInBytes
-<<<<<<< HEAD
-cpdef scsrilu02_analysis(size_t handle, int m, int nnz, size_t descrA,
-=======
 
 cpdef scsrilu02_analysis(intptr_t handle, int m, int nnz, size_t descrA,
->>>>>>> de3d3253
                          size_t csrSortedValA, size_t csrSortedRowPtrA,
                          size_t csrSortedColIndA, size_t info, int policy,
                          size_t pBuffer):
@@ -2429,12 +2425,8 @@
             &pBufferSizeInBytes)
     check_status(status)
     return <int>pBufferSizeInBytes
-<<<<<<< HEAD
-cpdef scsric02_analysis(size_t handle, int m, int nnz, size_t descrA,
-=======
 
 cpdef scsric02_analysis(intptr_t handle, int m, int nnz, size_t descrA,
->>>>>>> de3d3253
                         size_t csrSortedValA, size_t csrSortedRowPtrA,
                         size_t csrSortedColIndA, size_t info, int policy,
                         size_t pBuffer):
