--- conflicted
+++ resolved
@@ -63,19 +63,11 @@
 # Python interface
 ###############################################################################
 
-<<<<<<< HEAD
-@cython.boundscheck(False)
-@cython.wraparound(False)
-cpdef bint _contig_axes(tuple axes):
-    cdef size_t n
-=======
-
 @cython.boundscheck(False)
 @cython.wraparound(False)
 cpdef bint _contig_axes(tuple axes):
     # True if the specified axes are in ascending order without gaps
     cdef Py_ssize_t n
->>>>>>> d1f98691
     cdef bint contig = True
     for n in range(1, len(axes)):
         contig = (axes[n] - axes[n - 1]) == 1
@@ -101,12 +93,6 @@
     This function more or less follows the logic of _get_permuted_args() in
     reduction.pxi. The input array arr is C- or F- contiguous along axis.
     '''
-<<<<<<< HEAD
-=======
-    # if import at the top level, a segfault would happen when import cupy!
-    from cupy.core._reduction import _get_axis
-
->>>>>>> d1f98691
     cdef tuple axis_permutes, out_shape
     cdef Py_ssize_t contiguous_size = 1
 
@@ -119,10 +105,7 @@
 
     for axis in reduce_axis:
         contiguous_size *= arr.shape[axis]
-<<<<<<< HEAD
-
-=======
->>>>>>> d1f98691
+
     return contiguous_size
 
 
@@ -372,11 +355,7 @@
     if op > CUPY_CUB_MAX:
         # For argmin and argmax, NumPy does not allow a tuple for axis.
         # Also, the keepdims and dtype kwargs are not provided.
-<<<<<<< HEAD
-
-=======
         #
->>>>>>> d1f98691
         # For now we don't enforce these for consistency with existing CuPy
         # non-CUB reduction behavior.
         # https://github.com/cupy/cupy/issues/2595
