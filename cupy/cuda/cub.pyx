# distutils: language = c++

"""Wrapper of CUB functions for CuPy API."""

from cpython cimport sequence

import numpy

from cupy.core._errors import _AxisError
from cupy.core.core cimport ndarray, _internal_ascontiguousarray
from cupy.core.core cimport _internal_asfortranarray
from cupy.core.internal cimport _contig_axes
from cupy.cuda cimport memory
from cupy.cuda cimport stream
from cupy.cuda.driver cimport Stream as Stream_t

cimport cython


###############################################################################
# Const
###############################################################################

cdef enum:
    CUPY_CUB_INT8 = 0
    CUPY_CUB_UINT8 = 1
    CUPY_CUB_INT16 = 2
    CUPY_CUB_UINT16 = 3
    CUPY_CUB_INT32 = 4
    CUPY_CUB_UINT32 = 5
    CUPY_CUB_INT64 = 6
    CUPY_CUB_UINT64 = 7
    CUPY_CUB_FLOAT16 = 8
    CUPY_CUB_FLOAT32 = 9
    CUPY_CUB_FLOAT64 = 10
    CUPY_CUB_COMPLEX64 = 11
    CUPY_CUB_COMPLEX128 = 12

CUB_support_dtype = [numpy.int8, numpy.uint8,
                     numpy.int16, numpy.uint16,
                     numpy.int32, numpy.uint32,
                     numpy.int64, numpy.uint64,
                     numpy.float32, numpy.float64,
                     numpy.complex64, numpy.complex128]

###############################################################################
# Extern
###############################################################################

cdef extern from 'cupy_cub.h' nogil:
    void cub_device_reduce(void*, size_t&, void*, void*, int, Stream_t,
                           int, int)
    void cub_device_segmented_reduce(void*, size_t&, void*, void*, int, void*,
                                     void*, Stream_t, int, int)
    void cub_device_spmv(void*, size_t&, void*, void*, void*, void*, void*,
                         int, int, int, Stream_t, int)
    void cub_device_scan(void*, size_t&, void*, void*, int, Stream_t, int, int)
    size_t cub_device_reduce_get_workspace_size(void*, void*, int, Stream_t,
                                                int, int)
    size_t cub_device_segmented_reduce_get_workspace_size(
        void*, void*, int, void*, void*, Stream_t, int, int)
    size_t cub_device_spmv_get_workspace_size(
        void*, void*, void*, void*, void*, int, int, int, Stream_t, int)
    size_t cub_device_scan_get_workspace_size(
        void*, void*, int, Stream_t, int, int)

###############################################################################
# Python interface
###############################################################################


cdef tuple _get_output_shape(ndarray arr, tuple out_axis, bint keepdims):
    cdef tuple out_shape

    if not keepdims:
        out_shape = tuple([arr.shape[axis] for axis in out_axis])
    else:
        out_shape = tuple([arr.shape[axis] if axis in out_axis else 1
                           for axis in range(arr.ndim)])
    return out_shape


cpdef Py_ssize_t _preprocess_array(ndarray arr, tuple reduce_axis,
                                   tuple out_axis, str order):
    '''
    This function more or less follows the logic of _get_permuted_args() in
    reduction.pxi. The input array arr is C- or F- contiguous along axis.
    '''
    cdef tuple axis_permutes, out_shape
    cdef Py_ssize_t contiguous_size = 1

    # one more sanity check?
    if order == 'C':
        axis_permutes = out_axis + reduce_axis
    elif order == 'F':
        axis_permutes = reduce_axis + out_axis
    assert axis_permutes == tuple(range(len(arr.shape)))

    for axis in reduce_axis:
        contiguous_size *= arr.shape[axis]

    return contiguous_size


def device_reduce(ndarray x, op, tuple out_axis, out=None,
                  bint keepdims=False):
    cdef ndarray y
    cdef memory.MemoryPointer ws
    cdef int dtype_id, ndim_out, kv_bytes, x_size, op_code
    cdef size_t ws_size
    cdef void *x_ptr
    cdef void *y_ptr
    cdef void *ws_ptr
    cdef Stream_t s
    cdef tuple out_shape

    if keepdims:
        out_shape = _get_output_shape(x, out_axis, keepdims)
        ndim_out = len(out_shape)
    else:
        ndim_out = 0

    if out is not None and out.ndim != ndim_out:
        raise ValueError(
            'output parameter for reduction operation has the wrong number of '
            'dimensions')
    if op < CUPY_CUB_SUM or op > CUPY_CUB_ARGMAX:
        raise ValueError('only CUPY_CUB_SUM, CUPY_CUB_MIN, CUPY_CUB_MAX, '
                         'CUPY_CUB_ARGMIN, and CUPY_CUB_ARGMAX are supported.')
    if x.size == 0 and op != CUPY_CUB_SUM:
        raise ValueError('zero-size array to reduction operation {} which has '
                         'no identity'.format(op.name))
    x = _internal_ascontiguousarray(x)

    if CUPY_CUB_SUM <= op <= CUPY_CUB_MAX:
        y = ndarray((), x.dtype)
    else:  # argmin and argmax
        # cub::KeyValuePair has 1 int + 1 arbitrary type
        kv_bytes = (4 + x.dtype.itemsize)
        y = ndarray((kv_bytes,), numpy.int8)
    x_ptr = <void *>x.data.ptr
    y_ptr = <void *>y.data.ptr
    dtype_id = _get_dtype_id(x.dtype)
    s = <Stream_t>stream.get_current_stream_ptr()
    x_size = <int>x.size
    ws_size = cub_device_reduce_get_workspace_size(x_ptr, y_ptr, x.size, s,
                                                   op, dtype_id)
    ws = memory.alloc(ws_size)
    ws_ptr = <void *>ws.ptr
    op_code = <int>op
    with nogil:
        cub_device_reduce(ws_ptr, ws_size, x_ptr, y_ptr, x_size, s, op_code,
                          dtype_id)
    if op in (CUPY_CUB_ARGMIN, CUPY_CUB_ARGMAX):
        # get key from KeyValuePair: need to reinterpret the first 4 bytes
        # and then cast it
        y = y[0:4].view(numpy.int32).astype(numpy.int64)[0]
        y = y.reshape(())

    if keepdims:
        y = y.reshape(out_shape)
    if out is not None:
        out[...] = y
        y = out
    return y


def device_segmented_reduce(ndarray x, op, tuple reduce_axis,
                            tuple out_axis, out=None, bint keepdims=False):
    # if import at the top level, a segfault would happen when import cupy!
    from cupy.creation.ranges import arange

    cdef ndarray y, offset
    cdef str order
    cdef memory.MemoryPointer ws
    cdef void* x_ptr
    cdef void* y_ptr
    cdef void* ws_ptr
    cdef void* offset_start_ptr
    cdef int dtype_id, n_segments, op_code
    cdef size_t ws_size
    cdef Py_ssize_t contiguous_size
    cdef tuple out_shape
    cdef Stream_t s

    if op < CUPY_CUB_SUM or op > CUPY_CUB_MAX:
        raise ValueError('only CUPY_CUB_SUM, CUPY_CUB_MIN, and CUPY_CUB_MAX '
                         'are supported.')
    if x.size == 0 and op != CUPY_CUB_SUM:
        raise ValueError('zero-size array to reduction operation {} which has '
                         'no identity'.format(op.name))
    if x.flags.c_contiguous:
        order = 'C'
    elif x.flags.f_contiguous:
        order = 'F'
    else:  # impossible at this point, just in case
        raise RuntimeError('input is neither C- nor F- contiguous.')

    # prepare input
    contiguous_size = _preprocess_array(x, reduce_axis, out_axis, order)
    out_shape = _get_output_shape(x, out_axis, keepdims)
    x_ptr = <void*>x.data.ptr
    y = ndarray(out_shape, dtype=x.dtype, order=order)
    y_ptr = <void*>y.data.ptr
    if out is not None and out.shape != out_shape:
        raise ValueError(
            'output parameter for reduction operation has the wrong shape')
    if x.size == 0:  # for CUPY_CUB_SUM
        if out is not None:
            y = out
        y[...] = 0
        return y
    n_segments = x.size//contiguous_size
    # CUB internally use int for offset...
    offset = arange(0, x.size+1, contiguous_size, dtype=numpy.int32)
    offset_start_ptr = <void*>offset.data.ptr
    offset_end_ptr = <void*>((<int*><void*>offset.data.ptr)+1)
    s = <Stream_t>stream.get_current_stream_ptr()
    dtype_id = _get_dtype_id(x.dtype)

    # get workspace size and then fire up
    ws_size = cub_device_segmented_reduce_get_workspace_size(
        x_ptr, y_ptr, n_segments, offset_start_ptr, offset_end_ptr, s,
        op, dtype_id)
    ws = memory.alloc(ws_size)
    ws_ptr = <void*>ws.ptr
    op_code = <int>op
    with nogil:
        cub_device_segmented_reduce(ws_ptr, ws_size, x_ptr, y_ptr, n_segments,
                                    offset_start_ptr, offset_end_ptr, s,
                                    op_code, dtype_id)

    if out is not None:
        out[...] = y
        y = out
    return y


def device_csrmv(int n_rows, int n_cols, int nnz, ndarray values,
                 ndarray indptr, ndarray indices, ndarray x):
    cdef ndarray y
    cdef memory.MemoryPointer ws
    cdef void* values_ptr
    cdef void* row_offsets_ptr
    cdef void* col_indices_ptr
    cdef void* x_ptr
    cdef void* y_ptr
    cdef void* ws_ptr
    cdef int dtype_id
    cdef size_t ws_size
    cdef Stream_t s

    if x.ndim != 1:
        raise ValueError('array must be 1d')
    if x.size != n_cols:
        raise ValueError("size of array does not match the CSR matrix")

    if values.dtype == x.dtype:
        dtype = values.dtype
    else:
        dtype = numpy.promote_types(values.dtype, x.dtype)
        values = values.astype(dtype, "C", None, None, False)
        x = x.astype(dtype, "C", None, None, False)

    # CSR matrix attributes
    values_ptr = <void*>values.data.ptr
    row_offsets_ptr = <void*>indptr.data.ptr
    col_indices_ptr = <void*>indices.data.ptr

    x_ptr = <void*>x.data.ptr

    # prepare output array
    y = ndarray((n_rows,), dtype=dtype)
    y_ptr = <void*>y.data.ptr

    s = <Stream_t>stream.get_current_stream_ptr()
    dtype_id = _get_dtype_id(dtype)

    # get workspace size and then fire up
    ws_size = cub_device_spmv_get_workspace_size(
        values_ptr, row_offsets_ptr, col_indices_ptr, x_ptr, y_ptr, n_rows,
        n_cols, nnz, s, dtype_id)
    ws = memory.alloc(ws_size)
    ws_ptr = <void *>ws.ptr
    with nogil:
        cub_device_spmv(ws_ptr, ws_size, values_ptr, row_offsets_ptr,
                        col_indices_ptr, x_ptr, y_ptr, n_rows, n_cols, nnz, s,
                        dtype_id)

    return y


<<<<<<< HEAD
def device_scan(ndarray x, int op, dtype=None, ndarray out=None):
    cdef ndarray y
    cdef memory.MemoryPointer ws
    cdef int dtype_id, x_size
    cdef tuple shape
    cdef size_t ws_size
    cdef void *x_ptr
    cdef void *y_ptr
    cdef void *ws_ptr
    cdef Stream_t s

    if out is not None and out.shape != x.shape:
        raise ValueError('shape mismatch')
    if op != CUPY_CUB_CUMSUM and op != CUPY_CUB_CUMPROD:
        raise ValueError('only CUPY_CUB_CUMSUM and CUPY_CUB_CUMPROD '
                         'are supported.')

    # determine dtype
    x_dtype = x.dtype
    if dtype is None:
        dtype = x_dtype
    # TODO(leofang): how to determine system's default integer type?
    if dtype in (numpy.int8, numpy.int16, numpy.int32):
        dtype = numpy.int64
    elif dtype in (numpy.uint8, numpy.uint16, numpy.uint32):
        dtype = numpy.uint64
    else:
        dtype = x_dtype

    # determine shape: x is either 1D (with axis=None,0) or ND but ravelled.
    x_size = <int>x.size
    if x.ndim != 1:
        shape = (x_size,)
    else:
        shape = x.shape

    x = x.astype(dtype).reshape(shape)
    if out is not None:
        out = out.astype(dtype).reshape(shape)
        y = out
    else:
        y = ndarray(shape, dtype)

    if x_size == 0:
        return y

    x = _internal_ascontiguousarray(x)
    x_ptr = <void *>x.data.ptr
    y_ptr = <void *>y.data.ptr
    s = <Stream_t>stream.get_current_stream_ptr()
    dtype_id = _get_dtype_id(dtype)
    ws_size = cub_device_scan_get_workspace_size(x_ptr, y_ptr, x_size, s,
                                                 op, dtype_id)
    ws = memory.alloc(ws_size)
    ws_ptr = <void *>ws.ptr
    with nogil:
        cub_device_scan(ws_ptr, ws_size, x_ptr, y_ptr, x_size, s, op, dtype_id)
    return y
=======
def device_scan(ndarray x, op):
    cdef memory.MemoryPointer ws
    cdef int dtype_id, x_size, op_code
    cdef size_t ws_size
    cdef void *x_ptr
    cdef void *ws_ptr
    cdef Stream_t s

    if op not in (CUPY_CUB_CUMSUM, CUPY_CUB_CUMPROD):
        raise ValueError('only CUPY_CUB_CUMSUM and CUPY_CUB_CUMPROD '
                         'are supported.')

    # determine shape: x is either 1D (with axis=None,0) or ND but ravelled.
    x_size = <int>x.size
    if x_size == 0:
        return x

    x = _internal_ascontiguousarray(x)
    x_ptr = <void *>x.data.ptr
    s = <Stream_t>stream.get_current_stream_ptr()
    dtype_id = _get_dtype_id(x.dtype)
    ws_size = cub_device_scan_get_workspace_size(x_ptr, x_ptr, x_size, s,
                                                 op, dtype_id)
    ws = memory.alloc(ws_size)
    ws_ptr = <void *>ws.ptr
    op_code = <int>op
    with nogil:
        # the scan is in-place
        cub_device_scan(ws_ptr, ws_size, x_ptr, x_ptr, x_size, s,
                        op_code, dtype_id)
    return x
>>>>>>> 6ca92a9c


cdef bint _cub_device_segmented_reduce_axis_compatible(
        tuple cub_axis, Py_ssize_t ndim, order):
    # Implementation borrowed from cupy.fft.fft._get_cufft_plan_nd().
    # This function checks if the reduced axes are contiguous.

    # the axes to be reduced must be C- or F- contiguous
    if _contig_axes(cub_axis):
        if order in ('c', 'C'):
            return ((ndim - 1) in cub_axis)
        elif order in ('f', 'F'):
            return (0 in cub_axis)
    return False


def can_use_device_reduce(int op, x_dtype, tuple out_axis, dtype=None):
    return out_axis is () and _cub_reduce_dtype_compatible(x_dtype, op, dtype)


def can_use_device_segmented_reduce(int op, x_dtype, Py_ssize_t ndim,
                                    reduce_axis, dtype=None, order='C'):
    if not _cub_reduce_dtype_compatible(x_dtype, op, dtype):
        return False
    return _cub_device_segmented_reduce_axis_compatible(reduce_axis, ndim,
                                                        order)


cdef _cub_reduce_dtype_compatible(x_dtype, int op, dtype=None):
    if dtype is None:
        if op == CUPY_CUB_SUM:
            # auto dtype:
            # CUB reduce_sum does not support dtype promotion.
            # See _sum_auto_dtype in cupy/core/_routines_math.pyx for which
            # dtypes are promoted.
            support_dtype = [numpy.int64, numpy.uint64,
                             numpy.float32, numpy.float64,
                             numpy.complex64, numpy.complex128]
        else:
            support_dtype = CUB_support_dtype
    elif dtype == x_dtype:
        support_dtype = CUB_support_dtype
    else:
        return False
    if x_dtype not in support_dtype:
        return False
    return True


def cub_reduction(arr, op, axis=None, dtype=None, out=None, keepdims=False):
    """Perform a reduction using CUB.

    If the specified reduction is not possible, None is returned.
    """
    # if import at the top level, a segfault would happen when import cupy!
    from cupy.core._reduction import _get_axis
    cdef bint enforce_numpy_API = False

<<<<<<< HEAD
    if op == CUPY_CUB_ARGMIN or op == CUPY_CUB_ARGMAX:
=======
    if op in (CUPY_CUB_ARGMIN, CUPY_CUB_ARGMAX):
>>>>>>> 6ca92a9c
        # For argmin and argmax, NumPy does not allow a tuple for axis.
        # Also, the keepdims and dtype kwargs are not provided.
        #
        # For now we don't enforce these for consistency with existing CuPy
        # non-CUB reduction behavior.
        # https://github.com/cupy/cupy/issues/2595
        enforce_numpy_API = False
        if enforce_numpy_API:
            # numpy's argmin and argmax do not support a tuple of axes
            if sequence.PySequence_Check(axis):
                raise TypeError(
                    "'tuple' object cannot be interpreted as an integer")
            if keepdims:
                raise TypeError(
                    "'keepdims' is an invalid keyword argument for "
                    "argmin or argmax.")
            if dtype is not None:
                raise TypeError(
                    "'dtype' is an invalid keyword argument for "
                    "argmin or argmax.")
        else:
            if dtype is not None:
                # fallback to existing non-CUB behavior
                return None

    reduce_axis, out_axis = _get_axis(axis, arr.ndim)
    if can_use_device_reduce(op, arr.dtype, out_axis, dtype):
        return device_reduce(arr, op, out_axis, out, keepdims)

<<<<<<< HEAD
    if op == CUPY_CUB_ARGMIN or op == CUPY_CUB_ARGMAX:
=======
    if op in (CUPY_CUB_ARGMIN, CUPY_CUB_ARGMAX):
>>>>>>> 6ca92a9c
        # segmented reduction not currently implemented for argmax, argmin
        return None

    if arr.flags.c_contiguous:
        order = 'C'
    elif arr.flags.f_contiguous:
        order = 'F'
    else:
        order = None

    if can_use_device_segmented_reduce(op, arr.dtype, arr.ndim,
                                       reduce_axis, dtype, order):
        return device_segmented_reduce(arr, op, reduce_axis, out_axis,
                                       out, keepdims)
    return None


<<<<<<< HEAD
def can_use_device_scan(x_dtype, dtype=None):
    if dtype is not None:
        return (dtype in CUB_support_dtype)
    return (x_dtype in CUB_support_dtype)


def cub_scan(arr, op, axis=None, dtype=None, out=None):
    """Perform a prefix scan using CUB.

    If the specified scan is not possible, None is returned.
    """
    if axis is not None:
        if sequence.PySequence_Check(axis):
            raise TypeError(
                "'tuple' object cannot be interpreted as an integer")
        if not (-arr.ndim <= axis < arr.ndim):
            raise _AxisError('axis(={}) out of bounds'.format(axis))
        if arr.ndim != 1 or axis != 0:
            return None

    if op < CUPY_CUB_CUMSUM or op > CUPY_CUB_CUMPROD:
        return None

    if can_use_device_scan(arr.dtype, dtype):
        return device_scan(arr, op, dtype, out)
=======
def cub_scan(arr, op):
    """Perform an (in-place) prefix scan using CUB.

    If the specified scan is not possible, None is returned.
    """
    if op < CUPY_CUB_CUMSUM or op > CUPY_CUB_CUMPROD:
        return None

    # cub_device_scan seems buggy for complex128:
    # https://github.com/cupy/cupy/pull/2919#issuecomment-574633590
    x_dtype = arr.dtype
    if (x_dtype in CUB_support_dtype and x_dtype != numpy.complex128):
        return device_scan(arr, op)
>>>>>>> 6ca92a9c

    return None


def _get_dtype_id(dtype):
    if dtype == numpy.int8:
        ret = CUPY_CUB_INT8
    elif dtype == numpy.uint8:
        ret = CUPY_CUB_UINT8
    elif dtype == numpy.int16:
        ret = CUPY_CUB_INT16
    elif dtype == numpy.uint16:
        ret = CUPY_CUB_UINT16
    elif dtype == numpy.int32:
        ret = CUPY_CUB_INT32
    elif dtype == numpy.uint32:
        ret = CUPY_CUB_UINT32
    elif dtype == numpy.int64:
        ret = CUPY_CUB_INT64
    elif dtype == numpy.uint64:
        ret = CUPY_CUB_UINT64
    elif dtype == numpy.float32:
        ret = CUPY_CUB_FLOAT32
    elif dtype == numpy.float64:
        ret = CUPY_CUB_FLOAT64
    elif dtype == numpy.complex64:
        ret = CUPY_CUB_COMPLEX64
    elif dtype == numpy.complex128:
        ret = CUPY_CUB_COMPLEX128
    else:
        raise ValueError('Unsupported dtype ({})'.format(dtype))
    return ret<|MERGE_RESOLUTION|>--- conflicted
+++ resolved
@@ -290,66 +290,6 @@
     return y
 
 
-<<<<<<< HEAD
-def device_scan(ndarray x, int op, dtype=None, ndarray out=None):
-    cdef ndarray y
-    cdef memory.MemoryPointer ws
-    cdef int dtype_id, x_size
-    cdef tuple shape
-    cdef size_t ws_size
-    cdef void *x_ptr
-    cdef void *y_ptr
-    cdef void *ws_ptr
-    cdef Stream_t s
-
-    if out is not None and out.shape != x.shape:
-        raise ValueError('shape mismatch')
-    if op != CUPY_CUB_CUMSUM and op != CUPY_CUB_CUMPROD:
-        raise ValueError('only CUPY_CUB_CUMSUM and CUPY_CUB_CUMPROD '
-                         'are supported.')
-
-    # determine dtype
-    x_dtype = x.dtype
-    if dtype is None:
-        dtype = x_dtype
-    # TODO(leofang): how to determine system's default integer type?
-    if dtype in (numpy.int8, numpy.int16, numpy.int32):
-        dtype = numpy.int64
-    elif dtype in (numpy.uint8, numpy.uint16, numpy.uint32):
-        dtype = numpy.uint64
-    else:
-        dtype = x_dtype
-
-    # determine shape: x is either 1D (with axis=None,0) or ND but ravelled.
-    x_size = <int>x.size
-    if x.ndim != 1:
-        shape = (x_size,)
-    else:
-        shape = x.shape
-
-    x = x.astype(dtype).reshape(shape)
-    if out is not None:
-        out = out.astype(dtype).reshape(shape)
-        y = out
-    else:
-        y = ndarray(shape, dtype)
-
-    if x_size == 0:
-        return y
-
-    x = _internal_ascontiguousarray(x)
-    x_ptr = <void *>x.data.ptr
-    y_ptr = <void *>y.data.ptr
-    s = <Stream_t>stream.get_current_stream_ptr()
-    dtype_id = _get_dtype_id(dtype)
-    ws_size = cub_device_scan_get_workspace_size(x_ptr, y_ptr, x_size, s,
-                                                 op, dtype_id)
-    ws = memory.alloc(ws_size)
-    ws_ptr = <void *>ws.ptr
-    with nogil:
-        cub_device_scan(ws_ptr, ws_size, x_ptr, y_ptr, x_size, s, op, dtype_id)
-    return y
-=======
 def device_scan(ndarray x, op):
     cdef memory.MemoryPointer ws
     cdef int dtype_id, x_size, op_code
@@ -381,7 +321,6 @@
         cub_device_scan(ws_ptr, ws_size, x_ptr, x_ptr, x_size, s,
                         op_code, dtype_id)
     return x
->>>>>>> 6ca92a9c
 
 
 cdef bint _cub_device_segmented_reduce_axis_compatible(
@@ -440,11 +379,7 @@
     from cupy.core._reduction import _get_axis
     cdef bint enforce_numpy_API = False
 
-<<<<<<< HEAD
-    if op == CUPY_CUB_ARGMIN or op == CUPY_CUB_ARGMAX:
-=======
     if op in (CUPY_CUB_ARGMIN, CUPY_CUB_ARGMAX):
->>>>>>> 6ca92a9c
         # For argmin and argmax, NumPy does not allow a tuple for axis.
         # Also, the keepdims and dtype kwargs are not provided.
         #
@@ -474,11 +409,7 @@
     if can_use_device_reduce(op, arr.dtype, out_axis, dtype):
         return device_reduce(arr, op, out_axis, out, keepdims)
 
-<<<<<<< HEAD
-    if op == CUPY_CUB_ARGMIN or op == CUPY_CUB_ARGMAX:
-=======
     if op in (CUPY_CUB_ARGMIN, CUPY_CUB_ARGMAX):
->>>>>>> 6ca92a9c
         # segmented reduction not currently implemented for argmax, argmin
         return None
 
@@ -496,33 +427,6 @@
     return None
 
 
-<<<<<<< HEAD
-def can_use_device_scan(x_dtype, dtype=None):
-    if dtype is not None:
-        return (dtype in CUB_support_dtype)
-    return (x_dtype in CUB_support_dtype)
-
-
-def cub_scan(arr, op, axis=None, dtype=None, out=None):
-    """Perform a prefix scan using CUB.
-
-    If the specified scan is not possible, None is returned.
-    """
-    if axis is not None:
-        if sequence.PySequence_Check(axis):
-            raise TypeError(
-                "'tuple' object cannot be interpreted as an integer")
-        if not (-arr.ndim <= axis < arr.ndim):
-            raise _AxisError('axis(={}) out of bounds'.format(axis))
-        if arr.ndim != 1 or axis != 0:
-            return None
-
-    if op < CUPY_CUB_CUMSUM or op > CUPY_CUB_CUMPROD:
-        return None
-
-    if can_use_device_scan(arr.dtype, dtype):
-        return device_scan(arr, op, dtype, out)
-=======
 def cub_scan(arr, op):
     """Perform an (in-place) prefix scan using CUB.
 
@@ -536,7 +440,6 @@
     x_dtype = arr.dtype
     if (x_dtype in CUB_support_dtype and x_dtype != numpy.complex128):
         return device_scan(arr, op)
->>>>>>> 6ca92a9c
 
     return None
 
