--- conflicted
+++ resolved
@@ -108,12 +108,8 @@
     return contiguous_size
 
 
-<<<<<<< HEAD
-def device_reduce(ndarray x, op, tuple out_axis, out=None,
+def device_reduce(ndarray x, int op, tuple out_axis, out=None,
                   bint keepdims=False):
-=======
-def device_reduce(ndarray x, int op, out=None, bint keepdims=False):
->>>>>>> baeb6331
     cdef ndarray y, z
     cdef memory.MemoryPointer ws
     cdef int dtype_id, ndim_out, kv_bytes, x_size
@@ -174,13 +170,8 @@
     return y
 
 
-<<<<<<< HEAD
-def device_segmented_reduce(ndarray x, op, tuple reduce_axis, tuple out_axis,
-                            out=None, bint keepdims=False):
-=======
-def device_segmented_reduce(ndarray x, int op, axis, out=None,
-                            bint keepdims=False):
->>>>>>> baeb6331
+def device_segmented_reduce(ndarray x, int op, tuple reduce_axis,
+                            tuple out_axis, out=None, bint keepdims=False):
     # if import at the top level, a segfault would happen when import cupy!
     from cupy.creation.ranges import arange
 
