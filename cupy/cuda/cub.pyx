# distutils: language = c++

"""Wrapper of CUB functions for CuPy API."""

import numpy

from cupy.core.core cimport ndarray, _internal_ascontiguousarray
from cupy.cuda cimport stream
from cupy.cuda.driver cimport Stream as Stream_t

cimport cython


###############################################################################
# Const
###############################################################################

cdef enum:
    CUPY_CUB_INT8 = 0
    CUPY_CUB_UINT8 = 1
    CUPY_CUB_INT16 = 2
    CUPY_CUB_UINT16 = 3
    CUPY_CUB_INT32 = 4
    CUPY_CUB_UINT32 = 5
    CUPY_CUB_INT64 = 6
    CUPY_CUB_UINT64 = 7
    CUPY_CUB_FLOAT16 = 8
    CUPY_CUB_FLOAT32 = 9
    CUPY_CUB_FLOAT64 = 10
    CUPY_CUB_COMPLEX64 = 11
    CUPY_CUB_COMPLEX128 = 12

CUB_support_dtype = [numpy.int8, numpy.uint8,
                     numpy.int16, numpy.uint16,
                     numpy.int32, numpy.uint32,
                     numpy.int64, numpy.uint64,
                     numpy.float32, numpy.float64,
                     numpy.complex64, numpy.complex128]

###############################################################################
# Extern
###############################################################################

cdef extern from 'cupy_cub.h':
    void cub_device_reduce(void*, size_t&, void*, void*, int, Stream_t,
                           int, int)
    void cub_device_segmented_reduce(void*, size_t&, void*, void*, int, void*,
                                     void*, Stream_t, int, int)
    void cub_device_spmv(void*, size_t&, void*, void*, void*, void*, void*,
                         int, int, int, Stream_t, int)
    size_t cub_device_reduce_get_workspace_size(void*, void*, int, Stream_t,
                                                int, int)
    size_t cub_device_segmented_reduce_get_workspace_size(
        void*, void*, int, void*, void*, Stream_t, int, int)
    size_t cub_device_spmv_get_workspace_size(
        void*, void*, void*, void*, void*, int, int, int, Stream_t, int)

###############################################################################
# Python interface
###############################################################################

cpdef _preprocess_array(ndarray arr, axis, bint keepdims):
    '''
    This function more or less follows the logic of _get_permuted_args() in
    reduction.pxi. The input array arr is C-contiguous along axis.
    '''
    # if import at the top level, a segfault would happen when import cupy!
    from cupy.core._kernel import _get_axis

    cdef tuple reduce_axis, out_axis, axis_permutes, out_shape
    cdef Py_ssize_t contiguous_size = 1

    reduce_axis, out_axis = _get_axis(axis, arr._shape.size())
    axis_permutes = out_axis + reduce_axis
    # one more sanity check?
    if axis_permutes != tuple(range(len(arr.shape))):
        raise ValueError("should not happen")

    for axis in reduce_axis:
        contiguous_size *= arr.shape[axis]
    if not keepdims:
        out_shape = tuple([arr.shape[axis] for axis in out_axis])
    else:
        temp = []
        for axis in range(arr.ndim):
            if axis in out_axis:
                temp.append(arr.shape[axis])
            else:  # in reduce_axis
                temp.append(1)
        out_shape = tuple(temp)

    return out_shape, contiguous_size


def device_reduce(ndarray x, op, out=None, bint keepdims=False):
    cdef ndarray y, z
    cdef ndarray ws
    cdef int dtype_id, ndim_out, kv_bytes
    cdef size_t ws_size
    cdef void *x_ptr
    cdef void *y_ptr
    cdef void *ws_ptr
    cdef Stream_t s

    ndim_out = keepdims
    if out is not None and out.ndim != ndim_out:
        raise ValueError(
            "output parameter for reduction operation has the wrong number of "
            "dimensions")
    if op < CUPY_CUB_SUM or op > CUPY_CUB_ARGMAX:
        raise ValueError("only CUPY_CUB_SUM, CUPY_CUB_MIN, CUPY_CUB_MAX, "
                         "CUPY_CUB_ARGMIN, and CUPY_CUB_ARGMAX are supported.")
    if x.size == 0 and op != CUPY_CUB_SUM:
        raise ValueError('zero-size array to reduction operation {} which has '
                         'no identity'.format(op.name))
    x = _internal_ascontiguousarray(x)
    if CUPY_CUB_SUM <= op <= CUPY_CUB_MAX:
        y = ndarray((), x.dtype)
    else:  # argmin and argmax
        # cub::KeyValuePair has 1 int + 1 arbitrary type
        kv_bytes = (4 + x.dtype.itemsize)
        y = ndarray((kv_bytes,), numpy.int8)
    x_ptr = <void *>x.data.ptr
    y_ptr = <void *>y.data.ptr
    dtype_id = _get_dtype_id(x.dtype)
    s = <Stream_t>stream.get_current_stream_ptr()

    ws_size = cub_device_reduce_get_workspace_size(x_ptr, y_ptr, x.size, s,
                                                   op, dtype_id)
    ws = ndarray(ws_size, numpy.int8)
    ws_ptr = <void *>ws.data.ptr
    cub_device_reduce(ws_ptr, ws_size, x_ptr, y_ptr, x.size, s, op, dtype_id)
    if op == CUPY_CUB_ARGMIN or op == CUPY_CUB_ARGMAX:
        # get key from KeyValuePair: need to reinterpret the first 4 bytes
        # and then cast it
        y = y[0:4].view(numpy.int32).astype(numpy.int64)[0]
        y = y.reshape(())

    if keepdims:
        y = y.reshape((1,))
    if out is not None:
        out[...] = y
        y = out
    return y


def device_segmented_reduce(ndarray x, op, axis, out=None,
                            bint keepdims=False):
    # if import at the top level, a segfault would happen when import cupy!
    from cupy.creation.ranges import arange

    cdef ndarray y, ws, offset
    cdef void* x_ptr
    cdef void* y_ptr
    cdef void* ws_ptr
    cdef void* offset_start_ptr
    cdef int dtype_id, n_segments
    cdef size_t ws_size
    cdef Py_ssize_t contiguous_size
    cdef tuple out_shape
    cdef Stream_t s

    if op < CUPY_CUB_SUM or op > CUPY_CUB_MAX:
        raise ValueError("only CUPY_CUB_SUM, CUPY_CUB_MIN, and CUPY_CUB_MAX "
                         "are supported.")
    if x.size == 0 and op != CUPY_CUB_SUM:
        raise ValueError('zero-size array to reduction operation {} which has '
                         'no identity'.format(op.name))

    # prepare input
    out_shape, contiguous_size = _preprocess_array(x, axis, keepdims)
    x_ptr = <void*>x.data.ptr
    y = ndarray(out_shape, dtype=x.dtype)
    y_ptr = <void*>y.data.ptr
    if out is not None and out.shape != out_shape:
        raise ValueError(
            "output parameter for reduction operation has the wrong shape")
    if x.size == 0:  # for CUPY_CUB_SUM
        if out is not None:
            y = out
        y[...] = 0
        return y
    n_segments = x.size//contiguous_size
    # CUB internally use int for offset...
    offset = arange(0, x.size+1, contiguous_size, dtype=numpy.int32)
    offset_start_ptr = <void*>offset.data.ptr
    offset_end_ptr = <void*>((<int*><void*>offset.data.ptr)+1)
    s = <Stream_t>stream.get_current_stream_ptr()
    dtype_id = _get_dtype_id(x.dtype)

    # get workspace size and then fire up
    ws_size = cub_device_segmented_reduce_get_workspace_size(
        x_ptr, y_ptr, n_segments, offset_start_ptr, offset_end_ptr, s,
        op, dtype_id)
    ws = ndarray(ws_size, numpy.int8)
    ws_ptr = <void*>ws.data.ptr
    cub_device_segmented_reduce(ws_ptr, ws_size, x_ptr, y_ptr, n_segments,
                                offset_start_ptr, offset_end_ptr, s,
                                op, dtype_id)

    if out is not None:
        out[...] = y
        y = out
    return y


<<<<<<< HEAD
def device_csrmv(int n_rows, int n_cols, int nnz, ndarray values, ndarray indptr, ndarray indices, ndarray x):
=======
def device_csrmv(int n_rows, int n_cols, int nnz, ndarray values,
                 ndarray indptr, ndarray indices, ndarray x):
>>>>>>> c80012af
    cdef ndarray y, ws
    cdef void* values_ptr
    cdef void* row_offsets_ptr
    cdef void* col_indices_ptr
    cdef void* x_ptr
    cdef void* y_ptr
    cdef void* ws_ptr
<<<<<<< HEAD
    cdef int dtype_id  #, n_rows, n_cols, nnz
=======
    cdef int dtype_id
>>>>>>> c80012af
    cdef size_t ws_size
    cdef Stream_t s

    if x.ndim != 1:
        raise ValueError('array must be 1d')
<<<<<<< HEAD

    # CSR matrix attributes
    # n_rows, n_cols = csr_mat.shape
    # nnz = csr_mat.nnz
=======
    # x must have shape and dtype matching the CSR matrix
    if x.size != n_cols:
        raise ValueError("size of array does not match the CSR matrix")

    if values.dtype == x.dtype:
        dtype = values.dtype
    else:
        dtype = numpy.promote_types(values.dtype, x.dtype)
        values = values.astype(dtype, "C", None, None, False)
        x = x.astype(dtype, "C", None, None, False)

    # CSR matrix attributes
>>>>>>> c80012af
    values_ptr = <void*>values.data.ptr
    row_offsets_ptr = <void*>indptr.data.ptr
    col_indices_ptr = <void*>indices.data.ptr

<<<<<<< HEAD
    # x must have shape and dtype matching the CSR matrix
    if x.size != n_cols:
        raise ValueError("size of array does not match the CSR matrix")
    x = x.astype(values.dtype, "C", None, None, False)

    # input (x) and output (y) vectors
    x_ptr = <void*>x.data.ptr
    y = ndarray((n_rows,), dtype=values.dtype)
    y_ptr = <void*>y.data.ptr

    s = <Stream_t>stream.get_current_stream_ptr()
    dtype_id = _get_dtype_id(values.dtype)
=======
    x_ptr = <void*>x.data.ptr

    # prepare output array
    y = ndarray((n_rows,), dtype=dtype)
    y_ptr = <void*>y.data.ptr

    s = <Stream_t>stream.get_current_stream_ptr()
    dtype_id = _get_dtype_id(dtype)
>>>>>>> c80012af

    # get workspace size and then fire up
    ws_size = cub_device_spmv_get_workspace_size(
        values_ptr, row_offsets_ptr, col_indices_ptr, x_ptr, y_ptr, n_rows,
        n_cols, nnz, s, dtype_id)
    ws = ndarray(ws_size, numpy.int8)
    ws_ptr = <void*>ws.data.ptr
    cub_device_spmv(ws_ptr, ws_size, values_ptr, row_offsets_ptr,
                    col_indices_ptr, x_ptr, y_ptr, n_rows, n_cols, nnz, s,
                    dtype_id)

    return y


cdef bint _cub_device_reduce_axis_compatible(axis, Py_ssize_t ndim):
    if ((axis is None) or ndim == 1 or axis == tuple(range(ndim))):
        return True
    return False


cdef bint _cub_device_segmented_reduce_axis_compatible(axis, Py_ssize_t ndim):
    # Implementation borrowed from cupy.fft.fft._get_cufft_plan_nd().
    # This function checks if the reduced axes are C contiguous.
    cdef tuple cub_axis

    if axis is None:
        # this is impossible, just in case
        raise ValueError('axis cannot be None.')
    else:
        if numpy.isscalar(axis):
            axis = (axis,)
        axis = tuple(axis)

        if numpy.min(axis) < -ndim or numpy.max(axis) > ndim - 1:
            raise ValueError('The specified axis exceed the array dimensions.')

        # sort the provided axis in ascending order
        cub_axis = tuple(sorted(numpy.mod(axis, ndim)))

        # the axes to be reduced must be C contiguous
        if not numpy.all(numpy.diff(cub_axis) == 1):
            return False
        if ((ndim - 1) not in cub_axis):
            return False

    return True


def can_use_device_reduce(int op, x_dtype, Py_ssize_t ndim, axis=None,
                          dtype=None):
    if not _cub_reduce_dtype_compatible(x_dtype, op, dtype):
        return False
    return _cub_device_reduce_axis_compatible(axis, ndim)


def can_use_device_segmented_reduce(int op, x_dtype, Py_ssize_t ndim, axis,
                                    dtype=None):
    if not _cub_reduce_dtype_compatible(x_dtype, op, dtype):
        return False
    return _cub_device_segmented_reduce_axis_compatible(axis, ndim)


cdef _cub_reduce_dtype_compatible(x_dtype, int op, dtype=None,
                                  bint segmented=False):
    if dtype is None:
        if op == CUPY_CUB_SUM:
            # auto dtype:
            # CUB reduce_sum does not support dtype promotion.
            # See _sum_auto_dtype in cupy/core/_routines_math.pyx for which
            # dtypes are promoted.
            support_dtype = [numpy.int64, numpy.uint64,
                             numpy.float32, numpy.float64,
                             numpy.complex64, numpy.complex128]
        else:
            support_dtype = CUB_support_dtype
    elif dtype == x_dtype:
        support_dtype = CUB_support_dtype
    else:
        return False
    if x_dtype not in support_dtype:
        return False
    return True


def _get_dtype_id(dtype):
    if dtype == numpy.int8:
        ret = CUPY_CUB_INT8
    elif dtype == numpy.uint8:
        ret = CUPY_CUB_UINT8
    elif dtype == numpy.int16:
        ret = CUPY_CUB_INT16
    elif dtype == numpy.uint16:
        ret = CUPY_CUB_UINT16
    elif dtype == numpy.int32:
        ret = CUPY_CUB_INT32
    elif dtype == numpy.uint32:
        ret = CUPY_CUB_UINT32
    elif dtype == numpy.int64:
        ret = CUPY_CUB_INT64
    elif dtype == numpy.uint64:
        ret = CUPY_CUB_UINT64
    elif dtype == numpy.float32:
        ret = CUPY_CUB_FLOAT32
    elif dtype == numpy.float64:
        ret = CUPY_CUB_FLOAT64
    elif dtype == numpy.complex64:
        ret = CUPY_CUB_COMPLEX64
    elif dtype == numpy.complex128:
        ret = CUPY_CUB_COMPLEX128
    else:
        raise ValueError('Unsupported dtype ({})'.format(dtype))
    return ret<|MERGE_RESOLUTION|>--- conflicted
+++ resolved
@@ -204,12 +204,8 @@
     return y
 
 
-<<<<<<< HEAD
-def device_csrmv(int n_rows, int n_cols, int nnz, ndarray values, ndarray indptr, ndarray indices, ndarray x):
-=======
 def device_csrmv(int n_rows, int n_cols, int nnz, ndarray values,
                  ndarray indptr, ndarray indices, ndarray x):
->>>>>>> c80012af
     cdef ndarray y, ws
     cdef void* values_ptr
     cdef void* row_offsets_ptr
@@ -217,22 +213,12 @@
     cdef void* x_ptr
     cdef void* y_ptr
     cdef void* ws_ptr
-<<<<<<< HEAD
-    cdef int dtype_id  #, n_rows, n_cols, nnz
-=======
     cdef int dtype_id
->>>>>>> c80012af
     cdef size_t ws_size
     cdef Stream_t s
 
     if x.ndim != 1:
         raise ValueError('array must be 1d')
-<<<<<<< HEAD
-
-    # CSR matrix attributes
-    # n_rows, n_cols = csr_mat.shape
-    # nnz = csr_mat.nnz
-=======
     # x must have shape and dtype matching the CSR matrix
     if x.size != n_cols:
         raise ValueError("size of array does not match the CSR matrix")
@@ -245,25 +231,10 @@
         x = x.astype(dtype, "C", None, None, False)
 
     # CSR matrix attributes
->>>>>>> c80012af
     values_ptr = <void*>values.data.ptr
     row_offsets_ptr = <void*>indptr.data.ptr
     col_indices_ptr = <void*>indices.data.ptr
 
-<<<<<<< HEAD
-    # x must have shape and dtype matching the CSR matrix
-    if x.size != n_cols:
-        raise ValueError("size of array does not match the CSR matrix")
-    x = x.astype(values.dtype, "C", None, None, False)
-
-    # input (x) and output (y) vectors
-    x_ptr = <void*>x.data.ptr
-    y = ndarray((n_rows,), dtype=values.dtype)
-    y_ptr = <void*>y.data.ptr
-
-    s = <Stream_t>stream.get_current_stream_ptr()
-    dtype_id = _get_dtype_id(values.dtype)
-=======
     x_ptr = <void*>x.data.ptr
 
     # prepare output array
@@ -272,7 +243,6 @@
 
     s = <Stream_t>stream.get_current_stream_ptr()
     dtype_id = _get_dtype_id(dtype)
->>>>>>> c80012af
 
     # get workspace size and then fire up
     ws_size = cub_device_spmv_get_workspace_size(
