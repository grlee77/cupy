--- conflicted
+++ resolved
@@ -158,8 +158,7 @@
     int cudaFree(void* devPtr)
     int cudaFreeHost(void* ptr)
     int cudaMemGetInfo(size_t* free, size_t* total)
-<<<<<<< HEAD
-    int cudaMalloc(void** devPtr, size_t size) nogil
+
     int cudaMallocPitch(void** devPtr, size_t *pitch, size_t width, size_t height) nogil
     int cudaMallocArray(driver.Array* array, _ChannelFormatDesc* desc,
                         size_t width, size_t height, unsigned int flags) nogil
@@ -188,8 +187,6 @@
     # DRIVER API?: struct CUDA_ARRAY_DESCRIPTOR
     # DRIVER API?: struct CUDA_ARRAY3D_DESCRIPTOR
 
-=======
->>>>>>> 108b83de
     int cudaMemcpy(void* dst, const void* src, size_t count,
                    MemoryKind kind)
     int cudaMemcpyAsync(void* dst, const void* src, size_t count,
