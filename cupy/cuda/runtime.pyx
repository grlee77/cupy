"""Thin wrapper of CUDA Runtime API.

There are four differences compared to the original C API.

1. Not all functions are ported.
2. Errors are translated into CUDARuntimeError exceptions.
3. The 'cuda' prefix of each API is omitted and the next character is set to
   lower case.
4. The resulting values are returned directly instead of references.

"""
cimport cpython  # NOQA
cimport cython  # NOQA

from cupy.cuda cimport driver

cdef class PointerAttributes:

    def __init__(self, int device, intptr_t devicePointer,
                 intptr_t hostPointer, int isManaged, int memoryType):
        self.device = device
        self.devicePointer = devicePointer
        self.hostPointer = hostPointer
        self.isManaged = isManaged
        self.memoryType = memoryType


cdef class PitchedPtr:

    def __init__(self, size_t pitch, intptr_t ptr, size_t xsize, size_t ysize):
        self.pitch = pitch
        self.ptr = ptr
        self.xsize = xsize
        self.ysize = ysize


cdef class Pos:

    def __init__(self, size_t x, size_t y, size_t z):
        self.x = x
        self.y = y
        self.z = z


cdef class Extent:

    def __init__(self, size_t depth, size_t height, size_t width):
        self.depth = depth
        self.height = height
        self.width = width


class FormatDesc:

    def __init__(self, int f, int w, int x, int y, int z):
        self.f = f
        self.w = w
        self.x = x
        self.y = y
        self.z = z


# cdef class Memcpy3DParms:

#     def __init__(self, driver.Array dstArray, _Pos dstPos, PitchedPtr dstPtr,
#                  Extent extent, MemoryKind kind, driver.Array srcArray,
#                  Pos srcPos, PitchedPtr srcPtr):
#         self.dstArray = dstArray
#         self.dstPos = dstPos
#         self.dstPtr = dstPtr
#         self.extent = extent
#         self.kind = kind
#         self.srcArray = srcArray
#         self.srcPos = srcPos
#         self.srcPtr = srcPtr


###############################################################################
# Extern
###############################################################################
cdef extern from *:
    ctypedef int DeviceAttr 'enum cudaDeviceAttr'
    ctypedef int MemoryAdvise 'enum cudaMemoryAdvise'
    ctypedef int MemoryKind 'enum cudaMemcpyKind'
    ctypedef int ChannelFormatKind 'enum cudaChannelFormatKind'

    ctypedef void StreamCallbackDef(
        driver.Stream stream, Error status, void* userData)
    ctypedef StreamCallbackDef* StreamCallback 'cudaStreamCallback_t'


cdef extern from "cupy_cuda.h" nogil:
    # Types
    struct _PointerAttributes 'cudaPointerAttributes':
        int device
        void* devicePointer
        void* hostPointer
        int isManaged
        int memoryType

    struct _PitchedPtr 'cudaPitchedPtr':
        size_t pitch
        void* ptr
        size_t xsize
        size_t ysize

    struct _Pos 'cudaPos':
        size_t x
        size_t y
        size_t z

    struct _Extent 'cudaExtent':
        size_t depth
        size_t height
        size_t width

    struct _Memcpy3DParms 'cudaMemcpy3DParms':
        driver.Array dstArray
        _Pos dstPos
        _PitchedPtr dstPtr
        _Extent extent
        MemoryKind kind
        driver.Array srcArray
        _Pos srcPos
        _PitchedPtr srcPtr

    struct _ChannelFormatDesc 'cudaChannelFormatDesc':
        ChannelFormatKind f
        int w
        int x
        int y
        int z

    # Error handling
    const char* cudaGetErrorName(Error error)
    const char* cudaGetErrorString(Error error)
    int cudaGetLastError()

    # Initialization
    int cudaDriverGetVersion(int* driverVersion)
    int cudaRuntimeGetVersion(int* runtimeVersion)

    # Device operations
    int cudaGetDevice(int* device)
    int cudaDeviceGetAttribute(int* value, DeviceAttr attr, int device)
    int cudaGetDeviceCount(int* count)
    int cudaSetDevice(int device)
    int cudaDeviceSynchronize()

    int cudaDeviceCanAccessPeer(int* canAccessPeer, int device,
                                int peerDevice)
    int cudaDeviceEnablePeerAccess(int peerDevice, unsigned int flags)

    # Memory management
    int cudaMalloc(void** devPtr, size_t size)
    int cudaMallocManaged(void** devPtr, size_t size, unsigned int flags)
    int cudaHostAlloc(void** ptr, size_t size, unsigned int flags)
    int cudaFree(void* devPtr)
    int cudaFreeHost(void* ptr)
    int cudaMemGetInfo(size_t* free, size_t* total)
<<<<<<< HEAD

=======
>>>>>>> 6f795c15
    int cudaMallocPitch(void** devPtr, size_t *pitch, size_t width, size_t height) nogil
    int cudaMallocArray(driver.Array* array, _ChannelFormatDesc* desc,
                        size_t width, size_t height, unsigned int flags) nogil
    int cudaMalloc3DArray(driver.Array* array, _ChannelFormatDesc* desc,
                          _Extent extent, unsigned int flags) nogil
    # TODO: RUNTIME API: cudaArrayGetInfo ( cudaChannelFormatDesc* desc, cudaExtent* extent, unsigned int* flags, cudaArray_t array )
    # https://docs.nvidia.com/cuda/cuda-runtime-api/group__CUDART__MEMORY.html#group__CUDART__MEMORY_1g373dacf191566b0bf5e5b807517b6bf9
    # TODO: RUNTIME API:  cudaFreeArray ( cudaArray_t array )
    #                     cudaMemcpy2DArrayToArray ( cudaArray_t dst, size_t wOffsetDst, size_t hOffsetDst, cudaArray_const_t src, size_t wOffsetSrc, size_t hOffsetSrc, size_t width, size_t height, cudaMemcpyKind kind = cudaMemcpyDeviceToDevice )
    #                     cudaMemcpy2DFromArray ( void* dst, size_t dpitch, cudaArray_const_t src, size_t wOffset, size_t hOffset, size_t width, size_t height, cudaMemcpyKind kind )
    #                     cudaMemcpy2DFromArrayAsync ( void* dst, size_t dpitch, cudaArray_const_t src, size_t wOffset, size_t hOffset, size_t width, size_t height, cudaMemcpyKind kind, cudaStream_t stream = 0 )
    #                     cudaMemcpy2DToArray ( cudaArray_t dst, size_t wOffset, size_t hOffset, const void* src, size_t spitch, size_t width, size_t height, cudaMemcpyKind kind )
    #                     cudaMemcpy2DToArrayAsync ( cudaArray_t dst, size_t wOffset, size_t hOffset, const void* src, size_t spitch, size_t width, size_t height, cudaMemcpyKind kind, cudaStream_t stream = 0 )
    #                     cudaMemcpyArrayToArray ( cudaArray_t dst, size_t wOffsetDst, size_t hOffsetDst, cudaArray_const_t src, size_t wOffsetSrc, size_t hOffsetSrc, size_t count, cudaMemcpyKind kind = cudaMemcpyDeviceToDevice )
    #                     cudaMemcpyFromArray ( void* dst, cudaArray_const_t src, size_t wOffset, size_t hOffset, size_t count, cudaMemcpyKind kind )
    #                     cudaMemcpyFromArrayAsync ( void* dst, cudaArray_const_t src, size_t wOffset, size_t hOffset, size_t count, cudaMemcpyKind kind, cudaStream_t stream = 0 )
    #                     cudaMemcpyToArray ( cudaArray_t dst, size_t wOffset, size_t hOffset, const void* src, size_t count, cudaMemcpyKind kind )
    #                     cudaMemcpyToArrayAsync ( cudaArray_t dst, size_t wOffset, size_t hOffset, const void* src, size_t count, cudaMemcpyKind kind, cudaStream_t stream = 0 )
    #                     cudaMemset2D ( void* devPtr, size_t pitch, int  value, size_t width, size_t height )
    #                     cudaMemset2DAsync ( void* devPtr, size_t pitch, int  value, size_t width, size_t height, cudaStream_t stream = 0 )
    #                     cudaMemset3D ( cudaPitchedPtr pitchedDevPtr, int  value, cudaExtent extent )
    #                     cudaMemset3DAsync ( cudaPitchedPtr pitchedDevPtr, int  value, cudaExtent extent, cudaStream_t stream = 0 )
    #
    # DRIVER API?: CUresult cuArray3DGetDescriptor ( CUDA_ARRAY3D_DESCRIPTOR* pArrayDescriptor, CUarray hArray )
    # DRIVER API?: CUresult cuArrayGetDescriptor ( CUDA_ARRAY_DESCRIPTOR* pArrayDescriptor, CUarray hArray )
    # DRIVER API?: struct CUDA_ARRAY_DESCRIPTOR
    # DRIVER API?: struct CUDA_ARRAY3D_DESCRIPTOR

    int cudaMemcpy(void* dst, const void* src, size_t count,
                   MemoryKind kind)
    int cudaMemcpyAsync(void* dst, const void* src, size_t count,
                        MemoryKind kind, driver.Stream stream)
    int cudaMemcpyPeer(void* dst, int dstDevice, const void* src,
                       int srcDevice, size_t count)
    int cudaMemcpyPeerAsync(void* dst, int dstDevice, const void* src,
                            int srcDevice, size_t count,
                            driver.Stream stream)
    int cudaMemcpy2D(void* dst, size_t dpitch, const void* src,
                     size_t spitch, size_t width, size_t height,
                     MemoryKind kind)
    int cudaMemcpy3D(_Memcpy3DParms* p)
    int cudaMemset(void* devPtr, int value, size_t count)
    int cudaMemsetAsync(void* devPtr, int value, size_t count,
                        driver.Stream stream)
    int cudaMemPrefetchAsync(const void *devPtr, size_t count, int dstDevice,
                             driver.Stream stream)
    int cudaMemAdvise(const void *devPtr, size_t count,
                      MemoryAdvise advice, int device)
    int cudaPointerGetAttributes(_PointerAttributes* attributes,
                                 const void* ptr)

    # Stream and Event
    int cudaStreamCreate(driver.Stream* pStream)
    int cudaStreamCreateWithFlags(driver.Stream* pStream,
                                  unsigned int flags)
    int cudaStreamDestroy(driver.Stream stream)
    int cudaStreamSynchronize(driver.Stream stream)
    int cudaStreamAddCallback(driver.Stream stream, StreamCallback callback,
                              void* userData, unsigned int flags)
    int cudaStreamQuery(driver.Stream stream)
    int cudaStreamWaitEvent(driver.Stream stream, driver.Event event,
                            unsigned int flags)
    int cudaEventCreate(driver.Event* event)
    int cudaEventCreateWithFlags(driver.Event* event, unsigned int flags)
    int cudaEventDestroy(driver.Event event)
    int cudaEventElapsedTime(float* ms, driver.Event start,
                             driver.Event end)
    int cudaEventQuery(driver.Event event)
    int cudaEventRecord(driver.Event event, driver.Stream stream)
    int cudaEventSynchronize(driver.Event event)


###############################################################################
# Error handling
###############################################################################

class CUDARuntimeError(RuntimeError):

    def __init__(self, status):
        self.status = status
        cdef bytes name = cudaGetErrorName(<Error>status)
        cdef bytes msg = cudaGetErrorString(<Error>status)
        super(CUDARuntimeError, self).__init__(
            '%s: %s' % (name.decode(), msg.decode()))


@cython.profile(False)
cpdef inline check_status(int status):
    if status != 0:
        # to reset error status
        cudaGetLastError()
        raise CUDARuntimeError(status)


###############################################################################
# Initialization
###############################################################################

cpdef int driverGetVersion() except? -1:
    cdef int version
    status = cudaDriverGetVersion(&version)
    check_status(status)
    return version


cpdef int runtimeGetVersion() except? -1:
    cdef int version
    status = cudaRuntimeGetVersion(&version)
    check_status(status)
    return version


###############################################################################
# Device and context operations
###############################################################################

cpdef int getDevice() except? -1:
    cdef int device
    status = cudaGetDevice(&device)
    check_status(status)
    return device


cpdef int deviceGetAttribute(int attrib, int device) except? -1:
    cdef int ret
    status = cudaDeviceGetAttribute(&ret, <DeviceAttr>attrib, device)
    check_status(status)
    return ret


cpdef int getDeviceCount() except? -1:
    cdef int count
    status = cudaGetDeviceCount(&count)
    check_status(status)
    return count


cpdef setDevice(int device):
    status = cudaSetDevice(device)
    check_status(status)


cpdef deviceSynchronize():
    with nogil:
        status = cudaDeviceSynchronize()
    check_status(status)


cpdef int deviceCanAccessPeer(int device, int peerDevice) except? -1:
    cpdef int ret
    status = cudaDeviceCanAccessPeer(&ret, device, peerDevice)
    check_status(status)
    return ret


cpdef deviceEnablePeerAccess(int peerDevice):
    status = cudaDeviceEnablePeerAccess(peerDevice, 0)
    check_status(status)


###############################################################################
# Memory management
###############################################################################

cpdef intptr_t malloc(size_t size) except? 0:
    cdef void* ptr
    with nogil:
        status = cudaMalloc(&ptr, size)
    check_status(status)
    return <intptr_t>ptr


cpdef intptr_t mallocManaged(
        size_t size, unsigned int flags=cudaMemAttachGlobal) except? 0:
    cdef void* ptr
    with nogil:
        status = cudaMallocManaged(&ptr, size, flags)
    check_status(status)
    return <intptr_t>ptr


cpdef intptr_t mallocPitch(
        size_t width, size_t height) except? 0:
    cdef void* ptr
    cdef size_t pitch
    with nogil:
        status = cudaMallocPitch(&ptr, &pitch, width, height)
    check_status(status)
    return <intptr_t>ptr, pitch


# cpdef intptr_t mallocArray(
#         _ChannelFormatDesc *desc, size_t width, size_t height, unsigned int flags) except? 0:
cpdef intptr_t mallocArray(
        object format_desc, size_t width, size_t height, unsigned int flags) except? 0:
    cdef void* arr
    cdef _ChannelFormatDesc _desc
    _desc.f = <ChannelFormatKind>format_desc.f
    _desc.w = format_desc.w
    _desc.x = format_desc.x
    _desc.y = format_desc.y
    _desc.z = format_desc.z
    with nogil:
        status = cudaMallocArray(<driver.Array*>arr, &_desc, width, height, flags)
        # status = cudaMallocArray(<driver.Array*>arr, desc, width, height, flags)
    check_status(status)
    return <intptr_t>arr


# cpdef intptr_t malloc3DArray(
#         _ChannelFormatDesc *desc, _Extent extent, unsigned int flags) except? 0:
cpdef intptr_t malloc3DArray(
        object format_desc, _Extent extent, unsigned int flags) except? 0:
    cdef void* arr
    cdef _ChannelFormatDesc _desc
    _desc.f = <ChannelFormatKind>format_desc.f
    _desc.w = format_desc.w
    _desc.x = format_desc.x
    _desc.y = format_desc.y
    _desc.z = format_desc.z
    with nogil:
        status = cudaMalloc3DArray(<driver.Array*>arr, &_desc, extent, flags)
        # status = cudaMalloc3DArray(<driver.Array*>arr, desc, extent, flags)
    check_status(status)
    return <intptr_t>arr


cpdef intptr_t hostAlloc(size_t size, unsigned int flags) except? 0:
    cdef void* ptr
    with nogil:
        status = cudaHostAlloc(&ptr, size, flags)
    check_status(status)
    return <intptr_t>ptr


cpdef free(intptr_t ptr):
    with nogil:
        status = cudaFree(<void*>ptr)
    check_status(status)


cpdef freeHost(intptr_t ptr):
    with nogil:
        status = cudaFreeHost(<void*>ptr)
    check_status(status)


cpdef memGetInfo():
    cdef size_t free, total
    status = cudaMemGetInfo(&free, &total)
    check_status(status)
    return free, total


cpdef memcpy(intptr_t dst, intptr_t src, size_t size, int kind):
    with nogil:
        status = cudaMemcpy(<void*>dst, <void*>src, size, <MemoryKind>kind)
    check_status(status)


cpdef memcpyAsync(intptr_t dst, intptr_t src, size_t size, int kind,
                  size_t stream):
    with nogil:
        status = cudaMemcpyAsync(
            <void*>dst, <void*>src, size, <MemoryKind>kind,
            <driver.Stream>stream)
    check_status(status)


cpdef memcpyPeer(intptr_t dst, int dstDevice, intptr_t src, int srcDevice,
                 size_t size):
    with nogil:
        status = cudaMemcpyPeer(<void*>dst, dstDevice, <void*>src, srcDevice,
                                size)
    check_status(status)


cpdef memcpyPeerAsync(intptr_t dst, int dstDevice, intptr_t src, int srcDevice,
                      size_t size, size_t stream):
    with nogil:
        status = cudaMemcpyPeerAsync(<void*>dst, dstDevice, <void*>src,
                                     srcDevice, size, <driver.Stream> stream)
    check_status(status)


cpdef memcpy2D(intptr_t dst, size_t dpitch, intptr_t src, size_t spitch,
               size_t width, size_t height, int kind):
    with nogil:
        status = cudaMemcpy2D(<void*>dst, dpitch, <void*> src, spitch, width,
                              height, <MemoryKind> kind)
    check_status(status)


cpdef memset(intptr_t ptr, int value, size_t size):
    with nogil:
        status = cudaMemset(<void*>ptr, value, size)
    check_status(status)


cpdef memsetAsync(intptr_t ptr, int value, size_t size, size_t stream):
    with nogil:
        status = cudaMemsetAsync(<void*>ptr, value, size,
                                 <driver.Stream> stream)
    check_status(status)

cpdef memPrefetchAsync(intptr_t devPtr, size_t count, int dstDevice,
                       size_t stream):
    with nogil:
        status = cudaMemPrefetchAsync(<void*>devPtr, count, dstDevice,
                                      <driver.Stream> stream)
    check_status(status)

cpdef memAdvise(intptr_t devPtr, size_t count, int advice, int device):
    with nogil:
        status = cudaMemAdvise(<void*>devPtr, count,
                               <MemoryAdvise>advice, device)
    check_status(status)


cpdef PointerAttributes pointerGetAttributes(intptr_t ptr):
    cdef _PointerAttributes attrs
    status = cudaPointerGetAttributes(&attrs, <void*>ptr)
    check_status(status)
    return PointerAttributes(
        attrs.device,
        <intptr_t>attrs.devicePointer,
        <intptr_t>attrs.hostPointer,
        attrs.isManaged, attrs.memoryType)


###############################################################################
# Stream and Event
###############################################################################

cpdef size_t streamCreate() except? 0:
    cdef driver.Stream stream
    status = cudaStreamCreate(&stream)
    check_status(status)
    return <size_t>stream


cpdef size_t streamCreateWithFlags(unsigned int flags) except? 0:
    cdef driver.Stream stream
    status = cudaStreamCreateWithFlags(&stream, flags)
    check_status(status)
    return <size_t>stream


cpdef streamDestroy(size_t stream):
    status = cudaStreamDestroy(<driver.Stream>stream)
    check_status(status)


cpdef streamSynchronize(size_t stream):
    with nogil:
        status = cudaStreamSynchronize(<driver.Stream>stream)
    check_status(status)


cdef _streamCallbackFunc(driver.Stream hStream, int status,
                         void* func_arg) with gil:
    obj = <object>func_arg
    func, arg = obj
    func(<size_t>hStream, status, arg)
    cpython.Py_DECREF(obj)


cpdef streamAddCallback(size_t stream, callback, intptr_t arg,
                        unsigned int flags=0):
    func_arg = (callback, arg)
    cpython.Py_INCREF(func_arg)
    with nogil:
        status = cudaStreamAddCallback(
            <driver.Stream>stream, <StreamCallback>_streamCallbackFunc,
            <void*>func_arg, flags)
    check_status(status)


cpdef streamQuery(size_t stream):
    return cudaStreamQuery(<driver.Stream>stream)


cpdef streamWaitEvent(size_t stream, size_t event, unsigned int flags=0):
    with nogil:
        status = cudaStreamWaitEvent(<driver.Stream>stream,
                                     <driver.Event>event, flags)
    check_status(status)


cpdef size_t eventCreate() except? 0:
    cdef driver.Event event
    status = cudaEventCreate(&event)
    check_status(status)
    return <size_t>event

cpdef size_t eventCreateWithFlags(unsigned int flags) except? 0:
    cdef driver.Event event
    status = cudaEventCreateWithFlags(&event, flags)
    check_status(status)
    return <size_t>event


cpdef eventDestroy(size_t event):
    status = cudaEventDestroy(<driver.Event>event)
    check_status(status)


cpdef float eventElapsedTime(size_t start, size_t end) except? 0:
    cdef float ms
    status = cudaEventElapsedTime(&ms, <driver.Event>start, <driver.Event>end)
    check_status(status)
    return ms


cpdef eventQuery(size_t event):
    return cudaEventQuery(<driver.Event>event)


cpdef eventRecord(size_t event, size_t stream):
    status = cudaEventRecord(<driver.Event>event, <driver.Stream>stream)
    check_status(status)


cpdef eventSynchronize(size_t event):
    with nogil:
        status = cudaEventSynchronize(<driver.Event>event)
    check_status(status)


##############################################################################
# util
##############################################################################

cdef int _context_initialized = cpython.PyThread_create_key()


cdef _ensure_context():
    """Ensure that CUcontext bound to the calling host thread exists.

    See discussion on https://github.com/cupy/cupy/issues/72 for details.
    """
    cdef size_t status
    status = <size_t>cpython.PyThread_get_key_value(_context_initialized)
    if status == 0:
        # Call Runtime API to establish context on this host thread.
        memGetInfo()
        cpython.PyThread_set_key_value(_context_initialized, <void *>1)<|MERGE_RESOLUTION|>--- conflicted
+++ resolved
@@ -158,10 +158,6 @@
     int cudaFree(void* devPtr)
     int cudaFreeHost(void* ptr)
     int cudaMemGetInfo(size_t* free, size_t* total)
-<<<<<<< HEAD
-
-=======
->>>>>>> 6f795c15
     int cudaMallocPitch(void** devPtr, size_t *pitch, size_t width, size_t height) nogil
     int cudaMallocArray(driver.Array* array, _ChannelFormatDesc* desc,
                         size_t width, size_t height, unsigned int flags) nogil
