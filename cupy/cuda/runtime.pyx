"""Thin wrapper of CUDA Runtime API.

There are four differences compared to the original C API.

1. Not all functions are ported.
2. Errors are translated into CUDARuntimeError exceptions.
3. The 'cuda' prefix of each API is omitted and the next character is set to
   lower case.
4. The resulting values are returned directly instead of references.

"""
cimport cpython  # NOQA
cimport cython  # NOQA

from cupy.cuda cimport driver


cdef class PointerAttributes:

    def __init__(self, int device, intptr_t devicePointer,
                 intptr_t hostPointer, int isManaged, int memoryType):
        self.device = device
        self.devicePointer = devicePointer
        self.hostPointer = hostPointer
        self.isManaged = isManaged
        self.memoryType = memoryType


cdef class PitchedPtr:

    def __init__(self, size_t pitch, intptr_t ptr, size_t xsize, size_t ysize):
        self.pitch = pitch
        self.ptr = ptr
        self.xsize = xsize
        self.ysize = ysize


cdef class Pos:

    def __init__(self, size_t x, size_t y, size_t z):
        self.x = x
        self.y = y
        self.z = z


cdef class Extent:

    def __init__(self, size_t depth, size_t height, size_t width):
        self.depth = depth
        self.height = height
        self.width = width


class FormatDesc:

    def __init__(self, int f, int w, int x, int y, int z):
        self.f = f
        self.w = w
        self.x = x
        self.y = y
        self.z = z


# cdef class Memcpy3DParms:

#     def __init__(self, driver.Array dstArray, _Pos dstPos, PitchedPtr dstPtr,
#                  Extent extent, MemoryKind kind, driver.Array srcArray,
#                  Pos srcPos, PitchedPtr srcPtr):
#         self.dstArray = dstArray
#         self.dstPos = dstPos
#         self.dstPtr = dstPtr
#         self.extent = extent
#         self.kind = kind
#         self.srcArray = srcArray
#         self.srcPos = srcPos
#         self.srcPtr = srcPtr


###############################################################################
# Extern
###############################################################################
cdef extern from *:
    ctypedef int DeviceAttr 'enum cudaDeviceAttr'
    ctypedef int MemoryAdvise 'enum cudaMemoryAdvise'
<<<<<<< HEAD
    ctypedef int MemoryKind 'enum cudaMemcpyKind'
    ctypedef int ChannelFormatKind 'enum cudaChannelFormatKind'
=======
>>>>>>> 3d5d5d3c

    ctypedef void StreamCallbackDef(
        driver.Stream stream, Error status, void* userData)
    ctypedef StreamCallbackDef* StreamCallback 'cudaStreamCallback_t'


cdef extern from 'cupy_cuda.h' nogil:

    # Types
    struct _PointerAttributes 'cudaPointerAttributes':
        int device
        void* devicePointer
        void* hostPointer
        int isManaged
        int memoryType

    struct _PitchedPtr 'cudaPitchedPtr':
        size_t pitch
        void* ptr
        size_t xsize
        size_t ysize

    struct _Pos 'cudaPos':
        size_t x
        size_t y
        size_t z

    struct _Extent 'cudaExtent':
        size_t depth
        size_t height
        size_t width

    struct _Memcpy3DParms 'cudaMemcpy3DParms':
        driver.Array dstArray
        _Pos dstPos
        _PitchedPtr dstPtr
        _Extent extent
        MemoryKind kind
        driver.Array srcArray
        _Pos srcPos
        _PitchedPtr srcPtr

    struct _ChannelFormatDesc 'cudaChannelFormatDesc':
        ChannelFormatKind f
        int w
        int x
        int y
        int z

    # Error handling
    const char* cudaGetErrorName(Error error)
    const char* cudaGetErrorString(Error error)
    int cudaGetLastError()

    # Initialization
    int cudaDriverGetVersion(int* driverVersion)
    int cudaRuntimeGetVersion(int* runtimeVersion)

    # Device operations
    int cudaGetDevice(int* device)
    int cudaDeviceGetAttribute(int* value, DeviceAttr attr, int device)
    int cudaGetDeviceCount(int* count)
    int cudaSetDevice(int device)
    int cudaDeviceSynchronize()

    int cudaDeviceCanAccessPeer(int* canAccessPeer, int device,
                                int peerDevice)
    int cudaDeviceEnablePeerAccess(int peerDevice, unsigned int flags)

    # Memory management
    int cudaMalloc(void** devPtr, size_t size)
    int cudaMallocManaged(void** devPtr, size_t size, unsigned int flags)
    int cudaMalloc3DArray(Array* array, const ChannelFormatDesc* desc,
                          Extent extent, unsigned int flags)
    int cudaMallocArray(Array* array, const ChannelFormatDesc* desc,
                        size_t width, size_t height, unsigned int flags)
    int cudaHostAlloc(void** ptr, size_t size, unsigned int flags)
    int cudaHostRegister(void *ptr, size_t size, unsigned int flags)
    int cudaHostUnregister(void *ptr)
    int cudaFree(void* devPtr)
    int cudaFreeHost(void* ptr)
    int cudaFreeArray(Array array)
    int cudaMemGetInfo(size_t* free, size_t* total)
    int cudaMallocPitch(void** devPtr, size_t *pitch, size_t width, size_t height) nogil
    int cudaMallocArray(driver.Array* array, _ChannelFormatDesc* desc,
                        size_t width, size_t height, unsigned int flags) nogil
    int cudaMalloc3DArray(driver.Array* array, _ChannelFormatDesc* desc,
                          _Extent extent, unsigned int flags) nogil
    # TODO: RUNTIME API: cudaArrayGetInfo ( cudaChannelFormatDesc* desc, cudaExtent* extent, unsigned int* flags, cudaArray_t array )
    # https://docs.nvidia.com/cuda/cuda-runtime-api/group__CUDART__MEMORY.html#group__CUDART__MEMORY_1g373dacf191566b0bf5e5b807517b6bf9
    # TODO: RUNTIME API:  cudaFreeArray ( cudaArray_t array )
    #                     cudaMemcpy2DArrayToArray ( cudaArray_t dst, size_t wOffsetDst, size_t hOffsetDst, cudaArray_const_t src, size_t wOffsetSrc, size_t hOffsetSrc, size_t width, size_t height, cudaMemcpyKind kind = cudaMemcpyDeviceToDevice )
    #                     cudaMemcpy2DFromArray ( void* dst, size_t dpitch, cudaArray_const_t src, size_t wOffset, size_t hOffset, size_t width, size_t height, cudaMemcpyKind kind )
    #                     cudaMemcpy2DFromArrayAsync ( void* dst, size_t dpitch, cudaArray_const_t src, size_t wOffset, size_t hOffset, size_t width, size_t height, cudaMemcpyKind kind, cudaStream_t stream = 0 )
    #                     cudaMemcpy2DToArray ( cudaArray_t dst, size_t wOffset, size_t hOffset, const void* src, size_t spitch, size_t width, size_t height, cudaMemcpyKind kind )
    #                     cudaMemcpy2DToArrayAsync ( cudaArray_t dst, size_t wOffset, size_t hOffset, const void* src, size_t spitch, size_t width, size_t height, cudaMemcpyKind kind, cudaStream_t stream = 0 )
    #                     cudaMemcpyArrayToArray ( cudaArray_t dst, size_t wOffsetDst, size_t hOffsetDst, cudaArray_const_t src, size_t wOffsetSrc, size_t hOffsetSrc, size_t count, cudaMemcpyKind kind = cudaMemcpyDeviceToDevice )
    #                     cudaMemcpyFromArray ( void* dst, cudaArray_const_t src, size_t wOffset, size_t hOffset, size_t count, cudaMemcpyKind kind )
    #                     cudaMemcpyFromArrayAsync ( void* dst, cudaArray_const_t src, size_t wOffset, size_t hOffset, size_t count, cudaMemcpyKind kind, cudaStream_t stream = 0 )
    #                     cudaMemcpyToArray ( cudaArray_t dst, size_t wOffset, size_t hOffset, const void* src, size_t count, cudaMemcpyKind kind )
    #                     cudaMemcpyToArrayAsync ( cudaArray_t dst, size_t wOffset, size_t hOffset, const void* src, size_t count, cudaMemcpyKind kind, cudaStream_t stream = 0 )
    #                     cudaMemset2D ( void* devPtr, size_t pitch, int  value, size_t width, size_t height )
    #                     cudaMemset2DAsync ( void* devPtr, size_t pitch, int  value, size_t width, size_t height, cudaStream_t stream = 0 )
    #                     cudaMemset3D ( cudaPitchedPtr pitchedDevPtr, int  value, cudaExtent extent )
    #                     cudaMemset3DAsync ( cudaPitchedPtr pitchedDevPtr, int  value, cudaExtent extent, cudaStream_t stream = 0 )
    #
    # DRIVER API?: CUresult cuArray3DGetDescriptor ( CUDA_ARRAY3D_DESCRIPTOR* pArrayDescriptor, CUarray hArray )
    # DRIVER API?: CUresult cuArrayGetDescriptor ( CUDA_ARRAY_DESCRIPTOR* pArrayDescriptor, CUarray hArray )
    # DRIVER API?: struct CUDA_ARRAY_DESCRIPTOR
    # DRIVER API?: struct CUDA_ARRAY3D_DESCRIPTOR

    int cudaMemcpy(void* dst, const void* src, size_t count,
                   MemoryKind kind)
    int cudaMemcpyAsync(void* dst, const void* src, size_t count,
                        MemoryKind kind, driver.Stream stream)
    int cudaMemcpyPeer(void* dst, int dstDevice, const void* src,
                       int srcDevice, size_t count)
    int cudaMemcpyPeerAsync(void* dst, int dstDevice, const void* src,
                            int srcDevice, size_t count,
                            driver.Stream stream)
<<<<<<< HEAD
    int cudaMemcpy2D(void* dst, size_t dpitch, const void* src,
                     size_t spitch, size_t width, size_t height,
                     MemoryKind kind)
    int cudaMemcpy3D(_Memcpy3DParms* p)
=======
    int cudaMemcpy2DFromArray(void* dst, size_t dpitch, Array src,
                              size_t wOffset, size_t hOffset, size_t width,
                              size_t height, MemoryKind kind)
    int cudaMemcpy2DFromArrayAsync(void* dst, size_t dpitch, Array src,
                                   size_t wOffset, size_t hOffset,
                                   size_t width, size_t height,
                                   MemoryKind kind, driver.Stream stream)
    int cudaMemcpy2DToArray(Array dst, size_t wOffset, size_t hOffset,
                            const void* src, size_t spitch, size_t width,
                            size_t height, MemoryKind kind)
    int cudaMemcpy2DToArrayAsync(Array dst, size_t wOffset, size_t hOffset,
                                 const void* src, size_t spitch, size_t width,
                                 size_t height, MemoryKind kind,
                                 driver.Stream stream)
    int cudaMemcpy2D(void* dst, size_t dpitch, const void* src, size_t spitch,
                     size_t width, size_t height, MemoryKind kind)
    int cudaMemcpy2DAsync(void* dst, size_t dpitch, const void* src,
                          size_t spitch, size_t width, size_t height,
                          MemoryKind kind, driver.Stream stream)
    int cudaMemcpy3D(Memcpy3DParms* Memcpy3DParmsPtr)
    int cudaMemcpy3DAsync(Memcpy3DParms* Memcpy3DParmsPtr,
                          driver.Stream stream)
>>>>>>> 3d5d5d3c
    int cudaMemset(void* devPtr, int value, size_t count)
    int cudaMemsetAsync(void* devPtr, int value, size_t count,
                        driver.Stream stream)
    int cudaMemPrefetchAsync(const void *devPtr, size_t count, int dstDevice,
                             driver.Stream stream)
    int cudaMemAdvise(const void *devPtr, size_t count,
                      MemoryAdvise advice, int device)
    int cudaPointerGetAttributes(_PointerAttributes* attributes,
                                 const void* ptr)
    Extent make_cudaExtent(size_t w, size_t h, size_t d)
    Pos make_cudaPos(size_t x, size_t y, size_t z)
    PitchedPtr make_cudaPitchedPtr(void* d, size_t p, size_t xsz, size_t ysz)

    # Stream and Event
    int cudaStreamCreate(driver.Stream* pStream)
    int cudaStreamCreateWithFlags(driver.Stream* pStream,
                                  unsigned int flags)
    int cudaStreamDestroy(driver.Stream stream)
    int cudaStreamSynchronize(driver.Stream stream)
    int cudaStreamAddCallback(driver.Stream stream, StreamCallback callback,
                              void* userData, unsigned int flags)
    int cudaStreamQuery(driver.Stream stream)
    int cudaStreamWaitEvent(driver.Stream stream, driver.Event event,
                            unsigned int flags)
    int cudaEventCreate(driver.Event* event)
    int cudaEventCreateWithFlags(driver.Event* event, unsigned int flags)
    int cudaEventDestroy(driver.Event event)
    int cudaEventElapsedTime(float* ms, driver.Event start,
                             driver.Event end)
    int cudaEventQuery(driver.Event event)
    int cudaEventRecord(driver.Event event, driver.Stream stream)
    int cudaEventSynchronize(driver.Event event)

    # Texture
    int cudaCreateTextureObject(TextureObject* pTexObject,
                                const ResourceDesc* pResDesc,
                                const TextureDesc* pTexDesc,
                                const ResourceViewDesc* pResViewDesc)
    int cudaDestroyTextureObject(TextureObject texObject)
    int cudaGetChannelDesc(ChannelFormatDesc* desc, Array array)
    int cudaGetTextureObjectResourceDesc(ResourceDesc* desc, TextureObject obj)
    int cudaGetTextureObjectTextureDesc(TextureDesc* desc, TextureObject obj)


###############################################################################
# Error codes
###############################################################################

errorInvalidValue = cudaErrorInvalidValue
errorMemoryAllocation = cudaErrorMemoryAllocation


###############################################################################
# Error handling
###############################################################################

class CUDARuntimeError(RuntimeError):

    def __init__(self, status):
        self.status = status
        cdef bytes name = cudaGetErrorName(<Error>status)
        cdef bytes msg = cudaGetErrorString(<Error>status)
        super(CUDARuntimeError, self).__init__(
            '%s: %s' % (name.decode(), msg.decode()))

    def __reduce__(self):
        return (type(self), (self.status,))


@cython.profile(False)
cpdef inline check_status(int status):
    if status != 0:
        # to reset error status
        cudaGetLastError()
        raise CUDARuntimeError(status)


###############################################################################
# Initialization
###############################################################################

cpdef int driverGetVersion() except? -1:
    cdef int version
    status = cudaDriverGetVersion(&version)
    check_status(status)
    return version


cpdef int runtimeGetVersion() except? -1:
    cdef int version
    status = cudaRuntimeGetVersion(&version)
    check_status(status)
    return version


###############################################################################
# Device and context operations
###############################################################################

cpdef int getDevice() except? -1:
    cdef int device
    status = cudaGetDevice(&device)
    check_status(status)
    return device


cpdef int deviceGetAttribute(int attrib, int device) except? -1:
    cdef int ret
    status = cudaDeviceGetAttribute(&ret, <DeviceAttr>attrib, device)
    check_status(status)
    return ret


cpdef int getDeviceCount() except? -1:
    cdef int count
    status = cudaGetDeviceCount(&count)
    check_status(status)
    return count


cpdef setDevice(int device):
    status = cudaSetDevice(device)
    check_status(status)


cpdef deviceSynchronize():
    with nogil:
        status = cudaDeviceSynchronize()
    check_status(status)


cpdef int deviceCanAccessPeer(int device, int peerDevice) except? -1:
    cpdef int ret
    status = cudaDeviceCanAccessPeer(&ret, device, peerDevice)
    check_status(status)
    return ret


cpdef deviceEnablePeerAccess(int peerDevice):
    status = cudaDeviceEnablePeerAccess(peerDevice, 0)
    check_status(status)


###############################################################################
# Memory management
###############################################################################

cpdef intptr_t malloc(size_t size) except? 0:
    cdef void* ptr
    with nogil:
        status = cudaMalloc(&ptr, size)
    check_status(status)
    return <intptr_t>ptr


cpdef intptr_t mallocManaged(
        size_t size, unsigned int flags=cudaMemAttachGlobal) except? 0:
    cdef void* ptr
    with nogil:
        status = cudaMallocManaged(&ptr, size, flags)
    check_status(status)
    return <intptr_t>ptr


<<<<<<< HEAD
cpdef intptr_t mallocPitch(
        size_t width, size_t height) except? 0:
    cdef void* ptr
    cdef size_t pitch
    with nogil:
        status = cudaMallocPitch(&ptr, &pitch, width, height)
    check_status(status)
    return <intptr_t>ptr, pitch


# cpdef intptr_t mallocArray(
#         _ChannelFormatDesc *desc, size_t width, size_t height, unsigned int flags) except? 0:
cpdef intptr_t mallocArray(
        object format_desc, size_t width, size_t height, unsigned int flags) except? 0:
    cdef void* arr
    cdef _ChannelFormatDesc _desc
    _desc.f = <ChannelFormatKind>format_desc.f
    _desc.w = format_desc.w
    _desc.x = format_desc.x
    _desc.y = format_desc.y
    _desc.z = format_desc.z
    with nogil:
        status = cudaMallocArray(<driver.Array*>arr, &_desc, width, height, flags)
        # status = cudaMallocArray(<driver.Array*>arr, desc, width, height, flags)
    check_status(status)
    return <intptr_t>arr


# cpdef intptr_t malloc3DArray(
#         _ChannelFormatDesc *desc, _Extent extent, unsigned int flags) except? 0:
cpdef intptr_t malloc3DArray(
        object format_desc, _Extent extent, unsigned int flags) except? 0:
    cdef void* arr
    cdef _ChannelFormatDesc _desc
    _desc.f = <ChannelFormatKind>format_desc.f
    _desc.w = format_desc.w
    _desc.x = format_desc.x
    _desc.y = format_desc.y
    _desc.z = format_desc.z
    with nogil:
        status = cudaMalloc3DArray(<driver.Array*>arr, &_desc, extent, flags)
        # status = cudaMalloc3DArray(<driver.Array*>arr, desc, extent, flags)
    check_status(status)
    return <intptr_t>arr
=======
cpdef intptr_t malloc3DArray(intptr_t descPtr, size_t width, size_t height,
                             size_t depth, unsigned int flags=0) except? 0:
    cdef Array ptr
    cdef Extent extent = make_cudaExtent(width, height, depth)
    with nogil:
        status = cudaMalloc3DArray(&ptr, <ChannelFormatDesc*>descPtr, extent,
                                   flags)
    check_status(status)
    return <intptr_t>ptr


cpdef intptr_t mallocArray(intptr_t descPtr, size_t width, size_t height,
                           unsigned int flags=0) except? 0:
    cdef Array ptr
    with nogil:
        status = cudaMallocArray(&ptr, <ChannelFormatDesc*>descPtr, width,
                                 height, flags)
    check_status(status)
    return <intptr_t>ptr
>>>>>>> 3d5d5d3c


cpdef intptr_t hostAlloc(size_t size, unsigned int flags) except? 0:
    cdef void* ptr
    with nogil:
        status = cudaHostAlloc(&ptr, size, flags)
    check_status(status)
    return <intptr_t>ptr


cpdef hostRegister(intptr_t ptr, size_t size, unsigned int flags):
    with nogil:
        status = cudaHostRegister(<void*>ptr, size, flags)
    check_status(status)


cpdef hostUnregister(intptr_t ptr):
    with nogil:
        status = cudaHostUnregister(<void*>ptr)
    check_status(status)


cpdef free(intptr_t ptr):
    with nogil:
        status = cudaFree(<void*>ptr)
    check_status(status)


cpdef freeHost(intptr_t ptr):
    with nogil:
        status = cudaFreeHost(<void*>ptr)
    check_status(status)


cpdef freeArray(intptr_t ptr):
    with nogil:
        status = cudaFreeArray(<Array>ptr)
    check_status(status)


cpdef memGetInfo():
    cdef size_t free, total
    status = cudaMemGetInfo(&free, &total)
    check_status(status)
    return free, total


cpdef memcpy(intptr_t dst, intptr_t src, size_t size, int kind):
    with nogil:
        status = cudaMemcpy(<void*>dst, <void*>src, size, <MemoryKind>kind)
    check_status(status)


cpdef memcpyAsync(intptr_t dst, intptr_t src, size_t size, int kind,
                  intptr_t stream):
    with nogil:
        status = cudaMemcpyAsync(
            <void*>dst, <void*>src, size, <MemoryKind>kind,
            <driver.Stream>stream)
    check_status(status)


cpdef memcpyPeer(intptr_t dst, int dstDevice, intptr_t src, int srcDevice,
                 size_t size):
    with nogil:
        status = cudaMemcpyPeer(<void*>dst, dstDevice, <void*>src, srcDevice,
                                size)
    check_status(status)


cpdef memcpyPeerAsync(intptr_t dst, int dstDevice, intptr_t src, int srcDevice,
                      size_t size, intptr_t stream):
    with nogil:
        status = cudaMemcpyPeerAsync(<void*>dst, dstDevice, <void*>src,
                                     srcDevice, size, <driver.Stream> stream)
    check_status(status)

cpdef memcpy2D(intptr_t dst, size_t dpitch, intptr_t src, size_t spitch,
               size_t width, size_t height, MemoryKind kind):
    with nogil:
        status = cudaMemcpy2D(<void*>dst, dpitch, <void*>src, spitch, width,
                              height, kind)
    check_status(status)

cpdef memcpy2DAsync(intptr_t dst, size_t dpitch, intptr_t src, size_t spitch,
                    size_t width, size_t height, MemoryKind kind,
                    intptr_t stream):
    with nogil:
        status = cudaMemcpy2DAsync(<void*>dst, dpitch, <void*>src, spitch,
                                   width, height, kind, <driver.Stream>stream)
    check_status(status)

cpdef memcpy2DFromArray(intptr_t dst, size_t dpitch, intptr_t src,
                        size_t wOffset, size_t hOffset, size_t width,
                        size_t height, int kind):
    with nogil:
        status = cudaMemcpy2DFromArray(<void*>dst, dpitch, <Array>src, wOffset,
                                       hOffset, width, height,
                                       <MemoryKind>kind)
    check_status(status)


cpdef memcpy2DFromArrayAsync(intptr_t dst, size_t dpitch, intptr_t src,
                             size_t wOffset, size_t hOffset, size_t width,
                             size_t height, int kind, intptr_t stream):
    with nogil:
        status = cudaMemcpy2DFromArrayAsync(<void*>dst, dpitch, <Array>src,
                                            wOffset, hOffset, width, height,
                                            <MemoryKind>kind,
                                            <driver.Stream>stream)
    check_status(status)


cpdef memcpy2DToArray(intptr_t dst, size_t wOffset, size_t hOffset,
                      intptr_t src, size_t spitch, size_t width, size_t height,
                      int kind):
    with nogil:
        status = cudaMemcpy2DToArray(<Array>dst, wOffset, hOffset, <void*>src,
                                     spitch, width, height, <MemoryKind>kind)
    check_status(status)


cpdef memcpy2DToArrayAsync(intptr_t dst, size_t wOffset, size_t hOffset,
                           intptr_t src, size_t spitch, size_t width,
                           size_t height, int kind, intptr_t stream):
    with nogil:
        status = cudaMemcpy2DToArrayAsync(<Array>dst, wOffset, hOffset,
                                          <void*>src, spitch, width, height,
                                          <MemoryKind>kind,
                                          <driver.Stream>stream)
    check_status(status)


cpdef memcpy3D(intptr_t Memcpy3DParmsPtr):
    with nogil:
        status = cudaMemcpy3D(<Memcpy3DParms*>Memcpy3DParmsPtr)
    check_status(status)


cpdef memcpy3DAsync(intptr_t Memcpy3DParmsPtr, intptr_t stream):
    with nogil:
        status = cudaMemcpy3DAsync(<Memcpy3DParms*>Memcpy3DParmsPtr,
                                   <driver.Stream> stream)
    check_status(status)


cpdef memcpy2D(intptr_t dst, size_t dpitch, intptr_t src, size_t spitch,
               size_t width, size_t height, int kind):
    with nogil:
        status = cudaMemcpy2D(<void*>dst, dpitch, <void*> src, spitch, width,
                              height, <MemoryKind> kind)
    check_status(status)


cpdef memset(intptr_t ptr, int value, size_t size):
    with nogil:
        status = cudaMemset(<void*>ptr, value, size)
    check_status(status)


cpdef memsetAsync(intptr_t ptr, int value, size_t size, intptr_t stream):
    with nogil:
        status = cudaMemsetAsync(<void*>ptr, value, size,
                                 <driver.Stream> stream)
    check_status(status)

cpdef memPrefetchAsync(intptr_t devPtr, size_t count, int dstDevice,
                       intptr_t stream):
    with nogil:
        status = cudaMemPrefetchAsync(<void*>devPtr, count, dstDevice,
                                      <driver.Stream> stream)
    check_status(status)

cpdef memAdvise(intptr_t devPtr, size_t count, int advice, int device):
    with nogil:
        status = cudaMemAdvise(<void*>devPtr, count,
                               <MemoryAdvise>advice, device)
    check_status(status)


cpdef PointerAttributes pointerGetAttributes(intptr_t ptr):
    cdef _PointerAttributes attrs
    status = cudaPointerGetAttributes(&attrs, <void*>ptr)
    check_status(status)
    return PointerAttributes(
        attrs.device,
        <intptr_t>attrs.devicePointer,
        <intptr_t>attrs.hostPointer,
        attrs.isManaged, attrs.memoryType)


###############################################################################
# Stream and Event
###############################################################################

cpdef intptr_t streamCreate() except? 0:
    cdef driver.Stream stream
    status = cudaStreamCreate(&stream)
    check_status(status)
    return <intptr_t>stream


cpdef intptr_t streamCreateWithFlags(unsigned int flags) except? 0:
    cdef driver.Stream stream
    status = cudaStreamCreateWithFlags(&stream, flags)
    check_status(status)
    return <intptr_t>stream


cpdef streamDestroy(intptr_t stream):
    status = cudaStreamDestroy(<driver.Stream>stream)
    check_status(status)


cpdef streamSynchronize(intptr_t stream):
    with nogil:
        status = cudaStreamSynchronize(<driver.Stream>stream)
    check_status(status)


cdef _streamCallbackFunc(driver.Stream hStream, int status,
                         void* func_arg) with gil:
    obj = <object>func_arg
    func, arg = obj
    func(<intptr_t>hStream, status, arg)
    cpython.Py_DECREF(obj)


cpdef streamAddCallback(intptr_t stream, callback, intptr_t arg,
                        unsigned int flags=0):
    func_arg = (callback, arg)
    cpython.Py_INCREF(func_arg)
    with nogil:
        status = cudaStreamAddCallback(
            <driver.Stream>stream, <StreamCallback>_streamCallbackFunc,
            <void*>func_arg, flags)
    check_status(status)


cpdef streamQuery(intptr_t stream):
    return cudaStreamQuery(<driver.Stream>stream)


cpdef streamWaitEvent(intptr_t stream, intptr_t event, unsigned int flags=0):
    with nogil:
        status = cudaStreamWaitEvent(<driver.Stream>stream,
                                     <driver.Event>event, flags)
    check_status(status)


cpdef intptr_t eventCreate() except? 0:
    cdef driver.Event event
    status = cudaEventCreate(&event)
    check_status(status)
    return <intptr_t>event

cpdef intptr_t eventCreateWithFlags(unsigned int flags) except? 0:
    cdef driver.Event event
    status = cudaEventCreateWithFlags(&event, flags)
    check_status(status)
    return <intptr_t>event


cpdef eventDestroy(intptr_t event):
    status = cudaEventDestroy(<driver.Event>event)
    check_status(status)


cpdef float eventElapsedTime(intptr_t start, intptr_t end) except? 0:
    cdef float ms
    status = cudaEventElapsedTime(&ms, <driver.Event>start, <driver.Event>end)
    check_status(status)
    return ms


cpdef eventQuery(intptr_t event):
    return cudaEventQuery(<driver.Event>event)


cpdef eventRecord(intptr_t event, intptr_t stream):
    status = cudaEventRecord(<driver.Event>event, <driver.Stream>stream)
    check_status(status)


cpdef eventSynchronize(intptr_t event):
    with nogil:
        status = cudaEventSynchronize(<driver.Event>event)
    check_status(status)


##############################################################################
# util
##############################################################################

cdef int _context_initialized = cpython.PyThread_create_key()


cdef _ensure_context():
    """Ensure that CUcontext bound to the calling host thread exists.

    See discussion on https://github.com/cupy/cupy/issues/72 for details.
    """
    cdef void* status = NULL
    status = cpython.PyThread_get_key_value(_context_initialized)
    if status == NULL:
        # Call Runtime API to establish context on this host thread.
        memGetInfo()
        cpython.PyThread_set_key_value(_context_initialized, <void *>1)


##############################################################################
# Texture
##############################################################################

cpdef uintmax_t createTextureObject(intptr_t ResDescPtr, intptr_t TexDescPtr):
    cdef uintmax_t texobj = 0
    with nogil:
        status = cudaCreateTextureObject(<TextureObject*>(&texobj),
                                         <ResourceDesc*>ResDescPtr,
                                         <TextureDesc*>TexDescPtr,
                                         <ResourceViewDesc*>NULL)
    check_status(status)
    return texobj

cpdef destroyTextureObject(uintmax_t texObject):
    with nogil:
        status = cudaDestroyTextureObject(<TextureObject>texObject)
    check_status(status)

cdef ChannelFormatDesc getChannelDesc(intptr_t array):
    cdef ChannelFormatDesc desc
    with nogil:
        status = cudaGetChannelDesc(&desc, <Array>array)
    check_status(status)
    return desc

cdef ResourceDesc getTextureObjectResourceDesc(uintmax_t obj):
    cdef ResourceDesc desc
    with nogil:
        status = cudaGetTextureObjectResourceDesc(&desc, <TextureObject>obj)
    check_status(status)
    return desc

cdef TextureDesc getTextureObjectTextureDesc(uintmax_t obj):
    cdef TextureDesc desc
    with nogil:
        status = cudaGetTextureObjectTextureDesc(&desc, <TextureObject>obj)
    check_status(status)
    return desc

cdef Extent make_Extent(size_t w, size_t h, size_t d):
    return make_cudaExtent(w, h, d)

cdef Pos make_Pos(size_t x, size_t y, size_t z):
    return make_cudaPos(x, y, z)

cdef PitchedPtr make_PitchedPtr(intptr_t d, size_t p, size_t xsz, size_t ysz):
    return make_cudaPitchedPtr(<void*>d, p, xsz, ysz)<|MERGE_RESOLUTION|>--- conflicted
+++ resolved
@@ -82,11 +82,8 @@
 cdef extern from *:
     ctypedef int DeviceAttr 'enum cudaDeviceAttr'
     ctypedef int MemoryAdvise 'enum cudaMemoryAdvise'
-<<<<<<< HEAD
     ctypedef int MemoryKind 'enum cudaMemcpyKind'
     ctypedef int ChannelFormatKind 'enum cudaChannelFormatKind'
-=======
->>>>>>> 3d5d5d3c
 
     ctypedef void StreamCallbackDef(
         driver.Stream stream, Error status, void* userData)
@@ -207,12 +204,6 @@
     int cudaMemcpyPeerAsync(void* dst, int dstDevice, const void* src,
                             int srcDevice, size_t count,
                             driver.Stream stream)
-<<<<<<< HEAD
-    int cudaMemcpy2D(void* dst, size_t dpitch, const void* src,
-                     size_t spitch, size_t width, size_t height,
-                     MemoryKind kind)
-    int cudaMemcpy3D(_Memcpy3DParms* p)
-=======
     int cudaMemcpy2DFromArray(void* dst, size_t dpitch, Array src,
                               size_t wOffset, size_t hOffset, size_t width,
                               size_t height, MemoryKind kind)
@@ -235,7 +226,6 @@
     int cudaMemcpy3D(Memcpy3DParms* Memcpy3DParmsPtr)
     int cudaMemcpy3DAsync(Memcpy3DParms* Memcpy3DParmsPtr,
                           driver.Stream stream)
->>>>>>> 3d5d5d3c
     int cudaMemset(void* devPtr, int value, size_t count)
     int cudaMemsetAsync(void* devPtr, int value, size_t count,
                         driver.Stream stream)
@@ -400,7 +390,6 @@
     return <intptr_t>ptr
 
 
-<<<<<<< HEAD
 cpdef intptr_t mallocPitch(
         size_t width, size_t height) except? 0:
     cdef void* ptr
@@ -411,41 +400,6 @@
     return <intptr_t>ptr, pitch
 
 
-# cpdef intptr_t mallocArray(
-#         _ChannelFormatDesc *desc, size_t width, size_t height, unsigned int flags) except? 0:
-cpdef intptr_t mallocArray(
-        object format_desc, size_t width, size_t height, unsigned int flags) except? 0:
-    cdef void* arr
-    cdef _ChannelFormatDesc _desc
-    _desc.f = <ChannelFormatKind>format_desc.f
-    _desc.w = format_desc.w
-    _desc.x = format_desc.x
-    _desc.y = format_desc.y
-    _desc.z = format_desc.z
-    with nogil:
-        status = cudaMallocArray(<driver.Array*>arr, &_desc, width, height, flags)
-        # status = cudaMallocArray(<driver.Array*>arr, desc, width, height, flags)
-    check_status(status)
-    return <intptr_t>arr
-
-
-# cpdef intptr_t malloc3DArray(
-#         _ChannelFormatDesc *desc, _Extent extent, unsigned int flags) except? 0:
-cpdef intptr_t malloc3DArray(
-        object format_desc, _Extent extent, unsigned int flags) except? 0:
-    cdef void* arr
-    cdef _ChannelFormatDesc _desc
-    _desc.f = <ChannelFormatKind>format_desc.f
-    _desc.w = format_desc.w
-    _desc.x = format_desc.x
-    _desc.y = format_desc.y
-    _desc.z = format_desc.z
-    with nogil:
-        status = cudaMalloc3DArray(<driver.Array*>arr, &_desc, extent, flags)
-        # status = cudaMalloc3DArray(<driver.Array*>arr, desc, extent, flags)
-    check_status(status)
-    return <intptr_t>arr
-=======
 cpdef intptr_t malloc3DArray(intptr_t descPtr, size_t width, size_t height,
                              size_t depth, unsigned int flags=0) except? 0:
     cdef Array ptr
@@ -465,7 +419,6 @@
                                  height, flags)
     check_status(status)
     return <intptr_t>ptr
->>>>>>> 3d5d5d3c
 
 
 cpdef intptr_t hostAlloc(size_t size, unsigned int flags) except? 0:
