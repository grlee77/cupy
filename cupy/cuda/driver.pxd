--- conflicted
+++ resolved
@@ -57,14 +57,10 @@
 
     CUDA_ERROR_INVALID_VALUE = 1
 
-<<<<<<< HEAD
     CU_MEMORYTYPE_HOST = 0x01
     CU_MEMORYTYPE_DEVICE = 0x02
     CU_MEMORYTYPE_ARRAY = 0x03
     CU_MEMORYTYPE_UNIFIED = 0x04
-
-=======
->>>>>>> 1bcfdd58
 
 ###############################################################################
 # Primary context management
