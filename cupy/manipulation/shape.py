def reshape(a, newshape, order='C'):
    """Returns an array with new shape and same elements.

    It tries to return a view if possible, otherwise returns a copy.

    Args:
        a (cupy.ndarray): Array to be reshaped.
        newshape (int or tuple of ints): The new shape of the array to return.
            If it is an integer, then it is treated as a tuple of length one.
            It should be compatible with ``a.size``. One of the elements can be
            -1, which is automatically replaced with the appropriate value to
            make the shape compatible with ``a.size``.
        order ({'C', 'F', 'A'}):
            Read the elements of ``a`` using this index order, and place the
            elements into the reshaped array using this index order.
            'C' means to read / write the elements using C-like index order,
            with the last axis index changing fastest, back to the first axis
            index changing slowest. 'F' means to read / write the elements
            using Fortran-like index order, with the first index changing
            fastest, and the last index changing slowest. Note that the 'C'
            and 'F' options take no account of the memory layout of the
            underlying array, and only refer to the order of indexing. 'A'
            means to read / write the elements in Fortran-like index order if
            a is Fortran contiguous in memory, C-like order otherwise.

    Returns:
        cupy.ndarray: A reshaped view of ``a`` if possible, otherwise a copy.

    .. seealso:: :func:`numpy.reshape`

    """
    # TODO(okuta): check type
    return a.reshape(newshape, order=order)


def ravel(a, order='C'):
    """Returns a flattened array.

    It tries to return a view if possible, otherwise returns a copy.

    This function currently does not support the ``order = 'K'`` option.

    Args:
        a (cupy.ndarray): Array to be flattened.
        order ({'C', 'F', 'A'}):
            Read the elements of ``a`` using this index order, and place the
            elements into the reshaped array using this index order.
            'C' means to read / write the elements using C-like index order,
            with the last axis index changing fastest, back to the first axis
            index changing slowest. 'F' means to read / write the elements
            using Fortran-like index order, with the first index changing
            fastest, and the last index changing slowest. Note that the 'C'
            and 'F' options take no account of the memory layout of the
            underlying array, and only refer to the order of indexing. 'A'
            means to read / write the elements in Fortran-like index order if
            a is Fortran contiguous in memory, C-like order otherwise.

    Returns:
        cupy.ndarray: A flattened view of ``a`` if possible, otherwise a copy.

    .. seealso:: :func:`numpy.ravel`

    """
<<<<<<< HEAD
    # TODO(beam2d): Support ordering option K
=======
    # TODO(beam2d, grlee77): Support ordering option K
>>>>>>> 04a8cb39
    # TODO(okuta): check type
    return a.ravel(order)<|MERGE_RESOLUTION|>--- conflicted
+++ resolved
@@ -61,10 +61,6 @@
     .. seealso:: :func:`numpy.ravel`
 
     """
-<<<<<<< HEAD
-    # TODO(beam2d): Support ordering option K
-=======
     # TODO(beam2d, grlee77): Support ordering option K
->>>>>>> 04a8cb39
     # TODO(okuta): check type
     return a.ravel(order)