--- conflicted
+++ resolved
@@ -3,10 +3,7 @@
 
 from cupy import core
 from cupy.core import fusion
-<<<<<<< HEAD
-=======
 from cupy.sorting import search
->>>>>>> 23e56afe
 
 
 def copyto(dst, src, casting='same_kind', where=None):
@@ -46,11 +43,7 @@
         if where is None:
             core.elementwise_copy(src, dst)
         else:
-<<<<<<< HEAD
-            core.elementwise_copy_where(src, where, dst)
-=======
             fusion._call_ufunc(search._where_ufunc, where, src, dst, dst)
->>>>>>> 23e56afe
         return
 
     if dst.size == 0:
