import numpy

from chainer import cuda
from chainer import function
from chainer import utils
from chainer.utils import type_check


class CrossCovariance(function.Function):

    """Cross-covariance loss."""

    def __init__(self):
        self.y_centered = None
        self.z_centered = None
        self.covariance = None

    def check_type_forward(self, in_types):
        type_check.expect(in_types.size() == 2)
        z_type, y_type = in_types

        type_check.expect(
            z_type.dtype == numpy.float32,
            z_type.ndim == 2,
            y_type.dtype == numpy.float32,
            y_type.ndim == 2,

            z_type.shape[0] == y_type.shape[0]
        )

<<<<<<< HEAD
    def check_type_backward(self, in_types, out_types):
        type_check.expect(
            in_types.size() == 2,
            out_types.size() == 1,
        )
        y_in_type, z_in_type = in_types
        out_type, = out_types

        type_check.expect(out_type.dtype == y_in_type.dtype)
        type_check.expect(out_type.dtype == z_in_type.dtype)

    def forward(self, inputs):
        xp = cuda.get_array_module(*inputs)
=======
    def forward_cpu(self, inputs):
        y, z = inputs
        y_mean = y.mean(axis=0, keepdims=True)
        z_mean = z.mean(axis=0, keepdims=True)
        self.y_centered = (y - y_mean)[:, :, None]
        self.z_centered = (z - z_mean)[:, None, :]
        self.covariance = (self.y_centered * self.z_centered).mean(axis=0)
        cost = 0.5 * (self.covariance**2).sum(keepdims=True)
        return cost.reshape(()),

    def forward_gpu(self, inputs):
>>>>>>> 68a70d54
        y, z = inputs

        self.y_centered = y - y.mean(axis=0, keepdims=True)
        self.z_centered = z - z.mean(axis=0, keepdims=True)
        self.covariance = self.y_centered.T.dot(self.z_centered)
        self.covariance /= len(y)
        cost = xp.vdot(self.covariance, self.covariance) * y.dtype.type(0.5)
        return utils.force_array(cost),

    def backward(self, inputs, grad_outputs):
        y, z = inputs
        gcost, = grad_outputs
        gcost_div_n = gcost / gcost.dtype.type(len(y))

        gy = self.z_centered.dot(self.covariance.T)
        gz = self.y_centered.dot(self.covariance)
        gy *= gcost_div_n
        gz *= gcost_div_n
        return gy, gz


def cross_covariance(y, z):
    """Computes the sum-squared cross-covariance penalty between ``y`` and ``z``

    Args:
        y (Variable): Variable holding a matrix where the first dimension
            corresponds to the batches
        z (Variable): Variable holding a matrix where the first dimension
            corresponds to the batches

    Returns:
        Variable: A variable holding a scalar of the cross covariance loss.

    .. note::

       This cost can be used to disentangle variables.
       See http://arxiv.org/abs/1412.6583v3 for details.

    """
    return CrossCovariance()(y, z)<|MERGE_RESOLUTION|>--- conflicted
+++ resolved
@@ -28,33 +28,8 @@
             z_type.shape[0] == y_type.shape[0]
         )
 
-<<<<<<< HEAD
-    def check_type_backward(self, in_types, out_types):
-        type_check.expect(
-            in_types.size() == 2,
-            out_types.size() == 1,
-        )
-        y_in_type, z_in_type = in_types
-        out_type, = out_types
-
-        type_check.expect(out_type.dtype == y_in_type.dtype)
-        type_check.expect(out_type.dtype == z_in_type.dtype)
-
     def forward(self, inputs):
         xp = cuda.get_array_module(*inputs)
-=======
-    def forward_cpu(self, inputs):
-        y, z = inputs
-        y_mean = y.mean(axis=0, keepdims=True)
-        z_mean = z.mean(axis=0, keepdims=True)
-        self.y_centered = (y - y_mean)[:, :, None]
-        self.z_centered = (z - z_mean)[:, None, :]
-        self.covariance = (self.y_centered * self.z_centered).mean(axis=0)
-        cost = 0.5 * (self.covariance**2).sum(keepdims=True)
-        return cost.reshape(()),
-
-    def forward_gpu(self, inputs):
->>>>>>> 68a70d54
         y, z = inputs
 
         self.y_centered = y - y.mean(axis=0, keepdims=True)
