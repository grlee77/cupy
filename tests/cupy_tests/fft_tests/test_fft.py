--- conflicted
+++ resolved
@@ -302,49 +302,12 @@
 
 @testing.parameterize(
     {'shape': (3, 4), 's': None, 'axes': None, 'norm': None},
-<<<<<<< HEAD
-    {'shape': (3, 4), 's': (1, None), 'axes': None, 'norm': None},
-=======
->>>>>>> 192878d7
     {'shape': (3, 4), 's': (1, 5), 'axes': None, 'norm': None},
     {'shape': (3, 4), 's': None, 'axes': (-2, -1), 'norm': None},
     {'shape': (3, 4), 's': None, 'axes': (-1, -2), 'norm': None},
     {'shape': (3, 4), 's': None, 'axes': (0,), 'norm': None},
     {'shape': (3, 4), 's': None, 'axes': None, 'norm': 'ortho'},
     {'shape': (2, 3, 4), 's': None, 'axes': None, 'norm': None},
-<<<<<<< HEAD
-    {'shape': (2, 3, 4), 's': (1, 4, None), 'axes': None, 'norm': None},
-    {'shape': (2, 3, 4), 's': (1, 4, 10), 'axes': None, 'norm': None},
-    {'shape': (2, 3, 4), 's': None, 'axes': (-3, -2, -1), 'norm': None},
-    {'shape': (2, 3, 4), 's': None, 'axes': (0, 1), 'norm': None},
-    {'shape': (2, 3, 4), 's': None, 'axes': None, 'norm': 'ortho'},
-    # invalid shape
-    {'shape': (2, 3, 4), 's': (2, 3), 'axes': (0, 1, 2), 'norm': 'ortho'},
-    # plan_type='nd' can transform along up to 3 contiguous axes at start or end
-    {'shape': (2, 3, 4, 5), 's': None, 'axes': (0, 1, 2), 'norm': None},
-    {'shape': (2, 3, 4, 5), 's': None, 'axes': (-3, -2, -1), 'norm': None},
-    {'shape': (2, 3, 4, 5, 6), 's': None, 'axes': (0, 1, 2), 'norm': None},
-    {'shape': (2, 3, 4, 5, 6), 's': None, 'axes': (-1, -2, -3), 'norm': None},
-)
-@testing.gpu
-@testing.with_requires('numpy>=1.10.0')
-class TestFftnPlanNd(unittest.TestCase):
-
-    @testing.for_all_dtypes()
-    @testing.numpy_cupy_allclose(rtol=1e-4, atol=1e-7, accept_error=ValueError,
-                                 contiguous_check=False)
-    def test_fftn(self, xp, dtype):
-        a = testing.shaped_random(self.shape, xp, dtype)
-        if xp == cupy:
-            extra_kwargs = dict(plan_type='nd')
-        else:
-            extra_kwargs = {}
-
-        out = xp.fft.ifftn(a, s=self.s, axes=self.axes, norm=self.norm,
-                           **extra_kwargs)
-
-        if xp == np and dtype in [np.float16, np.float32, np.complex64]:
-=======
     {'shape': (2, 3, 4), 's': (1, 4, 10), 'axes': None, 'norm': None},
     {'shape': (2, 3, 4), 's': None, 'axes': (-3, -2, -1), 'norm': None},
     {'shape': (2, 3, 4), 's': None, 'axes': (-1, -2, -3), 'norm': None},
@@ -372,26 +335,10 @@
             out = xp.fft.fftn(a, s=self.s, axes=self.axes, norm=self.norm)
 
         if xp == np and dtype is np.complex64:
->>>>>>> 192878d7
-            out = out.astype(np.complex64)
-
-        return out
-
-<<<<<<< HEAD
-    @testing.for_all_dtypes()
-    @testing.numpy_cupy_allclose(rtol=1e-4, atol=1e-7, accept_error=ValueError,
-                                 contiguous_check=False)
-    def test_ifftn(self, xp, dtype):
-        a = testing.shaped_random(self.shape, xp, dtype)
-        if xp == cupy:
-            extra_kwargs = dict(plan_type='nd')
-        else:
-            extra_kwargs = {}
-        out = xp.fft.ifftn(a, s=self.s, axes=self.axes, norm=self.norm,
-                           **extra_kwargs)
-
-        if xp == np and dtype in [np.float16, np.float32, np.complex64]:
-=======
+            out = out.astype(np.complex64)
+
+        return out
+
     @nd_planning_states()
     @testing.for_complex_dtypes()
     @testing.numpy_cupy_allclose(rtol=1e-4, atol=1e-7, accept_error=ValueError,
@@ -408,82 +355,10 @@
             out = xp.fft.ifftn(a, s=self.s, axes=self.axes, norm=self.norm)
 
         if xp == np and dtype is np.complex64:
->>>>>>> 192878d7
-            out = out.astype(np.complex64)
-
-        return out
-
-<<<<<<< HEAD
-    def _out_shape(self, a_shape):
-        """Return the expected output shape."""
-        if self.s is None:
-            return a_shape
-
-        out_shape = []
-        for n, s in enumerate(self.s):
-            if s is None:
-                out_shape.append(a_shape[n])
-            else:
-                out_shape.append(s)
-        return tuple(out_shape)
-
-    @testing.for_all_dtypes()
-    @testing.numpy_cupy_allclose(rtol=1e-4, atol=1e-7, accept_error=ValueError,
-                                 contiguous_check=False)
-    def test_ifftn_out(self, xp, dtype):
-        a = testing.shaped_random(self.shape, xp, dtype)
-        if xp == cupy:
-            out_shape = self._out_shape(a.shape)
-            if (a.dtype in [np.complex64, np.complex128] and
-                    out_shape == a.shape):
-                # in-place transform possible for complex64 and complex128
-                out = a
-            else:
-                if a.dtype in [np.float16, np.float32, np.complex64]:
-                    out_dtype = np.complex64
-                else:
-                    out_dtype = np.complex128
-                out = cupy.empty(out_shape,
-                                 dtype=out_dtype)
-            extra_kwargs = dict(plan_type='nd', out=out)
-
-            xp.fft.ifftn(a, s=self.s, axes=self.axes, norm=self.norm,
-                         **extra_kwargs)
-        else:
-            out = xp.fft.ifftn(a, s=self.s, axes=self.axes, norm=self.norm)
-
-        if xp == np and dtype in [np.float16, np.float32, np.complex64]:
-            out = out.astype(np.complex64)
-
-        return out
-
-    @testing.for_all_dtypes()
-    @testing.numpy_cupy_allclose(rtol=1e-4, atol=1e-7, accept_error=ValueError,
-                                 contiguous_check=False)
-    def test_fftn_out(self, xp, dtype):
-        a = testing.shaped_random(self.shape, xp, dtype)
-        if xp == cupy:
-            out_shape = self._out_shape(a.shape)
-            if (a.dtype in [np.complex64, np.complex128] and
-                    out_shape == a.shape):
-                # in-place transform possible for complex64 and complex128
-                out = a
-            else:
-                if a.dtype in [np.float16, np.float32, np.complex64]:
-                    out_dtype = np.complex64
-                else:
-                    out_dtype = np.complex128
-                out = cupy.empty(out_shape,
-                                 dtype=out_dtype)
-            extra_kwargs = dict(plan_type='nd', out=out)
-
-            xp.fft.fftn(a, s=self.s, axes=self.axes, norm=self.norm,
-                        **extra_kwargs)
-        else:
-            out = xp.fft.fftn(a, s=self.s, axes=self.axes, norm=self.norm)
-
-        if xp == np and dtype in [np.float16, np.float32, np.complex64]:
-=======
+            out = out.astype(np.complex64)
+
+        return out
+
     @nd_planning_states()
     @testing.for_complex_dtypes()
     def test_fftn_error_on_wrong_plan(self, dtype, enable_nd):
@@ -542,37 +417,10 @@
 
         # np.fft.fft alway returns np.complex128
         if xp == np and dtype is np.complex64:
->>>>>>> 192878d7
-            out = out.astype(np.complex64)
-
-        return out
-
-<<<<<<< HEAD
-    @testing.for_all_dtypes()
-    @testing.numpy_cupy_allclose(rtol=1e-4, atol=1e-7, accept_error=ValueError,
-                                 contiguous_check=False)
-    def test_ifftn_preplan(self, xp, dtype):
-        a = testing.shaped_random(self.shape, xp, dtype)
-        if xp == cupy:
-            out_shape = self._out_shape(a.shape)
-            if a.dtype in [np.float16, np.float32, np.complex64]:
-                fft_type = cupy.cuda.cufft.CUFFT_C2C
-            else:
-                fft_type = cupy.cuda.cufft.CUFFT_Z2Z
-
-            plan = _get_cufft_plan_nd(
-                out_shape, fft_type=fft_type, axes=self.axes,
-                order='C')
-
-            extra_kwargs = dict(plan_type='nd', plan=plan)
-        else:
-            extra_kwargs = {}
-
-        out = xp.fft.ifftn(a, s=self.s, axes=self.axes, norm=self.norm,
-                           **extra_kwargs)
-
-        if xp == np and dtype in [np.float16, np.float32, np.complex64]:
-=======
+            out = out.astype(np.complex64)
+
+        return out
+
     @testing.for_complex_dtypes()
     @testing.numpy_cupy_allclose(rtol=1e-4, atol=1e-7, accept_error=ValueError,
                                  contiguous_check=False)
@@ -589,40 +437,10 @@
             out = xp.fft.ifft(a, n=self.n, norm=self.norm)
 
         if xp == np and dtype is np.complex64:
->>>>>>> 192878d7
-            out = out.astype(np.complex64)
-
-        return out
-
-<<<<<<< HEAD
-    @testing.for_all_dtypes()
-    @testing.numpy_cupy_allclose(rtol=1e-4, atol=1e-7, accept_error=ValueError,
-                                 contiguous_check=False)
-    def test_fftn_preplan(self, xp, dtype):
-        a = testing.shaped_random(self.shape, xp, dtype)
-        if xp == cupy:
-            out_shape = self._out_shape(a.shape)
-            if a.dtype in [np.float16, np.float32, np.complex64]:
-                fft_type = cupy.cuda.cufft.CUFFT_C2C
-            else:
-                fft_type = cupy.cuda.cufft.CUFFT_Z2Z
-
-            plan = _get_cufft_plan_nd(
-                out_shape, fft_type=fft_type, axes=self.axes,
-                order='C')
-
-            extra_kwargs = dict(plan_type='nd', plan=plan)
-        else:
-            extra_kwargs = {}
-
-        out = xp.fft.fftn(a, s=self.s, axes=self.axes, norm=self.norm,
-                          **extra_kwargs)
-
-        if xp == np and dtype in [np.float16, np.float32, np.complex64]:
-            out = out.astype(np.complex64)
-
-        return out
-=======
+            out = out.astype(np.complex64)
+
+        return out
+
     @testing.for_complex_dtypes()
     def test_fft_error_on_wrong_plan(self, dtype):
         # This test ensures the context manager plan is picked up
@@ -640,7 +458,6 @@
             fft(a, n=self.n, norm=self.norm)
         # targeting a particular error
         assert 'Target array size does not match the plan.' in str(ex.value)
->>>>>>> 192878d7
 
 
 @testing.parameterize(
