--- conflicted
+++ resolved
@@ -18,23 +18,14 @@
 
 @testing.parameterize(
     *testing.product({
-<<<<<<< HEAD
-        'm': [0, 1, -1, 1024],
-        'beta': [0, 5, 6, 8.6],
-=======
         'm': [10, 30, 1024],
         'beta': [-3.4, 0, 5, 6, 8.6],
->>>>>>> 2892f7e9
         'name': ['kaiser'],
     })
 )
 class TestKaiser(unittest.TestCase):
 
     @testing.numpy_cupy_allclose(atol=1e-5)
-<<<<<<< HEAD
-    def test_kaiser(self, xp):
-        return getattr(xp, self.name)(self.m, self.beta)
-=======
     def test_kaiser_parametric(self, xp):
         return getattr(xp, self.name)(self.m, self.beta)
 
@@ -44,5 +35,4 @@
 
     @testing.numpy_cupy_allclose(atol=1e-5)
     def test_kaiser(self, xp):
-        return xp.kaiser(self.m, 1.5)
->>>>>>> 2892f7e9
+        return xp.kaiser(self.m, 1.5)