--- conflicted
+++ resolved
@@ -26,10 +26,6 @@
     def test_external_sum_all(self, xp, dtype):
         a = testing.shaped_arange((2, 3, 4), xp, dtype)
         return xp.sum(a)
-
-    @testing.numpy_cupy_allclose()
-    def test_external_sum_arraylike(self, xp):
-        return xp.sum((1, 2, 3))
 
     @testing.for_all_dtypes()
     @testing.numpy_cupy_allclose()
@@ -161,10 +157,6 @@
         a = testing.shaped_arange((2, 3), xp, dtype)
         return xp.prod(a)
 
-    @testing.numpy_cupy_allclose()
-    def test_external_prod_arraylike(self, xp):
-        return xp.sum((1, 2, 3))
-
     @testing.for_all_dtypes()
     @testing.numpy_cupy_allclose()
     def test_prod_axis(self, xp, dtype):
@@ -256,15 +248,12 @@
     def test_cumsum_arraylike(self, xp):
         return xp.cumsum((1, 2, 3))
 
-<<<<<<< HEAD
-=======
     @testing.for_float_dtypes()
     @testing.numpy_cupy_allclose()
     def test_cumsum_numpy_array(self, xp, dtype):
         a_numpy = numpy.arange(8, dtype=dtype)
         return xp.cumsum(a_numpy)
 
->>>>>>> 06cd00bf
 
 @testing.gpu
 class TestCumprod(unittest.TestCase):
@@ -334,14 +323,10 @@
 
     @testing.numpy_cupy_allclose()
     def test_cumprod_arraylike(self, xp):
-<<<<<<< HEAD
-        return xp.cumprod((1, 2, 3))
-=======
         return xp.cumprod((1, 2, 3))
 
     @testing.for_float_dtypes()
     @testing.numpy_cupy_allclose()
     def test_cumprod_numpy_array(self, xp, dtype):
         a_numpy = numpy.arange(1, 6, dtype=dtype)
-        return xp.cumprod(a_numpy)
->>>>>>> 06cd00bf
+        return xp.cumprod(a_numpy)