--- conflicted
+++ resolved
@@ -322,21 +322,6 @@
             self.rs.randn(1, 2, 3, unnecessary='unnecessary_argument')
 
 
-<<<<<<< HEAD
-@testing.parameterize(
-    {'shape': 0.5},
-    {'shape': 1.0},
-    {'shape': 3.0},
-)
-@testing.gpu
-@testing.fix_random()
-class TestStandardGamma(RandomGeneratorTestCase):
-
-    target_method = 'standard_gamma'
-
-    def test_gamma_1(self):
-        self.generate(shape=self.shape, size=(3, 2))
-=======
 @testing.gpu
 @testing.fix_random()
 class TestStandardCauchy(RandomGeneratorTestCase):
@@ -350,7 +335,21 @@
         for _ in range(10):
             x = self.generate(size=10**7)
             self.assertTrue(cupy.isfinite(x).all())
->>>>>>> f7f29b5b
+
+
+@testing.parameterize(
+    {'shape': 0.5},
+    {'shape': 1.0},
+    {'shape': 3.0},
+)
+@testing.gpu
+@testing.fix_random()
+class TestStandardGamma(RandomGeneratorTestCase):
+
+    target_method = 'standard_gamma'
+
+    def test_gamma_1(self):
+        self.generate(shape=self.shape, size=(3, 2))
 
 
 @testing.fix_random()
