--- conflicted
+++ resolved
@@ -104,45 +104,11 @@
 @unittest.skipUnless(
     cuda.cusolver_enabled, 'Only cusolver in CUDA 8.0 is supported')
 @testing.gpu
-<<<<<<< HEAD
-class TestTensorInv(unittest.TestCase):
-=======
 class TestPinv(unittest.TestCase):
->>>>>>> 06e84b56
 
     _multiprocess_can_split_ = True
 
     @testing.for_float_dtypes(no_float16=True)
-<<<<<<< HEAD
-    def check_x(self, a_shape, ind, dtype):
-        a_cpu = numpy.random.randint(0, 10, size=a_shape).astype(dtype)
-        a_gpu = cupy.asarray(a_cpu)
-        result_cpu = numpy.linalg.tensorinv(a_cpu, ind=ind)
-        result_gpu = cupy.linalg.tensorinv(a_gpu, ind=ind)
-        self.assertEqual(result_cpu.dtype, result_gpu.dtype)
-        cupy.testing.assert_allclose(result_cpu, result_gpu, atol=1e-3)
-
-    def check_shape(self, a_shape, ind):
-        a = cupy.random.rand(*a_shape)
-        with self.assertRaises(numpy.linalg.LinAlgError):
-            cupy.linalg.tensorinv(a, ind=ind)
-
-    @condition.retry(10)
-    def test_tensorinv(self):
-        self.check_x((12, 3, 4), ind=1)
-        self.check_x((3, 8, 24), ind=2)
-        self.check_x((18, 3, 3, 2), ind=1)
-        self.check_x((1, 4, 2, 2), ind=2)
-        self.check_x((2, 3, 5, 30), ind=3)
-        self.check_x((24, 2, 2, 3, 2), ind=1)
-        self.check_x((3, 4, 2, 3, 2), ind=2)
-        self.check_x((1, 2, 3, 2, 3), ind=3)
-        self.check_x((3, 2, 1, 2, 12), ind=4)
-
-    def test_invalid_shape(self):
-        self.check_shape((2, 3, 4), ind=1)
-        self.check_shape((1, 2, 3, 4), ind=3)
-=======
     def check_x(self, a_shape, rcond, dtype):
         a_cpu = numpy.random.randint(0, 10, size=a_shape).astype(dtype)
         a_gpu = cupy.asarray(a_cpu)
@@ -172,4 +138,41 @@
         self.check_shape((2, 3, 4), rcond=0.5)
         self.check_shape((4, 3, 2, 1), rcond=1e-14)
         self.check_shape((4, 3, 2, 1), rcond=0.1)
->>>>>>> 06e84b56
+
+
+@unittest.skipUnless(
+    cuda.cusolver_enabled, 'Only cusolver in CUDA 8.0 is supported')
+@testing.gpu
+class TestTensorInv(unittest.TestCase):
+
+    _multiprocess_can_split_ = True
+
+    @testing.for_float_dtypes(no_float16=True)
+    def check_x(self, a_shape, ind, dtype):
+        a_cpu = numpy.random.randint(0, 10, size=a_shape).astype(dtype)
+        a_gpu = cupy.asarray(a_cpu)
+        result_cpu = numpy.linalg.tensorinv(a_cpu, ind=ind)
+        result_gpu = cupy.linalg.tensorinv(a_gpu, ind=ind)
+        self.assertEqual(result_cpu.dtype, result_gpu.dtype)
+        cupy.testing.assert_allclose(result_cpu, result_gpu, atol=1e-3)
+
+    def check_shape(self, a_shape, ind):
+        a = cupy.random.rand(*a_shape)
+        with self.assertRaises(numpy.linalg.LinAlgError):
+            cupy.linalg.tensorinv(a, ind=ind)
+
+    @condition.retry(10)
+    def test_tensorinv(self):
+        self.check_x((12, 3, 4), ind=1)
+        self.check_x((3, 8, 24), ind=2)
+        self.check_x((18, 3, 3, 2), ind=1)
+        self.check_x((1, 4, 2, 2), ind=2)
+        self.check_x((2, 3, 5, 30), ind=3)
+        self.check_x((24, 2, 2, 3, 2), ind=1)
+        self.check_x((3, 4, 2, 3, 2), ind=2)
+        self.check_x((1, 2, 3, 2, 3), ind=3)
+        self.check_x((3, 2, 1, 2, 12), ind=4)
+
+    def test_invalid_shape(self):
+        self.check_shape((2, 3, 4), ind=1)
+        self.check_shape((1, 2, 3, 4), ind=3)