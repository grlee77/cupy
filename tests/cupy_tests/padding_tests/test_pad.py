import unittest
import warnings

import numpy

from cupy import testing


@testing.parameterize(
    *testing.product({
        'array': [numpy.arange(6).reshape([2, 3])],
        'pad_width': [1, [1, 2], [[1, 2], [3, 4]]],
<<<<<<< HEAD
        'mode': ['constant', 'edge', 'reflect', 'symmetric', 'wrap'],
=======
        # mode 'mean' is non-exact, so it is tested in a separate class
        'mode': ['constant', 'edge', 'linear_ramp', 'maximum',
                 'minimum', 'reflect', 'symmetric', 'wrap'],
>>>>>>> 73b24da1
    })
)
@testing.gpu
class TestPadDefault(unittest.TestCase):

    @testing.for_all_dtypes(no_bool=True)
    @testing.numpy_cupy_array_equal()
    def test_pad_default(self, xp, dtype):
        array = xp.array(self.array, dtype=dtype)

        if (xp.dtype(dtype).kind in ['i', 'u'] and
                self.mode == 'linear_ramp'):
            # TODO: can remove this skip once cupy/cupy/#2330 is merged
            return array

        if (self.mode == 'linear_ramp' and
                numpy.lib.NumpyVersion(numpy.__version__) < '1.16.0'):
            # skip linear_ramp test on older NumPy until pad is updated to
            # use cupy.linspace with axis argument (cupy/cupy#2461).
            return array

        # Older version of NumPy(<1.12) can emit ComplexWarning
        def f():
            return xp.pad(array, self.pad_width, mode=self.mode)

        if xp is numpy:
            with warnings.catch_warnings():
                warnings.simplefilter('ignore', numpy.ComplexWarning)
                return f()
        else:
            return f()


@testing.parameterize(
    *testing.product({
        'array': [numpy.arange(6).reshape([2, 3])],
        'pad_width': [1, [1, 2], [[1, 2], [3, 4]]],
    })
)
@testing.gpu
class TestPadDefaultMean(unittest.TestCase):

    @testing.for_all_dtypes(no_bool=True)
    @testing.numpy_cupy_array_almost_equal(decimal=5)
    def test_pad_default(self, xp, dtype):
        array = xp.array(self.array, dtype=dtype)

        if xp.dtype(dtype).kind in ['i', 'u']:
            # TODO: can remove this skip once cupy/cupy/#2330 is merged
            return array

        # Older version of NumPy(<1.12) can emit ComplexWarning
        def f():
            return xp.pad(array, self.pad_width, mode='mean')

        if xp is numpy:
            with warnings.catch_warnings():
                warnings.simplefilter('ignore', numpy.ComplexWarning)
                return f()
        else:
            return f()


@testing.parameterize(
    # mode='constant'
    {'array': numpy.arange(6).reshape([2, 3]), 'pad_width': 1,
     'mode': 'constant', 'constant_values': 3},
    {'array': numpy.arange(6).reshape([2, 3]),
     'pad_width': [1, 2], 'mode': 'constant',
     'constant_values': [3, 4]},
    {'array': numpy.arange(6).reshape([2, 3]),
     'pad_width': [[1, 2], [3, 4]], 'mode': 'constant',
     'constant_values': [[3, 4], [5, 6]]},
    # mode='reflect'
    {'array': numpy.arange(6).reshape([2, 3]), 'pad_width': 1,
     'mode': 'reflect', 'reflect_type': 'odd'},
    {'array': numpy.arange(6).reshape([2, 3]),
     'pad_width': [1, 2], 'mode': 'reflect', 'reflect_type': 'odd'},
    {'array': numpy.arange(6).reshape([2, 3]),
     'pad_width': [[1, 2], [3, 4]], 'mode': 'reflect',
     'reflect_type': 'odd'},
    # mode='symmetric'
    {'array': numpy.arange(6).reshape([2, 3]), 'pad_width': 1,
     'mode': 'symmetric', 'reflect_type': 'odd'},
    {'array': numpy.arange(6).reshape([2, 3]),
     'pad_width': [1, 2], 'mode': 'symmetric', 'reflect_type': 'odd'},
    {'array': numpy.arange(6).reshape([2, 3]),
     'pad_width': [[1, 2], [3, 4]], 'mode': 'symmetric',
     'reflect_type': 'odd'},
<<<<<<< HEAD
    # mode='wrap'
    {'array': numpy.arange(6).reshape([2, 3]), 'pad_width': 1,
     'mode': 'wrap'},
    {'array': numpy.arange(6).reshape([2, 3]),
     'pad_width': [1, 2], 'mode': 'wrap'},
    {'array': numpy.arange(6).reshape([2, 3]),
     'pad_width': [[1, 2], [3, 4]], 'mode': 'wrap'},
=======
    # mode='minimum'
    {'array': numpy.arange(60).reshape([5, 12]), 'pad_width': 1,
     'mode': 'minimum', 'stat_length': 2},
    {'array': numpy.arange(60).reshape([5, 12]),
     'pad_width': [1, 2], 'mode': 'minimum', 'stat_length': (2, 4)},
    {'array': numpy.arange(60).reshape([5, 12]),
     'pad_width': [[1, 2], [3, 4]], 'mode': 'minimum',
     'stat_length': ((2, 4), (3, 5))},
    {'array': numpy.arange(60).reshape([5, 12]),
     'pad_width': [[1, 2], [3, 4]], 'mode': 'minimum',
     'stat_length': None},
    # mode='maximum'
    {'array': numpy.arange(60).reshape([5, 12]), 'pad_width': 1,
     'mode': 'maximum', 'stat_length': 2},
    {'array': numpy.arange(60).reshape([5, 12]),
     'pad_width': [1, 2], 'mode': 'maximum', 'stat_length': (2, 4)},
    {'array': numpy.arange(60).reshape([5, 12]),
     'pad_width': [[1, 2], [3, 4]], 'mode': 'maximum',
     'stat_length': ((2, 4), (3, 5))},
    {'array': numpy.arange(60).reshape([5, 12]),
     'pad_width': [[1, 2], [3, 4]], 'mode': 'maximum',
     'stat_length': None},
>>>>>>> 73b24da1
)
@testing.gpu
# Old numpy does not work with multi-dimensional constant_values
@testing.with_requires('numpy>=1.11.1')
class TestPad(unittest.TestCase):

    @testing.for_all_dtypes(no_bool=True)
    @testing.numpy_cupy_array_equal()
    def test_pad(self, xp, dtype):
        array = xp.array(self.array, dtype=dtype)

        # Older version of NumPy(<1.12) can emit ComplexWarning
        def f():
            if self.mode == 'constant':
                return xp.pad(array, self.pad_width, mode=self.mode,
                              constant_values=self.constant_values)
<<<<<<< HEAD
=======
            elif self.mode in ['minimum', 'maximum']:
                return xp.pad(array, self.pad_width, mode=self.mode,
                              stat_length=self.stat_length)
>>>>>>> 73b24da1
            elif self.mode in ['reflect', 'symmetric']:
                return xp.pad(array, self.pad_width, mode=self.mode,
                              reflect_type=self.reflect_type)
            elif self.mode in ['wrap']:
                return xp.pad(array, self.pad_width, mode=self.mode)

        if xp is numpy:
            with warnings.catch_warnings():
                warnings.simplefilter('ignore', numpy.ComplexWarning)
                return f()
        else:
            return f()


@testing.parameterize(
    # mode='mean'
    {'array': numpy.arange(60).reshape([5, 12]), 'pad_width': 1,
     'mode': 'mean', 'stat_length': 2},
    {'array': numpy.arange(60).reshape([5, 12]),
     'pad_width': [1, 2], 'mode': 'mean', 'stat_length': (2, 4)},
    {'array': numpy.arange(60).reshape([5, 12]),
     'pad_width': [[1, 2], [3, 4]], 'mode': 'mean',
     'stat_length': ((2, 4), (3, 5))},
    {'array': numpy.arange(60).reshape([5, 12]),
     'pad_width': [[1, 2], [3, 4]], 'mode': 'mean',
     'stat_length': None},
)
@testing.gpu
# Old numpy does not work with multi-dimensional constant_values
@testing.with_requires('numpy>=1.11.1')
class TestPadMean(unittest.TestCase):

    @testing.for_all_dtypes(no_bool=True)
    @testing.numpy_cupy_array_almost_equal(decimal=5)
    def test_pad(self, xp, dtype):
        array = xp.array(self.array, dtype=dtype)

        if xp.dtype(dtype).kind in ['i', 'u']:
            # TODO: can remove this skip once cupy/cupy/#2330 is merged
            return array

        # Older version of NumPy(<1.12) can emit ComplexWarning
        def f():
            return xp.pad(array, self.pad_width, mode=self.mode,
                          stat_length=self.stat_length)

        if xp is numpy:
            with warnings.catch_warnings():
                warnings.simplefilter('ignore', numpy.ComplexWarning)
                return f()
        else:
            return f()


@testing.gpu
class TestPadNumpybug(unittest.TestCase):

    @testing.with_requires('numpy>=1.11.2')
    @testing.for_all_dtypes(no_bool=True, no_complex=True)
    @testing.numpy_cupy_array_equal()
    def test_pad_highdim_default(self, xp, dtype):
        array = xp.arange(6, dtype=dtype).reshape([2, 3])
        pad_width = [[1, 2], [3, 4]]
        constant_values = [[1, 2], [3, 4]]
        a = xp.pad(array, pad_width, mode='constant',
                   constant_values=constant_values)
        return a


@testing.gpu
class TestPadEmpty(unittest.TestCase):

    @testing.with_requires('numpy>=1.17')
    @testing.for_all_dtypes(no_bool=True)
    @testing.numpy_cupy_array_equal()
    def test_pad_empty(self, xp, dtype):
        array = xp.arange(6, dtype=dtype).reshape([2, 3])
        pad_width = 2
        a = xp.pad(array, pad_width=pad_width, mode='empty')
        # omit uninitialized "empty" boundary from the comparison
        return a[pad_width:-pad_width, pad_width:-pad_width]


@testing.gpu
class TestPadCustomFunction(unittest.TestCase):

    @testing.with_requires('numpy>=1.12')
    @testing.for_all_dtypes(no_bool=True)
    @testing.numpy_cupy_array_equal()
    def test_pad_via_func_modifying_inplace(self, xp, dtype):
        def _padwithtens(vector, pad_width, iaxis, kwargs):
            vector[:pad_width[0]] = 10
            vector[-pad_width[1]:] = 10
        a = xp.arange(6, dtype=dtype).reshape(2, 3)
        a = xp.pad(a, 2, _padwithtens)
        return a

    @testing.for_all_dtypes(no_bool=True)
    @testing.numpy_cupy_array_equal()
    def test_pad_via_func_returning_vector(self, xp, dtype):
        def _padwithtens(vector, pad_width, iaxis, kwargs):
            vector[:pad_width[0]] = 10
            vector[-pad_width[1]:] = 10
            return vector  # returning vector required by old NumPy (<=1.12)
        a = xp.arange(6, dtype=dtype).reshape(2, 3)
        a = xp.pad(a, 2, _padwithtens)
        return a


@testing.parameterize(
    # mode='constant'
    {'array': [], 'pad_width': 1, 'mode': 'constant', 'constant_values': 3},
    {'array': 1, 'pad_width': 1, 'mode': 'constant', 'constant_values': 3},
    {'array': [0, 1, 2, 3], 'pad_width': 1, 'mode': 'constant',
     'constant_values': 3},
    {'array': [0, 1, 2, 3], 'pad_width': [1, 2], 'mode': 'constant',
     'constant_values': 3},
    # mode='edge'
    {'array': 1, 'pad_width': 1, 'mode': 'edge'},
    {'array': [0, 1, 2, 3], 'pad_width': 1, 'mode': 'edge'},
    {'array': [0, 1, 2, 3], 'pad_width': [1, 2], 'mode': 'edge'},
    # mode='reflect'
    {'array': 1, 'pad_width': 1, 'mode': 'reflect'},
    {'array': [0, 1, 2, 3], 'pad_width': 1, 'mode': 'reflect'},
    {'array': [0, 1, 2, 3], 'pad_width': [1, 2], 'mode': 'reflect'},
    # mode='symmetric'
    {'array': 1, 'pad_width': 1, 'mode': 'symmetric'},
    {'array': [0, 1, 2, 3], 'pad_width': 1, 'mode': 'symmetric'},
    {'array': [0, 1, 2, 3], 'pad_width': [1, 2], 'mode': 'symmetric'},
    # mode='wrap'
    {'array': 1, 'pad_width': 1, 'mode': 'wrap'},
    {'array': [0, 1, 2, 3], 'pad_width': 1, 'mode': 'wrap'},
    {'array': [0, 1, 2, 3], 'pad_width': [1, 2], 'mode': 'wrap'},
)
@testing.gpu
class TestPadSpecial(unittest.TestCase):

    @testing.numpy_cupy_array_equal()
    def test_pad_special(self, xp):
        if self.mode == 'constant':
            a = xp.pad(self.array, self.pad_width, mode=self.mode,
                       constant_values=self.constant_values)
        elif self.mode in ['edge', 'reflect', 'symmetric', 'wrap']:
            a = xp.pad(self.array, self.pad_width, mode=self.mode)
        return a


@testing.parameterize(
    {'array': [0, 1, 2, 3], 'pad_width': [-1, 1], 'mode': 'constant',
     'constant_values': 3},
    {'array': [0, 1, 2, 3], 'pad_width': [], 'mode': 'constant',
     'constant_values': 3},
    {'array': [0, 1, 2, 3], 'pad_width': [[3, 4], [5, 6]], 'mode': 'constant',
     'constant_values': 3},
    {'array': [0, 1, 2, 3], 'pad_width': [1], 'mode': 'constant',
     'notallowedkeyword': 3},
    # mode='edge'
    {'array': [], 'pad_width': 1, 'mode': 'edge'},
    {'array': [0, 1, 2, 3], 'pad_width': [-1, 1], 'mode': 'edge'},
    {'array': [0, 1, 2, 3], 'pad_width': [], 'mode': 'edge'},
    {'array': [0, 1, 2, 3], 'pad_width': [[3, 4], [5, 6]], 'mode': 'edge'},
    {'array': [0, 1, 2, 3], 'pad_width': [1], 'mode': 'edge',
     'notallowedkeyword': 3},
    # mode='reflect'
    {'array': [], 'pad_width': 1, 'mode': 'reflect'},
    {'array': [0, 1, 2, 3], 'pad_width': [-1, 1], 'mode': 'reflect'},
    {'array': [0, 1, 2, 3], 'pad_width': [], 'mode': 'reflect'},
    {'array': [0, 1, 2, 3], 'pad_width': [[3, 4], [5, 6]], 'mode': 'reflect'},
    {'array': [0, 1, 2, 3], 'pad_width': [1], 'mode': 'reflect',
     'notallowedkeyword': 3},
    # mode='symmetric'
    {'array': [], 'pad_width': 1, 'mode': 'symmetric'},
    {'array': [0, 1, 2, 3], 'pad_width': [-1, 1], 'mode': 'symmetric'},
    {'array': [0, 1, 2, 3], 'pad_width': [], 'mode': 'symmetric'},
    {'array': [0, 1, 2, 3], 'pad_width': [[3, 4], [5, 6]], 'mode':
     'symmetric'},
    {'array': [0, 1, 2, 3], 'pad_width': [1], 'mode': 'symmetric',
     'notallowedkeyword': 3},
    # mode='wrap'
    {'array': [], 'pad_width': 1, 'mode': 'wrap'},
    {'array': [0, 1, 2, 3], 'pad_width': [-1, 1], 'mode': 'wrap'},
    {'array': [0, 1, 2, 3], 'pad_width': [], 'mode': 'wrap'},
    {'array': [0, 1, 2, 3], 'pad_width': [[3, 4], [5, 6]], 'mode': 'wrap'},
    {'array': [0, 1, 2, 3], 'pad_width': [1], 'mode': 'wrap',
     'notallowedkeyword': 3},
)
@testing.gpu
@testing.with_requires('numpy>=1.11.1')  # Old numpy fails differently
class TestPadFailure(unittest.TestCase):

    @testing.numpy_cupy_raises()
    def test_pad_failure(self, xp):
        a = xp.pad(self.array, self.pad_width, mode=self.mode,
                   constant_values=self.constant_values)
        return a<|MERGE_RESOLUTION|>--- conflicted
+++ resolved
@@ -10,13 +10,9 @@
     *testing.product({
         'array': [numpy.arange(6).reshape([2, 3])],
         'pad_width': [1, [1, 2], [[1, 2], [3, 4]]],
-<<<<<<< HEAD
-        'mode': ['constant', 'edge', 'reflect', 'symmetric', 'wrap'],
-=======
         # mode 'mean' is non-exact, so it is tested in a separate class
         'mode': ['constant', 'edge', 'linear_ramp', 'maximum',
                  'minimum', 'reflect', 'symmetric', 'wrap'],
->>>>>>> 73b24da1
     })
 )
 @testing.gpu
@@ -106,15 +102,6 @@
     {'array': numpy.arange(6).reshape([2, 3]),
      'pad_width': [[1, 2], [3, 4]], 'mode': 'symmetric',
      'reflect_type': 'odd'},
-<<<<<<< HEAD
-    # mode='wrap'
-    {'array': numpy.arange(6).reshape([2, 3]), 'pad_width': 1,
-     'mode': 'wrap'},
-    {'array': numpy.arange(6).reshape([2, 3]),
-     'pad_width': [1, 2], 'mode': 'wrap'},
-    {'array': numpy.arange(6).reshape([2, 3]),
-     'pad_width': [[1, 2], [3, 4]], 'mode': 'wrap'},
-=======
     # mode='minimum'
     {'array': numpy.arange(60).reshape([5, 12]), 'pad_width': 1,
      'mode': 'minimum', 'stat_length': 2},
@@ -137,7 +124,6 @@
     {'array': numpy.arange(60).reshape([5, 12]),
      'pad_width': [[1, 2], [3, 4]], 'mode': 'maximum',
      'stat_length': None},
->>>>>>> 73b24da1
 )
 @testing.gpu
 # Old numpy does not work with multi-dimensional constant_values
@@ -154,17 +140,12 @@
             if self.mode == 'constant':
                 return xp.pad(array, self.pad_width, mode=self.mode,
                               constant_values=self.constant_values)
-<<<<<<< HEAD
-=======
             elif self.mode in ['minimum', 'maximum']:
                 return xp.pad(array, self.pad_width, mode=self.mode,
                               stat_length=self.stat_length)
->>>>>>> 73b24da1
             elif self.mode in ['reflect', 'symmetric']:
                 return xp.pad(array, self.pad_width, mode=self.mode,
                               reflect_type=self.reflect_type)
-            elif self.mode in ['wrap']:
-                return xp.pad(array, self.pad_width, mode=self.mode)
 
         if xp is numpy:
             with warnings.catch_warnings():
@@ -285,14 +266,6 @@
     {'array': 1, 'pad_width': 1, 'mode': 'reflect'},
     {'array': [0, 1, 2, 3], 'pad_width': 1, 'mode': 'reflect'},
     {'array': [0, 1, 2, 3], 'pad_width': [1, 2], 'mode': 'reflect'},
-    # mode='symmetric'
-    {'array': 1, 'pad_width': 1, 'mode': 'symmetric'},
-    {'array': [0, 1, 2, 3], 'pad_width': 1, 'mode': 'symmetric'},
-    {'array': [0, 1, 2, 3], 'pad_width': [1, 2], 'mode': 'symmetric'},
-    # mode='wrap'
-    {'array': 1, 'pad_width': 1, 'mode': 'wrap'},
-    {'array': [0, 1, 2, 3], 'pad_width': 1, 'mode': 'wrap'},
-    {'array': [0, 1, 2, 3], 'pad_width': [1, 2], 'mode': 'wrap'},
 )
 @testing.gpu
 class TestPadSpecial(unittest.TestCase):
@@ -302,7 +275,7 @@
         if self.mode == 'constant':
             a = xp.pad(self.array, self.pad_width, mode=self.mode,
                        constant_values=self.constant_values)
-        elif self.mode in ['edge', 'reflect', 'symmetric', 'wrap']:
+        elif self.mode in ['edge', 'reflect']:
             a = xp.pad(self.array, self.pad_width, mode=self.mode)
         return a
 
@@ -330,21 +303,6 @@
     {'array': [0, 1, 2, 3], 'pad_width': [[3, 4], [5, 6]], 'mode': 'reflect'},
     {'array': [0, 1, 2, 3], 'pad_width': [1], 'mode': 'reflect',
      'notallowedkeyword': 3},
-    # mode='symmetric'
-    {'array': [], 'pad_width': 1, 'mode': 'symmetric'},
-    {'array': [0, 1, 2, 3], 'pad_width': [-1, 1], 'mode': 'symmetric'},
-    {'array': [0, 1, 2, 3], 'pad_width': [], 'mode': 'symmetric'},
-    {'array': [0, 1, 2, 3], 'pad_width': [[3, 4], [5, 6]], 'mode':
-     'symmetric'},
-    {'array': [0, 1, 2, 3], 'pad_width': [1], 'mode': 'symmetric',
-     'notallowedkeyword': 3},
-    # mode='wrap'
-    {'array': [], 'pad_width': 1, 'mode': 'wrap'},
-    {'array': [0, 1, 2, 3], 'pad_width': [-1, 1], 'mode': 'wrap'},
-    {'array': [0, 1, 2, 3], 'pad_width': [], 'mode': 'wrap'},
-    {'array': [0, 1, 2, 3], 'pad_width': [[3, 4], [5, 6]], 'mode': 'wrap'},
-    {'array': [0, 1, 2, 3], 'pad_width': [1], 'mode': 'wrap',
-     'notallowedkeyword': 3},
 )
 @testing.gpu
 @testing.with_requires('numpy>=1.11.1')  # Old numpy fails differently
