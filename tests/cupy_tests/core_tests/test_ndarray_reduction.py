--- conflicted
+++ resolved
@@ -145,10 +145,7 @@
         a = testing.shaped_random((2, 3), xp, dtype)
         return a.ptp()
 
-<<<<<<< HEAD
-=======
     @testing.with_requires('numpy>=1.15')
->>>>>>> 956171b4
     @testing.for_all_dtypes(no_bool=True)
     @testing.numpy_cupy_allclose()
     def test_ptp_all_keepdims(self, xp, dtype):
@@ -179,20 +176,14 @@
         a = testing.shaped_random((2, 3, 4), xp, dtype)
         return a.ptp(axis=2)
 
-<<<<<<< HEAD
-=======
     @testing.with_requires('numpy>=1.15')
->>>>>>> 956171b4
     @testing.for_all_dtypes(no_bool=True)
     @testing.numpy_cupy_allclose()
     def test_ptp_multiple_axes(self, xp, dtype):
         a = testing.shaped_random((2, 3, 4), xp, dtype)
         return a.ptp(axis=(1, 2))
 
-<<<<<<< HEAD
-=======
     @testing.with_requires('numpy>=1.15')
->>>>>>> 956171b4
     @testing.for_all_dtypes(no_bool=True)
     @testing.numpy_cupy_allclose()
     def test_ptp_multiple_axes_keepdims(self, xp, dtype):
