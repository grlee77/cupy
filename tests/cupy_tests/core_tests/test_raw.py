import unittest

import cupy


_test_source = r'''
extern "C" __global__
void test_sum(const float* x1, const float* x2, float* y) {
    int tid = blockDim.x * blockIdx.x + threadIdx.x;
    y[tid] = x1[tid] + x2[tid];
}
'''


class TestRaw(unittest.TestCase):

    def setUp(self):
        self.kern = cupy.RawKernel(_test_source, 'test_sum')

    def test_basic(self):
        x1 = cupy.arange(100, dtype=cupy.float32).reshape(10, 10)
        x2 = cupy.ones((10, 10), dtype=cupy.float32)
        y = cupy.zeros((10, 10), dtype=cupy.float32)
<<<<<<< HEAD
        kern((10,), (10,), (x1, x2, y))
        assert (y == x1 + x2).all()

        attributes = kern.attributes
        assert hasattr(attributes, 'binaryVersion')
        assert hasattr(attributes, 'cacheModeCA')
        assert hasattr(attributes, 'constSizeBytes')
        assert hasattr(attributes, 'localSizeBytes')
        assert hasattr(attributes, 'maxDynamicSharedSizeBytes')
        assert hasattr(attributes, 'maxThreadsPerBlock')
        assert hasattr(attributes, 'numRegs')
        assert hasattr(attributes, 'preferredShmemCarveout')
        assert hasattr(attributes, 'ptxVersion')
        assert hasattr(attributes, 'sharedSizeBytes')
        assert attributes.numRegs > 0
        assert attributes.maxThreadsPerBlock > 0
        assert attributes.sharedSizeBytes == 0
=======
        self.kern((10,), (10,), (x1, x2, y))
        assert (y == x1 + x2).all()

    def test_kernel_attributes(self):
        attributes = self.kern.attributes

        for key in ['binaryVersion',
                    'cacheModeCA',
                    'constSizeBytes',
                    'localSizeBytes',
                    'maxDynamicSharedSizeBytes',
                    'maxThreadsPerBlock',
                    'numRegs',
                    'preferredShmemCarveout',
                    'ptxVersion',
                    'sharedSizeBytes']:
            assert key in attributes

        assert attributes['numRegs'] > 0
        assert attributes['maxThreadsPerBlock'] > 0
        assert attributes['sharedSizeBytes'] == 0
>>>>>>> 1bcfdd58
<|MERGE_RESOLUTION|>--- conflicted
+++ resolved
@@ -21,25 +21,6 @@
         x1 = cupy.arange(100, dtype=cupy.float32).reshape(10, 10)
         x2 = cupy.ones((10, 10), dtype=cupy.float32)
         y = cupy.zeros((10, 10), dtype=cupy.float32)
-<<<<<<< HEAD
-        kern((10,), (10,), (x1, x2, y))
-        assert (y == x1 + x2).all()
-
-        attributes = kern.attributes
-        assert hasattr(attributes, 'binaryVersion')
-        assert hasattr(attributes, 'cacheModeCA')
-        assert hasattr(attributes, 'constSizeBytes')
-        assert hasattr(attributes, 'localSizeBytes')
-        assert hasattr(attributes, 'maxDynamicSharedSizeBytes')
-        assert hasattr(attributes, 'maxThreadsPerBlock')
-        assert hasattr(attributes, 'numRegs')
-        assert hasattr(attributes, 'preferredShmemCarveout')
-        assert hasattr(attributes, 'ptxVersion')
-        assert hasattr(attributes, 'sharedSizeBytes')
-        assert attributes.numRegs > 0
-        assert attributes.maxThreadsPerBlock > 0
-        assert attributes.sharedSizeBytes == 0
-=======
         self.kern((10,), (10,), (x1, x2, y))
         assert (y == x1 + x2).all()
 
@@ -60,5 +41,4 @@
 
         assert attributes['numRegs'] > 0
         assert attributes['maxThreadsPerBlock'] > 0
-        assert attributes['sharedSizeBytes'] == 0
->>>>>>> 1bcfdd58
+        assert attributes['sharedSizeBytes'] == 0