import unittest

import pytest

import cupy


_test_source = r'''
extern "C" __global__
void test_sum(const float* x1, const float* x2, float* y) {
    int tid = blockDim.x * blockIdx.x + threadIdx.x;
    y[tid] = x1[tid] + x2[tid];
}
'''


class TestRaw(unittest.TestCase):

    def setUp(self):
        self.kern = cupy.RawKernel(_test_source, 'test_sum')

    def test_basic(self):
        x1 = cupy.arange(100, dtype=cupy.float32).reshape(10, 10)
        x2 = cupy.ones((10, 10), dtype=cupy.float32)
        y = cupy.zeros((10, 10), dtype=cupy.float32)
        self.kern((10,), (10,), (x1, x2, y))
        assert (y == x1 + x2).all()

    def test_kernel_attributes(self):
<<<<<<< HEAD
        attributes = self.kern.attributes

        for key in ['binaryVersion',
                    'cacheModeCA',
                    'constSizeBytes',
                    'localSizeBytes',
                    'maxDynamicSharedSizeBytes',
                    'maxThreadsPerBlock',
                    'numRegs',
                    'preferredShmemCarveout',
                    'ptxVersion',
                    'sharedSizeBytes']:
            assert key in attributes

        assert attributes['numRegs'] > 0
        assert attributes['maxThreadsPerBlock'] > 0
        assert attributes['sharedSizeBytes'] == 0

    def test_set_max_dynamic_shared_size_bytes(self):
        current_dynamic_mem = self.kern.attributes['maxDynamicSharedSizeBytes']
        # don't try to set on hardware when the attribute is undefined (-1)
        if current_dynamic_mem >= 0:
            new_dynamic_mem = current_dynamic_mem // 2
            self.kern.set_max_dynamic_shared_size_bytes(new_dynamic_mem)
            updated_val = self.kern.attributes['maxDynamicSharedSizeBytes']
            assert updated_val == new_dynamic_mem

    def test_set_preferred_shmem_carveout(self):
        current_percentage = self.kern.attributes['preferredShmemCarveout']
        # don't try to set on hardware when the attribute is undefined (-1)
        if current_percentage >= 0:
            new_percentage = 50
            self.kern.set_preferred_shmem_carveout(new_percentage)
            updated_val = self.kern.attributes['preferredShmemCarveout']
            assert updated_val == new_percentage

        # ValueError for percentages outside of the range [0, 100]
        with pytest.raises(ValueError):
            self.kern.set_preferred_shmem_carveout(-1)
        with pytest.raises(ValueError):
            self.kern.set_preferred_shmem_carveout(101)
=======
        attrs = self.kern.attributes
        for attribute in ['binary_version',
                          'cache_mode_ca',
                          'const_size_bytes',
                          'local_size_bytes',
                          'max_dynamic_shared_size_bytes',
                          'max_threads_per_block',
                          'num_regs',
                          'preferred_shared_memory_carveout',
                          'ptx_version',
                          'shared_size_bytes']:
            assert attribute in attrs
        assert self.kern.num_regs > 0
        assert self.kern.max_threads_per_block > 0
        assert self.kern.shared_size_bytes == 0
>>>>>>> 66aee518
<|MERGE_RESOLUTION|>--- conflicted
+++ resolved
@@ -27,49 +27,6 @@
         assert (y == x1 + x2).all()
 
     def test_kernel_attributes(self):
-<<<<<<< HEAD
-        attributes = self.kern.attributes
-
-        for key in ['binaryVersion',
-                    'cacheModeCA',
-                    'constSizeBytes',
-                    'localSizeBytes',
-                    'maxDynamicSharedSizeBytes',
-                    'maxThreadsPerBlock',
-                    'numRegs',
-                    'preferredShmemCarveout',
-                    'ptxVersion',
-                    'sharedSizeBytes']:
-            assert key in attributes
-
-        assert attributes['numRegs'] > 0
-        assert attributes['maxThreadsPerBlock'] > 0
-        assert attributes['sharedSizeBytes'] == 0
-
-    def test_set_max_dynamic_shared_size_bytes(self):
-        current_dynamic_mem = self.kern.attributes['maxDynamicSharedSizeBytes']
-        # don't try to set on hardware when the attribute is undefined (-1)
-        if current_dynamic_mem >= 0:
-            new_dynamic_mem = current_dynamic_mem // 2
-            self.kern.set_max_dynamic_shared_size_bytes(new_dynamic_mem)
-            updated_val = self.kern.attributes['maxDynamicSharedSizeBytes']
-            assert updated_val == new_dynamic_mem
-
-    def test_set_preferred_shmem_carveout(self):
-        current_percentage = self.kern.attributes['preferredShmemCarveout']
-        # don't try to set on hardware when the attribute is undefined (-1)
-        if current_percentage >= 0:
-            new_percentage = 50
-            self.kern.set_preferred_shmem_carveout(new_percentage)
-            updated_val = self.kern.attributes['preferredShmemCarveout']
-            assert updated_val == new_percentage
-
-        # ValueError for percentages outside of the range [0, 100]
-        with pytest.raises(ValueError):
-            self.kern.set_preferred_shmem_carveout(-1)
-        with pytest.raises(ValueError):
-            self.kern.set_preferred_shmem_carveout(101)
-=======
         attrs = self.kern.attributes
         for attribute in ['binary_version',
                           'cache_mode_ca',
@@ -84,5 +41,4 @@
             assert attribute in attrs
         assert self.kern.num_regs > 0
         assert self.kern.max_threads_per_block > 0
-        assert self.kern.shared_size_bytes == 0
->>>>>>> 66aee518
+        assert self.kern.shared_size_bytes == 0