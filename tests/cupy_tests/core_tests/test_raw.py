--- conflicted
+++ resolved
@@ -83,7 +83,6 @@
 }
 '''
 
-<<<<<<< HEAD
 test_const_mem = r'''
 extern "C"{
 __constant__ float some_array[100];
@@ -98,7 +97,6 @@
 }
 '''
 
-=======
 if 'CUPY_CACHE_DIR' in os.environ:
     _old_cache_dir = os.environ['CUPY_CACHE_DIR']
     _is_cache_env_var_set = True
@@ -106,7 +104,6 @@
     _old_cache_dir = os.path.expanduser('~/.cupy/kernel_cache')
     _is_cache_env_var_set = False
 _test_cache_dir = None
->>>>>>> 8bb5efce
 
 
 @testing.parameterize(*testing.product({
@@ -211,7 +208,7 @@
         assert 'CUDA_ERROR_NOT_FOUND' in str(ex.value)
 
     def test_const_memory(self):
-        mod = cupy.RawModule(test_const_mem)
+        mod = cupy.RawModule(test_const_mem, backend=self.backend)
         ker = mod.get_function('multiply_by_const')
         mem_ptr = mod.get_global('some_array')
         const_arr = cupy.ndarray((100,), cupy.float32, mem_ptr)
