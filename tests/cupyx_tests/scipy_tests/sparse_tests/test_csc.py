import unittest

import numpy
try:
    import scipy.sparse
    scipy_available = True
except ImportError:
    scipy_available = False

import cupy
from cupy import testing
from cupyx.scipy import sparse


def _make(xp, sp, dtype):
    data = xp.array([0, 1, 3, 2], dtype)
    indices = xp.array([0, 0, 2, 1], 'i')
    indptr = xp.array([0, 1, 2, 3, 4], 'i')
    # 0, 1, 0, 0
    # 0, 0, 0, 2
    # 0, 0, 3, 0
    return sp.csc_matrix((data, indices, indptr), shape=(3, 4))


def _make_complex(xp, sp, dtype):
    data = xp.array([0, 1, 2, 3], dtype)
    if dtype in [numpy.complex64, numpy.complex128]:
        data = data - 1j
    indices = xp.array([0, 1, 3, 2], 'i')
    indptr = xp.array([0, 2, 3, 4], 'i')
    # 0, 1 - 1j, 0, 0
    # 0, 0, 0, 2 - 1j
    # 0, 0, 3 - 1j, 0
    return sp.csr_matrix((data, indices, indptr), shape=(3, 4))


def _make2(xp, sp, dtype):
    data = xp.array([2, 1, 3, 4], dtype)
    indices = xp.array([1, 0, 1, 2], 'i')
    indptr = xp.array([0, 0, 1, 4, 4], 'i')
    # 0, 0, 1, 0
    # 0, 2, 3, 0
    # 0, 0, 4, 0
    return sp.csc_matrix((data, indices, indptr), shape=(3, 4))


def _make3(xp, sp, dtype):
    data = xp.array([1, 4, 3, 2, 5], dtype)
    indices = xp.array([0, 3, 1, 1, 3], 'i')
    indptr = xp.array([0, 2, 3, 5], 'i')
    # 1, 0, 0
    # 0, 3, 2
    # 0, 0, 0
    # 4, 0, 5
    return sp.csc_matrix((data, indices, indptr), shape=(4, 3))


def _make_unordered(xp, sp, dtype):
    data = xp.array([1, 2, 3, 4], dtype)
    indices = xp.array([1, 0, 1, 2], 'i')
    indptr = xp.array([0, 0, 0, 2, 4], 'i')
    return sp.csc_matrix((data, indices, indptr), shape=(3, 4))


def _make_duplicate(xp, sp, dtype):
    data = xp.array([1, 4, 3, 0, 2, 5], dtype)
    indices = xp.array([0, 1, 0, 2, 1, 1], 'i')
    indptr = xp.array([0, 3, 4, 6, 6], 'i')
    # 4, 0, 0, 0
    # 4, 0, 7, 0
    # 0, 0, 0, 0
    return sp.csc_matrix((data, indices, indptr), shape=(3, 4))


def _make_empty(xp, sp, dtype):
    data = xp.array([], dtype)
    indices = xp.array([], 'i')
    indptr = xp.array([0, 0, 0, 0, 0], 'i')
    return sp.csc_matrix((data, indices, indptr), shape=(3, 4))


def _make_shape(xp, sp, dtype):
    return sp.csc_matrix((3, 4))


@testing.parameterize(*testing.product({
    'dtype': [numpy.float32, numpy.float64, numpy.complex64, numpy.complex128],
}))
class TestCscMatrix(unittest.TestCase):

    def setUp(self):
        self.m = _make(cupy, sparse, self.dtype)

    def test_dtype(self):
        self.assertEqual(self.m.dtype, self.dtype)

    def test_data(self):
        self.assertEqual(self.m.data.dtype, self.dtype)
        testing.assert_array_equal(
            self.m.data, cupy.array([0, 1, 3, 2], self.dtype))

    def test_indices(self):
        self.assertEqual(self.m.indices.dtype, numpy.int32)
        testing.assert_array_equal(
            self.m.indices, cupy.array([0, 0, 2, 1], self.dtype))

    def test_indptr(self):
        self.assertEqual(self.m.indptr.dtype, numpy.int32)
        testing.assert_array_equal(
            self.m.indptr, cupy.array([0, 1, 2, 3, 4], self.dtype))

    def test_init_copy(self):
        n = sparse.csc_matrix(self.m)
        self.assertIsNot(n, self.m)
        cupy.testing.assert_array_equal(n.data, self.m.data)
        cupy.testing.assert_array_equal(n.indices, self.m.indices)
        cupy.testing.assert_array_equal(n.indptr, self.m.indptr)
        self.assertEqual(n.shape, self.m.shape)

    def test_init_copy_other_sparse(self):
        n = sparse.csc_matrix(self.m.tocsr())
        cupy.testing.assert_array_equal(n.data, self.m.data)
        cupy.testing.assert_array_equal(n.indices, self.m.indices)
        cupy.testing.assert_array_equal(n.indptr, self.m.indptr)
        self.assertEqual(n.shape, self.m.shape)

    @unittest.skipUnless(scipy_available, 'requires scipy')
    def test_init_copy_scipy_sparse(self):
        m = _make(numpy, scipy.sparse, self.dtype)
        n = sparse.csc_matrix(m)
        self.assertIsInstance(n.data, cupy.ndarray)
        self.assertIsInstance(n.indices, cupy.ndarray)
        self.assertIsInstance(n.indptr, cupy.ndarray)
        cupy.testing.assert_array_equal(n.data, m.data)
        cupy.testing.assert_array_equal(n.indices, m.indices)
        cupy.testing.assert_array_equal(n.indptr, m.indptr)
        self.assertEqual(n.shape, m.shape)

    @unittest.skipUnless(scipy_available, 'requires scipy')
    def test_init_copy_other_scipy_sparse(self):
        m = _make(numpy, scipy.sparse, self.dtype)
        n = sparse.csc_matrix(m.tocsr())
        self.assertIsInstance(n.data, cupy.ndarray)
        self.assertIsInstance(n.indices, cupy.ndarray)
        self.assertIsInstance(n.indptr, cupy.ndarray)
        cupy.testing.assert_array_equal(n.data, m.data)
        cupy.testing.assert_array_equal(n.indices, m.indices)
        cupy.testing.assert_array_equal(n.indptr, m.indptr)
        self.assertEqual(n.shape, m.shape)

    def test_init_dense(self):
        m = cupy.array([[0, 1, 0, 2],
                        [0, 0, 0, 0],
                        [0, 0, 0, 3]], dtype=self.dtype)
        n = sparse.csc_matrix(m)
        self.assertEqual(n.nnz, 3)
        self.assertEqual(n.shape, (3, 4))
        cupy.testing.assert_array_equal(n.data, [1, 2, 3])
        cupy.testing.assert_array_equal(n.indices, [0, 0, 2])
        cupy.testing.assert_array_equal(n.indptr, [0, 0, 1, 1, 3])

    def test_init_dense_empty(self):
        m = cupy.array([[0, 0, 0, 0],
                        [0, 0, 0, 0],
                        [0, 0, 0, 0]], dtype=self.dtype)
        n = sparse.csc_matrix(m)
        self.assertEqual(n.nnz, 0)
        self.assertEqual(n.shape, (3, 4))
        cupy.testing.assert_array_equal(n.data, [])
        cupy.testing.assert_array_equal(n.indices, [])
        cupy.testing.assert_array_equal(n.indptr, [0, 0, 0, 0, 0])

    def test_init_dense_one_dim(self):
        m = cupy.array([0, 1, 0, 2], dtype=self.dtype)
        n = sparse.csc_matrix(m)
        self.assertEqual(n.nnz, 2)
        self.assertEqual(n.shape, (1, 4))
        cupy.testing.assert_array_equal(n.data, [1, 2])
        cupy.testing.assert_array_equal(n.indices, [0, 0])
        cupy.testing.assert_array_equal(n.indptr, [0, 0, 1, 1, 2])

    def test_init_dense_zero_dim(self):
        m = cupy.array(1, dtype=self.dtype)
        n = sparse.csc_matrix(m)
        self.assertEqual(n.nnz, 1)
        self.assertEqual(n.shape, (1, 1))
        cupy.testing.assert_array_equal(n.data, [1])
        cupy.testing.assert_array_equal(n.indices, [0])
        cupy.testing.assert_array_equal(n.indptr, [0, 1])

    @unittest.skipUnless(scipy_available, 'requires scipy')
    @testing.numpy_cupy_raises(sp_name='sp', accept_error=TypeError)
    def test_init_dense_invalid_ndim(self, xp, sp):
        m = xp.zeros((1, 1, 1), dtype=self.dtype)
        sp.csc_matrix(m)

    def test_copy(self):
        n = self.m.copy()
        self.assertIsInstance(n, sparse.csc_matrix)
        self.assertIsNot(n, self.m)
        self.assertIsNot(n.data, self.m.data)
        self.assertIsNot(n.indices, self.m.indices)
        self.assertIsNot(n.indptr, self.m.indptr)
        cupy.testing.assert_array_equal(n.data, self.m.data)
        cupy.testing.assert_array_equal(n.indices, self.m.indices)
        cupy.testing.assert_array_equal(n.indptr, self.m.indptr)
        self.assertEqual(n.shape, self.m.shape)

    def test_shape(self):
        self.assertEqual(self.m.shape, (3, 4))

    def test_ndim(self):
        self.assertEqual(self.m.ndim, 2)

    def test_nnz(self):
        self.assertEqual(self.m.nnz, 4)

    def test_conj(self):
        n = _make_complex(cupy, sparse, self.dtype)
        cupy.testing.assert_array_equal(n.conj().data, n.data.conj())

    @unittest.skipUnless(scipy_available, 'requires scipy')
    def test_get(self):
        m = self.m.get()
        self.assertIsInstance(m, scipy.sparse.csc_matrix)
        expect = [
            [0, 1, 0, 0],
            [0, 0, 0, 2],
            [0, 0, 3, 0]
        ]
        numpy.testing.assert_allclose(m.toarray(), expect)

    @unittest.skipUnless(scipy_available, 'requires scipy')
    def test_str(self):
        if numpy.dtype(self.dtype).kind == 'f':
            expect = '''  (0, 0)\t0.0
  (0, 1)\t1.0
  (2, 2)\t3.0
  (1, 3)\t2.0'''
        elif numpy.dtype(self.dtype).kind == 'c':
            expect = '''  (0, 0)\t0j
  (0, 1)\t(1+0j)
  (2, 2)\t(3+0j)
  (1, 3)\t(2+0j)'''

        self.assertEqual(str(self.m), expect)

    def test_toarray(self):
        m = self.m.toarray()
        expect = [
            [0, 1, 0, 0],
            [0, 0, 0, 2],
            [0, 0, 3, 0]
        ]
        self.assertTrue(m.flags.c_contiguous)
        cupy.testing.assert_allclose(m, expect)


@testing.parameterize(*testing.product({
    'dtype': [numpy.float32, numpy.float64, numpy.complex64, numpy.complex128],
}))
@unittest.skipUnless(scipy_available, 'requires scipy')
class TestCscMatrixInit(unittest.TestCase):

    def setUp(self):
        self.shape = (3, 4)

    def data(self, xp):
        return xp.array([1, 2, 3, 4], self.dtype)

    def indices(self, xp):
        return xp.array([0, 0, 2, 1], 'i')

    def indptr(self, xp):
        return xp.array([0, 1, 2, 3, 4], 'i')

    @testing.numpy_cupy_equal(sp_name='sp')
    def test_shape_none(self, xp, sp):
        x = sp.csc_matrix(
            (self.data(xp), self.indices(xp), self.indptr(xp)), shape=None)
        self.assertEqual(x.shape, (3, 4))

    @testing.numpy_cupy_equal(sp_name='sp')
    def test_dtype(self, xp, sp):
        data = self.data(xp).real.astype('i')
        x = sp.csc_matrix(
            (data, self.indices(xp), self.indptr(xp)), dtype=self.dtype)
        self.assertEqual(x.dtype, self.dtype)

    @testing.numpy_cupy_equal(sp_name='sp')
    def test_copy_true(self, xp, sp):
        data = self.data(xp)
        indices = self.indices(xp)
        indptr = self.indptr(xp)
        x = sp.csc_matrix((data, indices, indptr), copy=True)

        self.assertIsNot(data, x.data)
        self.assertIsNot(indices, x.indices)
        self.assertIsNot(indptr, x.indptr)

    @testing.numpy_cupy_allclose(sp_name='sp')
    def test_init_with_shape(self, xp, sp):
        s = sp.csc_matrix(self.shape)
        self.assertEqual(s.shape, self.shape)
        self.assertEqual(s.dtype, 'd')
        self.assertEqual(s.size, 0)
        return s

    @testing.numpy_cupy_allclose(sp_name='sp')
    def test_init_with_shape_and_dtype(self, xp, sp):
        s = sp.csc_matrix(self.shape, dtype=self.dtype)
        self.assertEqual(s.shape, self.shape)
        self.assertEqual(s.dtype, self.dtype)
        self.assertEqual(s.size, 0)
        return s

    @testing.numpy_cupy_allclose(sp_name='sp', atol=1e-5)
    def test_intlike_shape(self, xp, sp):
        s = sp.csc_matrix((self.data(xp), self.indices(xp), self.indptr(xp)),
                          shape=(xp.array(self.shape[0]),
                                 xp.int32(self.shape[1])))
        assert isinstance(s.shape[0], int)
        assert isinstance(s.shape[1], int)
        return s

    @testing.numpy_cupy_raises(sp_name='sp')
    def test_shape_invalid(self, xp, sp):
        sp.csc_matrix(
            (self.data(xp), self.indices(xp), self.indptr(xp)), shape=(2,))

    @testing.numpy_cupy_raises(sp_name='sp')
    def test_data_invalid(self, xp, sp):
        sp.csc_matrix(
            ('invalid', self.indices(xp), self.indptr(xp)), shape=self.shape)

    @testing.numpy_cupy_raises(sp_name='sp')
    def test_data_invalid_ndim(self, xp, sp):
        sp.csc_matrix(
            (self.data(xp)[None], self.indices(xp), self.indptr(xp)),
            shape=self.shape)

    @testing.numpy_cupy_raises(sp_name='sp')
    def test_indices_invalid(self, xp, sp):
        sp.csc_matrix(
            (self.data(xp), 'invalid', self.indptr(xp)), shape=self.shape)

    @testing.numpy_cupy_raises(sp_name='sp')
    def test_indices_invalid_ndim(self, xp, sp):
        sp.csc_matrix(
            (self.data(xp), self.indices(xp)[None], self.indptr(xp)),
            shape=self.shape)

    @testing.numpy_cupy_raises(sp_name='sp')
    def test_indptr_invalid(self, xp, sp):
        sp.csc_matrix(
            (self.data(xp), self.indices(xp), 'invalid'), shape=self.shape)

    @testing.numpy_cupy_raises(sp_name='sp')
    def test_indptr_invalid_ndim(self, xp, sp):
        sp.csc_matrix(
            (self.data(xp), self.indices(xp), self.indptr(xp)[None]),
            shape=self.shape)

    @testing.numpy_cupy_raises(sp_name='sp')
    def test_data_indices_different_length(self, xp, sp):
        data = xp.arange(5, dtype=self.dtype)
        sp.csc_matrix(
            (data, self.indices(xp), self.indptr(xp)), shape=self.shape)

    @testing.numpy_cupy_raises(sp_name='sp')
    def test_indptr_invalid_length(self, xp, sp):
        indptr = xp.array([0, 1], 'i')
        sp.csc_matrix(
            (self.data(xp), self.indices(xp), indptr), shape=self.shape)

    def test_unsupported_dtype(self):
        with self.assertRaises(ValueError):
            sparse.csc_matrix(
                (self.data(cupy), self.indices(cupy), self.indptr(cupy)),
                shape=self.shape, dtype='i')

    @testing.numpy_cupy_equal(sp_name='sp')
    def test_conj(self, xp, sp):
        n = _make_complex(xp, sp, self.dtype)
        cupy.testing.assert_array_equal(n.conj().data, n.data.conj())


@testing.parameterize(*testing.product({
    'make_method': [
        '_make', '_make_unordered', '_make_empty', '_make_duplicate',
        '_make_shape'],
    'dtype': [numpy.float32, numpy.float64, numpy.complex64, numpy.complex128],
}))
@unittest.skipUnless(scipy_available, 'requires scipy')
class TestCscMatrixScipyComparison(unittest.TestCase):

    @property
    def make(self):
        return globals()[self.make_method]

    @testing.numpy_cupy_raises(sp_name='sp', accept_error=TypeError)
    def test_len(self, xp, sp):
        m = self.make(xp, sp, self.dtype)
        len(m)

    @testing.numpy_cupy_array_equal(sp_name='sp')
    def test_asfptype(self, xp, sp):
        m = self.make(xp, sp, self.dtype)
        return m.asfptype()

    @testing.numpy_cupy_allclose(sp_name='sp', contiguous_check=False)
    def test_toarray(self, xp, sp):
        m = self.make(xp, sp, self.dtype)
        a = m.toarray()
        if sp is sparse:
            self.assertTrue(a.flags.c_contiguous)
        return a

    @testing.numpy_cupy_allclose(sp_name='sp')
    def test_toarray_c_order(self, xp, sp):
        m = self.make(xp, sp, self.dtype)
        a = m.toarray(order='C')
        self.assertTrue(a.flags.c_contiguous)
        return a

    @testing.numpy_cupy_allclose(sp_name='sp')
    def test_toarray_f_order(self, xp, sp):
        m = self.make(xp, sp, self.dtype)
        a = m.toarray(order='F')
        self.assertTrue(a.flags.f_contiguous)
        return a

    @testing.numpy_cupy_raises(sp_name='sp', accept_error=TypeError)
    def test_toarray_unknown_order(self, xp, sp):
        m = self.make(xp, sp, self.dtype)
        m.toarray(order='#')

    @testing.numpy_cupy_allclose(sp_name='sp', contiguous_check=False)
    def test_A(self, xp, sp):
        m = self.make(xp, sp, self.dtype)
        return m.A

    @testing.numpy_cupy_allclose(sp_name='sp')
    def test_tocoo(self, xp, sp):
        m = self.make(xp, sp, self.dtype)
        return m.tocoo()

    @testing.numpy_cupy_allclose(sp_name='sp')
    def test_tocoo_copy(self, xp, sp):
        m = self.make(xp, sp, self.dtype)
        n = m.tocoo(copy=True)
        self.assertIsNot(m.data, n.data)
        return n

    @testing.numpy_cupy_allclose(sp_name='sp')
    def test_tocsc(self, xp, sp):
        m = self.make(xp, sp, self.dtype)
        return m.tocsc()

    @testing.numpy_cupy_allclose(sp_name='sp')
    def test_tocsc_copy(self, xp, sp):
        m = self.make(xp, sp, self.dtype)
        n = m.tocsc(copy=True)
        self.assertIsNot(m.data, n.data)
        self.assertIsNot(m.indices, n.indices)
        self.assertIsNot(m.indptr, n.indptr)
        return n

    @testing.numpy_cupy_allclose(sp_name='sp')
    def test_tocsr(self, xp, sp):
        m = self.make(xp, sp, self.dtype)
        return m.tocsr()

    @testing.numpy_cupy_allclose(sp_name='sp')
    def test_tocsr_copy(self, xp, sp):
        m = self.make(xp, sp, self.dtype)
        n = m.tocsr(copy=True)
        self.assertIsNot(m.data, n.data)
        self.assertIsNot(m.indices, n.indices)
        self.assertIsNot(m.indptr, n.indptr)
        return n

    # dot
    @testing.numpy_cupy_allclose(sp_name='sp')
    def test_dot_scalar(self, xp, sp):
        m = self.make(xp, sp, self.dtype)
        return m.dot(2.0)

    @testing.numpy_cupy_allclose(sp_name='sp')
    def test_dot_numpy_scalar(self, xp, sp):
        m = self.make(xp, sp, self.dtype)
        return m.dot(numpy.dtype(self.dtype).type(2.0))

    @testing.numpy_cupy_allclose(sp_name='sp')
    def test_dot_csr(self, xp, sp):
        m = self.make(xp, sp, self.dtype)
        x = _make3(xp, sp, self.dtype)
        return m.dot(x)

    @testing.numpy_cupy_raises(sp_name='sp', accept_error=ValueError)
    def test_dot_csr_invalid_shape(self, xp, sp):
        m = self.make(xp, sp, self.dtype)
        x = sp.csr_matrix((5, 3), dtype=self.dtype)
        m.dot(x)

    @testing.numpy_cupy_allclose(sp_name='sp')
    def test_dot_csc(self, xp, sp):
        m = self.make(xp, sp, self.dtype)
        x = _make3(xp, sp, self.dtype).tocsc()
        return m.dot(x)

    @testing.numpy_cupy_allclose(sp_name='sp')
    def test_dot_sparse(self, xp, sp):
        m = self.make(xp, sp, self.dtype)
        x = _make3(xp, sp, self.dtype).tocoo()
        return m.dot(x)

    @testing.numpy_cupy_allclose(sp_name='sp')
    def test_dot_zero_dim(self, xp, sp):
        m = self.make(xp, sp, self.dtype)
        x = xp.array(2, dtype=self.dtype)
        return m.dot(x)

    @testing.numpy_cupy_allclose(sp_name='sp')
    def test_dot_dense_vector(self, xp, sp):
        m = self.make(xp, sp, self.dtype)
        x = xp.arange(4).astype(self.dtype)
        return m.dot(x)

    @testing.numpy_cupy_raises(sp_name='sp', accept_error=ValueError)
    def test_dot_dense_vector_invalid_shape(self, xp, sp):
        m = self.make(xp, sp, self.dtype)
        x = xp.arange(5).astype(self.dtype)
        m.dot(x)

    @testing.numpy_cupy_allclose(sp_name='sp', contiguous_check=False)
    def test_dot_dense_matrix(self, xp, sp):
        m = self.make(xp, sp, self.dtype)
        x = xp.arange(8).reshape(4, 2).astype(self.dtype)
        return m.dot(x)

    @testing.numpy_cupy_raises(sp_name='sp', accept_error=ValueError)
    def test_dot_dense_matrix_invalid_shape(self, xp, sp):
        m = self.make(xp, sp, self.dtype)
        x = xp.arange(10).reshape(5, 2).astype(self.dtype)
        m.dot(x)

    @testing.numpy_cupy_raises(sp_name='sp', accept_error=ValueError)
    def test_dot_dense_ndim3(self, xp, sp):
        m = self.make(xp, sp, self.dtype)
        x = xp.arange(24).reshape(4, 2, 3).astype(self.dtype)
        m.dot(x)

    @testing.numpy_cupy_raises(sp_name='sp')
    def test_dot_unsupported(self, xp, sp):
        m = self.make(xp, sp, self.dtype)
        m.dot(None)

    # __add__
    @testing.numpy_cupy_allclose(sp_name='sp')
    def test_add_zero(self, xp, sp):
        m = self.make(xp, sp, self.dtype)
        return m + 0

    @testing.numpy_cupy_raises(sp_name='sp')
    def test_add_scalar(self, xp, sp):
        m = self.make(xp, sp, self.dtype)
        m + 1

    @testing.numpy_cupy_allclose(sp_name='sp')
    def test_add_csr(self, xp, sp):
        m = self.make(xp, sp, self.dtype)
        n = _make2(xp, sp, self.dtype)
        return m + n

    @testing.numpy_cupy_allclose(sp_name='sp')
    def test_add_coo(self, xp, sp):
        m = self.make(xp, sp, self.dtype)
        n = _make2(xp, sp, self.dtype).tocoo()
        return m + n

    @testing.numpy_cupy_allclose(sp_name='sp', contiguous_check=False)
    def test_add_dense(self, xp, sp):
        m = self.make(xp, sp, self.dtype)
        n = xp.arange(12).reshape(3, 4)
        return m + n

    # __radd__
    @testing.numpy_cupy_allclose(sp_name='sp')
    def test_radd_zero(self, xp, sp):
        m = self.make(xp, sp, self.dtype)
        return 0 + m

    @testing.numpy_cupy_raises(sp_name='sp')
    def test_radd_scalar(self, xp, sp):
        m = self.make(xp, sp, self.dtype)
        1 + m

    @testing.numpy_cupy_allclose(sp_name='sp', contiguous_check=False)
    def test_radd_dense(self, xp, sp):
        m = self.make(xp, sp, self.dtype)
        n = xp.arange(12).reshape(3, 4)
        return n + m

    # __sub__
    @testing.numpy_cupy_allclose(sp_name='sp')
    def test_sub_zero(self, xp, sp):
        m = self.make(xp, sp, self.dtype)
        return m - 0

    @testing.numpy_cupy_raises(sp_name='sp')
    def test_sub_scalar(self, xp, sp):
        m = self.make(xp, sp, self.dtype)
        m - 1

    @testing.numpy_cupy_allclose(sp_name='sp')
    def test_sub_csr(self, xp, sp):
        m = self.make(xp, sp, self.dtype)
        n = _make2(xp, sp, self.dtype)
        return m - n

    @testing.numpy_cupy_allclose(sp_name='sp')
    def test_sub_coo(self, xp, sp):
        m = self.make(xp, sp, self.dtype)
        n = _make2(xp, sp, self.dtype).tocoo()
        return m - n

    @testing.numpy_cupy_allclose(sp_name='sp')
    def test_sub_dense(self, xp, sp):
        m = self.make(xp, sp, self.dtype)
        n = xp.arange(12).reshape(3, 4)
        return m - n

    # __rsub__
    @testing.numpy_cupy_allclose(sp_name='sp')
    def test_rsub_zero(self, xp, sp):
        m = self.make(xp, sp, self.dtype)
        return 0 - m

    @testing.numpy_cupy_raises(sp_name='sp')
    def test_rsub_scalar(self, xp, sp):
        m = self.make(xp, sp, self.dtype)
        1 - m

    @testing.numpy_cupy_allclose(sp_name='sp')
    def test_rsub_dense(self, xp, sp):
        m = self.make(xp, sp, self.dtype)
        n = xp.arange(12).reshape(3, 4)
        return n - m

    # __mul__
    @testing.numpy_cupy_allclose(sp_name='sp')
    def test_mul_scalar(self, xp, sp):
        m = self.make(xp, sp, self.dtype)
        return m * 2.0

    @testing.numpy_cupy_allclose(sp_name='sp')
    def test_mul_numpy_scalar(self, xp, sp):
        m = self.make(xp, sp, self.dtype)
        return m * numpy.dtype(self.dtype).type(2.0)

    @testing.numpy_cupy_allclose(sp_name='sp')
    def test_mul_csr(self, xp, sp):
        m = self.make(xp, sp, self.dtype)
        x = _make3(xp, sp, self.dtype)
        return m * x

    @testing.numpy_cupy_allclose(sp_name='sp')
    def test_mul_csc(self, xp, sp):
        m = self.make(xp, sp, self.dtype)
        x = _make3(xp, sp, self.dtype).tocsc()
        return m * x

    @testing.numpy_cupy_allclose(sp_name='sp')
    def test_mul_sparse(self, xp, sp):
        m = self.make(xp, sp, self.dtype)
        x = _make3(xp, sp, self.dtype).tocoo()
        return m * x

    @testing.numpy_cupy_allclose(sp_name='sp')
    def test_mul_zero_dim(self, xp, sp):
        m = self.make(xp, sp, self.dtype)
        x = xp.array(2, dtype=self.dtype)
        return m * x

    @testing.numpy_cupy_allclose(sp_name='sp')
    def test_mul_dense_vector(self, xp, sp):
        m = self.make(xp, sp, self.dtype)
        x = xp.arange(4).astype(self.dtype)
        return m * x

    @testing.numpy_cupy_allclose(sp_name='sp', contiguous_check=False)
    def test_mul_dense_matrix(self, xp, sp):
        m = self.make(xp, sp, self.dtype)
        x = xp.arange(8).reshape(4, 2).astype(self.dtype)
        return m * x

    @testing.numpy_cupy_raises(sp_name='sp')
    def test_mul_dense_ndim3(self, xp, sp):
        m = self.make(xp, sp, self.dtype)
        x = xp.arange(24).reshape(4, 2, 3).astype(self.dtype)
        m * x

    @testing.numpy_cupy_raises(sp_name='sp')
    def test_mul_unsupported(self, xp, sp):
        m = self.make(xp, sp, self.dtype)
        m * None

    # __rmul__
    @testing.numpy_cupy_allclose(sp_name='sp')
    def test_rmul_scalar(self, xp, sp):
        m = self.make(xp, sp, self.dtype)
        return 2.0 * m

    @testing.numpy_cupy_allclose(sp_name='sp')
    def test_rmul_numpy_scalar(self, xp, sp):
        m = self.make(xp, sp, self.dtype)
        return numpy.dtype(self.dtype).type(2.0) * m

    @testing.numpy_cupy_allclose(sp_name='sp')
    def test_rmul_csr(self, xp, sp):
        m = self.make(xp, sp, self.dtype)
        x = _make3(xp, sp, self.dtype)
        return x * m

    @testing.numpy_cupy_allclose(sp_name='sp')
    def test_rmul_csc(self, xp, sp):
        m = self.make(xp, sp, self.dtype)
        x = _make3(xp, sp, self.dtype).tocsc()
        return x * m

    @testing.numpy_cupy_allclose(sp_name='sp')
    def test_rmul_sparse(self, xp, sp):
        m = self.make(xp, sp, self.dtype)
        x = _make3(xp, sp, self.dtype).tocoo()
        return x * m

    @testing.numpy_cupy_allclose(sp_name='sp')
    def test_rmul_zero_dim(self, xp, sp):
        m = self.make(xp, sp, self.dtype)
        x = xp.array(2, dtype=self.dtype)
        return x * m

    @testing.numpy_cupy_allclose(sp_name='sp', contiguous_check=False)
    def test_rmul_dense_matrix(self, xp, sp):
        m = self.make(xp, sp, self.dtype)
        x = xp.arange(12).reshape(4, 3).astype(self.dtype)
        return x * m

    @testing.numpy_cupy_raises(sp_name='sp')
    def test_rmul_dense_ndim3(self, xp, sp):
        m = self.make(xp, sp, self.dtype)
        x = xp.arange(24).reshape(4, 2, 3).astype(self.dtype)
        x * m

    @testing.numpy_cupy_raises(sp_name='sp')
    def test_rmul_unsupported(self, xp, sp):
        m = self.make(xp, sp, self.dtype)
        # TODO(unno): When a sparse matrix has no element, scipy.sparse
        # does not raise an error.
        if m.nnz == 0:
            raise Exception
        None * m

    @testing.numpy_cupy_allclose(sp_name='sp')
    def test_sort_indices(self, xp, sp):
        m = self.make(xp, sp, self.dtype)
        m.sort_indices()
        return m

    @testing.numpy_cupy_raises(sp_name='sp')
    def test_sum_tuple_axis(self, xp, sp):
        m = self.make(xp, sp, self.dtype)
        m.sum(axis=(0, 1))

    @testing.numpy_cupy_raises(sp_name='sp')
    def test_sum_too_large_axis(self, xp, sp):
        m = self.make(xp, sp, self.dtype)
        m.sum(axis=3)

    @testing.numpy_cupy_allclose(sp_name='sp')
    def test_sum_duplicates(self, xp, sp):
        m = self.make(xp, sp, self.dtype)
        m.sum_duplicates()
        self.assertTrue(m.has_canonical_format)
        return m

    @testing.numpy_cupy_allclose(sp_name='sp')
    def test_transpose(self, xp, sp):
        m = self.make(xp, sp, self.dtype)
        return m.transpose()

    @testing.numpy_cupy_raises(sp_name='sp', accept_error=ValueError)
    def test_transpose_axes_int(self, xp, sp):
        m = self.make(xp, sp, self.dtype)
        m.transpose(axes=0)

    @testing.numpy_cupy_allclose(sp_name='sp')
    def test_eliminate_zeros(self, xp, sp):
        m = self.make(xp, sp, self.dtype)
        m.eliminate_zeros()
        return m

    @testing.numpy_cupy_equal(sp_name='sp')
    @unittest.skipIf(
        cupy.cuda.runtime.runtimeGetVersion() < 8000,
        'CUDA <8 cannot keep number of non-zero entries ')
    def test_eliminate_zeros_nnz(self, xp, sp):
        m = self.make(xp, sp, self.dtype)
        m.eliminate_zeros()
        return m.nnz


@testing.parameterize(*testing.product({
    'dtype': [numpy.float32, numpy.float64],
    'ret_dtype': [None, numpy.float32, numpy.float64],
    'axis': [None, 0, 1, -1, -2],
}))
@unittest.skipUnless(scipy_available, 'requires scipy')
class TestCscMatrixSum(unittest.TestCase):

    @testing.numpy_cupy_allclose(sp_name='sp')
    def test_sum(self, xp, sp):
        m = _make(xp, sp, self.dtype)
        return m.sum(axis=self.axis, dtype=self.ret_dtype)

    @testing.numpy_cupy_allclose(sp_name='sp')
    def test_sum_with_out(self, xp, sp):
        m = _make(xp, sp, self.dtype)
        if self.axis is None:
            shape = ()
        else:
            shape = list(m.shape)
            shape[self.axis] = 1
            shape = tuple(shape)
        out = xp.empty(shape, dtype=self.ret_dtype)
        if xp is numpy:
            # TODO(unno): numpy.matrix is used for scipy.sparse though
            # cupy.ndarray is used for cupyx.scipy.sparse.
            out = xp.asmatrix(out)
        return m.sum(axis=self.axis, dtype=self.ret_dtype, out=out)


@testing.parameterize(*testing.product({
    'dtype': [numpy.float32, numpy.float64, numpy.complex64, numpy.complex128],
}))
@unittest.skipUnless(scipy_available, 'requires scipy')
class TestCscMatrixScipyCompressed(unittest.TestCase):

    @testing.numpy_cupy_equal(sp_name='sp')
    def test_get_shape(self, xp, sp):
        return _make(xp, sp, self.dtype).get_shape()

    @testing.numpy_cupy_equal(sp_name='sp')
    def test_getnnz(self, xp, sp):
        return _make(xp, sp, self.dtype).getnnz()


@testing.parameterize(*testing.product({
    'dtype': [numpy.float32, numpy.float64, numpy.complex64, numpy.complex128],
}))
@unittest.skipUnless(scipy_available, 'requires scipy')
class TestCscMatrixData(unittest.TestCase):

    @testing.numpy_cupy_equal(sp_name='sp')
    def test_dtype(self, xp, sp):
        return _make(xp, sp, self.dtype).dtype

    @testing.numpy_cupy_allclose(sp_name='sp')
    def test_abs(self, xp, sp):
        m = _make(xp, sp, self.dtype)
        return abs(m)

    @testing.numpy_cupy_allclose(sp_name='sp')
    def test_neg(self, xp, sp):
        m = _make(xp, sp, self.dtype)
        return (-m)

    @testing.numpy_cupy_allclose(sp_name='sp')
    def test_astype(self, xp, sp):
        m = _make(xp, sp, self.dtype)
        if numpy.dtype(self.dtype).kind == 'c':
            t = 'D'
        else:
            t = 'd'
        return m.astype(t)

    @testing.numpy_cupy_equal(sp_name='sp')
    def test_count_nonzero(self, xp, sp):
        m = _make(xp, sp, self.dtype)
        return m.count_nonzero()

    @testing.numpy_cupy_allclose(sp_name='sp')
    def test_power(self, xp, sp):
        m = _make(xp, sp, self.dtype)
        return m.power(2)

    @testing.numpy_cupy_allclose(sp_name='sp')
    def test_power_with_dtype(self, xp, sp):
        m = _make(xp, sp, self.dtype)
        if numpy.dtype(self.dtype).kind == 'c':
            t = 'D'
        else:
            t = 'd'
        return m.power(2, t)


@testing.parameterize(*testing.product({
    'dtype': [numpy.float32, numpy.float64, numpy.complex64, numpy.complex128],
    'ufunc': [
        'arcsin', 'arcsinh', 'arctan', 'arctanh', 'ceil', 'deg2rad', 'expm1',
        'floor', 'log1p', 'rad2deg', 'rint', 'sign', 'sin', 'sinh', 'sqrt',
        'tan', 'tanh', 'trunc',
    ],
}))
@unittest.skipUnless(scipy_available, 'requires scipy')
class TestUfunc(unittest.TestCase):

    @testing.numpy_cupy_allclose(sp_name='sp', atol=1e-5)
    def test_ufun(self, xp, sp):
        x = _make(xp, sp, self.dtype)
        x.data *= 0.1
        func = getattr(x, self.ufunc)
        complex_unsupported = {'ceil', 'deg2rad', 'floor', 'rad2deg', 'trunc'}
        if (numpy.dtype(self.dtype).kind == 'c' and
                self.ufunc in complex_unsupported):
            with self.assertRaises(TypeError):
                func()
            return numpy.array(0)
        else:
            return func()


class TestIsspmatrixCsc(unittest.TestCase):

    def test_csr(self):
        x = sparse.csr_matrix(
            (cupy.array([], 'f'),
             cupy.array([], 'i'),
             cupy.array([0], 'i')),
            shape=(0, 0), dtype='f')
        self.assertFalse(sparse.isspmatrix_csc(x))

    def test_csc(self):
        x = sparse.csc_matrix(
            (cupy.array([], 'f'),
             cupy.array([], 'i'),
             cupy.array([0], 'i')),
            shape=(0, 0), dtype='f')
        self.assertTrue(sparse.isspmatrix_csc(x))


@testing.parameterize(*testing.product({
    'dtype': [numpy.float32, numpy.float64, numpy.complex64, numpy.complex128],
}))
@unittest.skipUnless(scipy_available, 'requires scipy')
class TestCsrMatrixGetitem(unittest.TestCase):

    @testing.numpy_cupy_equal(sp_name='sp')
    def test_getitem_int_int(self, xp, sp):
        self.assertEqual(_make(xp, sp, self.dtype)[0, 1], 1)

    @testing.numpy_cupy_equal(sp_name='sp')
    def test_getitem_int_int_not_found(self, xp, sp):
        self.assertEqual(_make(xp, sp, self.dtype)[1, 1], 0)

    @testing.numpy_cupy_equal(sp_name='sp')
    def test_getitem_int_int_negative(self, xp, sp):
        self.assertEqual(_make(xp, sp, self.dtype)[-1, -2], 3)

    @testing.numpy_cupy_raises(sp_name='sp', accept_error=IndexError)
    def test_getitem_int_int_too_small_row(self, xp, sp):
        _make(xp, sp, self.dtype)[-4, 0]

    @testing.numpy_cupy_raises(sp_name='sp', accept_error=IndexError)
    def test_getitem_int_int_too_large_row(self, xp, sp):
        _make(xp, sp, self.dtype)[3, 0]

    @testing.numpy_cupy_raises(sp_name='sp', accept_error=IndexError)
    def test_getitem_int_int_too_small_col(self, xp, sp):
        _make(xp, sp, self.dtype)[0, -5]

    @testing.numpy_cupy_raises(sp_name='sp', accept_error=IndexError)
    def test_getitem_int_int_too_large_col(self, xp, sp):
        _make(xp, sp, self.dtype)[0, 4]

    @testing.numpy_cupy_allclose(sp_name='sp')
    def test_getitem_int(self, xp, sp):
        return _make(xp, sp, self.dtype)[:, 1]

    @testing.numpy_cupy_allclose(sp_name='sp')
    def test_getitem_negative_int(self, xp, sp):
        return _make(xp, sp, self.dtype)[:, -1]

    @testing.numpy_cupy_raises(sp_name='sp', accept_error=IndexError)
    def test_getitem_int_too_small(self, xp, sp):
        _make(xp, sp, self.dtype)[:, -5]

    @testing.numpy_cupy_raises(sp_name='sp', accept_error=IndexError)
    def test_getitem_int_too_large(self, xp, sp):
        _make(xp, sp, self.dtype)[:, 4]

    @testing.numpy_cupy_allclose(sp_name='sp')
    def test_getitem_slice(self, xp, sp):
        return _make(xp, sp, self.dtype)[:, 1:3]

    @testing.numpy_cupy_allclose(sp_name='sp')
    def test_getitem_slice_negative(self, xp, sp):
        return _make(xp, sp, self.dtype)[:, -2:-1]

    # avoid segfault in 1.3.x: https://github.com/scipy/scipy/issues/11125
    @testing.with_requires('scipy<1.3.0')
    @testing.numpy_cupy_raises(sp_name='sp', accept_error=IndexError)
    def test_getitem_slice_start_larger_than_stop(self, xp, sp):
        _make(xp, sp, self.dtype)[:, 3:2]

    # SciPy 1.4 returns an empty matrix instead of raising an error
    @testing.with_requires('scipy>=1.4')
    @testing.numpy_cupy_allclose(sp_name='sp')
    def test_getitem_slice_start_larger_than_stop2(self, xp, sp):
<<<<<<< HEAD
        m_sl = _make(xp, sp, self.dtype)[:, 3:2]
        assert m_sl.size == 0
        assert m_sl.dtype == self.dtype
=======
        return _make(xp, sp, self.dtype)[:, 3:2]
>>>>>>> 118ff540

    def test_getitem_slice_step_2(self):
        with self.assertRaises(ValueError):
            _make(cupy, sparse, self.dtype)[:, 0::2]


@testing.parameterize(*testing.product({
    'dtype': [numpy.float32, numpy.float64, numpy.complex64, numpy.complex128],
}))
@testing.with_requires('scipy>=1.0')
class TestCsrMatrixGetitem2(unittest.TestCase):

    @testing.numpy_cupy_allclose(sp_name='sp')
    def test_getitem_slice_start_too_small(self, xp, sp):
        return _make(xp, sp, self.dtype)[:, -5:None]

    @testing.numpy_cupy_allclose(sp_name='sp')
    def test_getitem_slice_start_too_large(self, xp, sp):
        return _make(xp, sp, self.dtype)[:, 5:None]

    @testing.numpy_cupy_allclose(sp_name='sp')
    def test_getitem_slice_stop_too_small(self, xp, sp):
        return _make(xp, sp, self.dtype)[:, None:-5]

    @testing.numpy_cupy_allclose(sp_name='sp')
    def test_getitem_slice_stop_too_large(self, xp, sp):
        return _make(xp, sp, self.dtype)[:, None:5]<|MERGE_RESOLUTION|>--- conflicted
+++ resolved
@@ -1018,13 +1018,7 @@
     @testing.with_requires('scipy>=1.4')
     @testing.numpy_cupy_allclose(sp_name='sp')
     def test_getitem_slice_start_larger_than_stop2(self, xp, sp):
-<<<<<<< HEAD
-        m_sl = _make(xp, sp, self.dtype)[:, 3:2]
-        assert m_sl.size == 0
-        assert m_sl.dtype == self.dtype
-=======
         return _make(xp, sp, self.dtype)[:, 3:2]
->>>>>>> 118ff540
 
     def test_getitem_slice_step_2(self):
         with self.assertRaises(ValueError):
