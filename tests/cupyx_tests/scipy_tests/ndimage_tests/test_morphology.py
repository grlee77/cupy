--- conflicted
+++ resolved
@@ -74,11 +74,7 @@
 )
 @testing.gpu
 @testing.with_requires('scipy')
-<<<<<<< HEAD
-class TestBinaryErosionAndDilation1d(unittest.TestCase):
-=======
 class TestBinaryErosionAndDilation1d:
->>>>>>> 20edb84c
     def _filter(self, xp, scp, x):
         filter = getattr(scp.ndimage, self.filter)
         structure = self.structure
@@ -132,11 +128,7 @@
 )
 @testing.gpu
 @testing.with_requires('scipy>=1.1.0')
-<<<<<<< HEAD
-class TestBinaryOpeningAndClosing(unittest.TestCase):
-=======
 class TestBinaryOpeningAndClosing:
->>>>>>> 20edb84c
     def _filter(self, xp, scp, x):
         filter = getattr(scp.ndimage, self.filter)
         structure = scp.ndimage.generate_binary_structure(x.ndim,
@@ -187,11 +179,7 @@
 )
 @testing.gpu
 @testing.with_requires('scipy')
-<<<<<<< HEAD
-class TestBinaryFillHoles(unittest.TestCase):
-=======
 class TestBinaryFillHoles:
->>>>>>> 20edb84c
     def _filter(self, xp, scp, x):
         filter = scp.ndimage.binary_fill_holes
         structure = scp.ndimage.generate_binary_structure(x.ndim,
@@ -240,11 +228,7 @@
 )
 @testing.gpu
 @testing.with_requires('scipy')
-<<<<<<< HEAD
-class TestBinaryHitOrMiss(unittest.TestCase):
-=======
 class TestBinaryHitOrMiss:
->>>>>>> 20edb84c
     def _filter(self, xp, scp, x):
         filter = scp.ndimage.binary_hit_or_miss
         if self.struct == 'same':
@@ -317,11 +301,7 @@
 )
 @testing.gpu
 @testing.with_requires('scipy')
-<<<<<<< HEAD
-class TestBinaryPropagation(unittest.TestCase):
-=======
 class TestBinaryPropagation:
->>>>>>> 20edb84c
     def _filter(self, xp, scp, x):
         filter = scp.ndimage.binary_propagation
         structure = scp.ndimage.generate_binary_structure(x.ndim,
@@ -353,11 +333,7 @@
 )
 @testing.gpu
 @testing.with_requires('scipy')
-<<<<<<< HEAD
-class TestBinaryErosionAndDilation(unittest.TestCase):
-=======
 class TestBinaryErosionAndDilation:
->>>>>>> 20edb84c
     def _filter(self, xp, scp, x):
         filter = getattr(scp.ndimage, self.filter)
         ndim = len(self.shape)
@@ -394,11 +370,7 @@
 )
 @testing.gpu
 @testing.with_requires('scipy')
-<<<<<<< HEAD
-class TestBinaryErosionAndDilationContiguity(unittest.TestCase):
-=======
 class TestBinaryErosionAndDilationContiguity:
->>>>>>> 20edb84c
     def _filter(self, xp, scp, x):
         filter = getattr(scp.ndimage, self.filter)
         ndim = len(self.shape)
@@ -553,11 +525,7 @@
 )
 @testing.gpu
 @testing.with_requires('scipy')
-<<<<<<< HEAD
-class TestMorphologicalGradientAndLaplace(unittest.TestCase):
-=======
 class TestMorphologicalGradientAndLaplace:
->>>>>>> 20edb84c
 
     def _filter(self, xp, scp, x):
         filter = getattr(scp.ndimage, self.filter)
@@ -620,11 +588,7 @@
 )
 @testing.gpu
 @testing.with_requires('scipy')
-<<<<<<< HEAD
-class TestWhiteTophatAndBlackTopHat(unittest.TestCase):
-=======
 class TestWhiteTophatAndBlackTopHat:
->>>>>>> 20edb84c
 
     def _filter(self, xp, scp, x):
         filter = getattr(scp.ndimage, self.filter)
