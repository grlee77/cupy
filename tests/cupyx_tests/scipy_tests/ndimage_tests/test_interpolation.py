import unittest

import numpy
import pytest

import cupy
from cupy import testing
import cupyx.scipy.ndimage

try:
    import scipy.ndimage
except ImportError:
    pass

try:
    import cv2
except ImportError:
    pass


@testing.parameterize(*testing.product({
    'output': [None, numpy.float64, 'f', float, 'empty'],
    'order': [0, 1],
    'mode': ['constant', 'nearest', 'mirror'],
    'cval': [1.0],
    'prefilter': [True],
}))
@testing.gpu
@testing.with_requires('scipy')
class TestMapCoordinates(unittest.TestCase):

    _multiprocess_can_split = True

    def _map_coordinates(self, xp, scp, a, coordinates):
        map_coordinates = scp.ndimage.map_coordinates
        if self.output == 'empty':
            output = xp.empty(coordinates.shape[1:], dtype=a.dtype)
            return_value = map_coordinates(a, coordinates, output, self.order,
                                           self.mode, self.cval,
                                           self.prefilter)
            self.assertTrue(return_value is None or return_value is output)
            return output
        else:
            return map_coordinates(a, coordinates, self.output, self.order,
                                   self.mode, self.cval, self.prefilter)

    @testing.for_float_dtypes(no_float16=True)
    @testing.numpy_cupy_allclose(atol=1e-5, scipy_name='scp')
    def test_map_coordinates_float(self, xp, scp, dtype):
        a = testing.shaped_random((100, 100), xp, dtype)
        coordinates = testing.shaped_random((a.ndim, 100), xp, dtype)
        return self._map_coordinates(xp, scp, a, coordinates)

    @testing.for_float_dtypes(no_float16=True)
    @testing.numpy_cupy_allclose(atol=1e-5, scipy_name='scp')
    def test_map_coordinates_fortran_order(self, xp, scp, dtype):
        a = testing.shaped_random((100, 100), xp, dtype)
        coordinates = testing.shaped_random((a.ndim, 100), xp, dtype)
        a = xp.asfortranarray(a)
        coordinates = xp.asfortranarray(coordinates)
        return self._map_coordinates(xp, scp, a, coordinates)

    @testing.for_float_dtypes(no_float16=True)
    @testing.numpy_cupy_allclose(atol=1e-5, scipy_name='scp')
    def test_map_coordinates_float_nd_coords(self, xp, scp, dtype):
        a = testing.shaped_random((100, 100), xp, dtype)
        coordinates = testing.shaped_random((a.ndim, 10, 10), xp, dtype,
                                            scale=99.0)
        return self._map_coordinates(xp, scp, a, coordinates)

    @testing.for_int_dtypes(no_bool=True)
    @testing.numpy_cupy_allclose(atol=1e-5, scipy_name='scp')
    def test_map_coordinates_int(self, xp, scp, dtype):
        if numpy.lib.NumpyVersion(scipy.__version__) < '1.0.0':
            if dtype in (numpy.dtype('l'), numpy.dtype('q')):
                dtype = numpy.int64
            elif dtype in (numpy.dtype('L'), numpy.dtype('Q')):
                dtype = numpy.uint64

        a = testing.shaped_random((100, 100), xp, dtype)
        coordinates = testing.shaped_random((a.ndim, 100), xp, dtype)
        out = self._map_coordinates(xp, scp, a, coordinates)
        float_out = self._map_coordinates(xp, scp, a.astype(xp.float64),
                                          coordinates) % 1
        half = xp.full_like(float_out, 0.5)
        out[xp.isclose(float_out, half, atol=1e-5)] = 0
        return out


@testing.parameterize(*testing.product({
    'matrix_shape': [(2,), (2, 2), (2, 3), (3, 3)],
    'offset': [0.3, [-1.3, 1.3]],
    'output_shape': [None],
    'output': [None, numpy.float64, 'empty'],
    'order': [0, 1],
    'mode': ['constant', 'nearest', 'mirror'],
    'cval': [1.0],
    'prefilter': [True],
}))
@testing.gpu
@testing.with_requires('scipy')
class TestAffineTransform(unittest.TestCase):

    _multiprocess_can_split = True

    def _affine_transform(self, xp, scp, a, matrix):
        ver = numpy.lib.NumpyVersion(scipy.__version__)
        if ver < '1.0.0' and matrix.ndim == 2 and matrix.shape[1] == 3:
            return xp.empty(0)

        if matrix.shape == (3, 3):
            matrix[-1, 0:-1] = 0
            matrix[-1, -1] = 1
        affine_transform = scp.ndimage.affine_transform
        if self.output == 'empty':
            output = xp.empty_like(a)
            return_value = affine_transform(a, matrix, self.offset,
                                            self.output_shape, output,
                                            self.order, self.mode, self.cval,
                                            self.prefilter)
            self.assertTrue(return_value is None or return_value is output)
            return output
        else:
            return affine_transform(a, matrix, self.offset, self.output_shape,
                                    self.output, self.order, self.mode,
                                    self.cval, self.prefilter)

    @testing.for_float_dtypes(no_float16=True)
    @testing.numpy_cupy_allclose(atol=1e-5, scipy_name='scp')
    def test_affine_transform_float(self, xp, scp, dtype):
        a = testing.shaped_random((100, 100), xp, dtype)
        matrix = testing.shaped_random(self.matrix_shape, xp, dtype)
        return self._affine_transform(xp, scp, a, matrix)

    @testing.for_float_dtypes(no_float16=True)
    @testing.numpy_cupy_allclose(atol=1e-5, scipy_name='scp')
    def test_affine_transform_fortran_order(self, xp, scp, dtype):
        a = testing.shaped_random((100, 100), xp, dtype)
        a = xp.asfortranarray(a)
        matrix = testing.shaped_random(self.matrix_shape, xp, dtype)
        matrix = xp.asfortranarray(matrix)
        return self._affine_transform(xp, scp, a, matrix)

    @testing.for_int_dtypes(no_bool=True)
    @testing.numpy_cupy_allclose(atol=1e-5, scipy_name='scp')
    def test_affine_transform_int(self, xp, scp, dtype):
        if numpy.lib.NumpyVersion(scipy.__version__) < '1.0.0':
            if dtype in (numpy.dtype('l'), numpy.dtype('q')):
                dtype = numpy.int64
            elif dtype in (numpy.dtype('L'), numpy.dtype('Q')):
                dtype = numpy.uint64

        a = testing.shaped_random((100, 100), xp, dtype)
        matrix = testing.shaped_random(self.matrix_shape, xp, dtype)
        out = self._affine_transform(xp, scp, a, matrix)
        float_out = self._affine_transform(xp, scp, a.astype(xp.float64),
                                           matrix) % 1
        half = xp.full_like(float_out, 0.5)
        out[xp.isclose(float_out, half, atol=1e-5)] = 0
        return out


@testing.gpu
@testing.with_requires('scipy')
class TestAffineExceptions(unittest.TestCase):

    def test_invalid_affine_ndim(self):
        ndimage_modules = (scipy.ndimage, cupyx.scipy.ndimage)
        for (xp, ndi) in zip((numpy, cupy), ndimage_modules):
            x = xp.ones((8, 8, 8))
<<<<<<< HEAD
            angle = 15
=======
>>>>>>> 768f99a7
            with pytest.raises(RuntimeError):
                ndi.affine_transform(x, xp.ones((3, 3, 3)))
            with pytest.raises(RuntimeError):
                ndi.affine_transform(x, xp.ones(()))

    def test_invalid_affine_shape(self):
        ndimage_modules = (scipy.ndimage, cupyx.scipy.ndimage)
        for (xp, ndi) in zip((numpy, cupy), ndimage_modules):
            x = xp.ones((8, 8, 8))
<<<<<<< HEAD
            angle = 15
=======
>>>>>>> 768f99a7
            with pytest.raises(RuntimeError):
                ndi.affine_transform(x, xp.ones((0, 3)))
            with pytest.raises(RuntimeError):
                ndi.affine_transform(x, xp.eye(x.ndim - 1))
            with pytest.raises(RuntimeError):
                ndi.affine_transform(x, xp.eye(x.ndim + 2))
            with pytest.raises(RuntimeError):
                ndi.affine_transform(x, xp.eye(x.ndim)[:, :-1])


<<<<<<< HEAD

=======
>>>>>>> 768f99a7
@testing.gpu
@testing.with_requires('opencv-python')
class TestAffineTransformOpenCV(unittest.TestCase):

    _multiprocess_can_split = True

    @testing.for_float_dtypes(no_float16=True)
    # The precision of cv2.warpAffine is not good because it uses fixed-point
    # arithmetic.
    @testing.numpy_cupy_allclose(atol=0.2)
    def test_affine_transform_opencv(self, xp, dtype):
        a = testing.shaped_random((100, 100), xp, dtype)
        matrix = testing.shaped_random((2, 3), xp, dtype)
        if xp == cupy:
            return cupyx.scipy.ndimage.affine_transform(a, matrix, order=1,
                                                        mode='opencv')
        else:
            return cv2.warpAffine(a, matrix, (a.shape[1], a.shape[0]))


@testing.parameterize(*testing.product({
    'angle': [-10, 1000],
    'axes': [(1, 0)],
    'reshape': [False, True],
    'output': [None, numpy.float64, 'empty'],
    'order': [0, 1],
    'mode': ['constant', 'nearest', 'mirror'],
    'cval': [1.0],
    'prefilter': [True],
}))
@testing.gpu
@testing.with_requires('scipy')
class TestRotate(unittest.TestCase):

    _multiprocess_can_split = True

    def _rotate(self, xp, scp, a):
        rotate = scp.ndimage.rotate
        if self.output == 'empty':
            output = rotate(a, self.angle, self.axes,
                            self.reshape, None, self.order,
                            self.mode, self.cval, self.prefilter)
            return_value = rotate(a, self.angle, self.axes,
                                  self.reshape, output, self.order,
                                  self.mode, self.cval, self.prefilter)
            self.assertTrue(return_value is None or return_value is output)
            return output
        else:
            return rotate(a, self.angle, self.axes,
                          self.reshape, self.output, self.order,
                          self.mode, self.cval, self.prefilter)

    @testing.for_float_dtypes(no_float16=True)
    @testing.numpy_cupy_allclose(atol=1e-5, scipy_name='scp')
    def test_rotate_float(self, xp, scp, dtype):
        a = testing.shaped_random((10, 10), xp, dtype)
        return self._rotate(xp, scp, a)

    @testing.for_float_dtypes(no_float16=True)
    @testing.numpy_cupy_allclose(atol=1e-5, scipy_name='scp')
    def test_rotate_fortran_order(self, xp, scp, dtype):
        a = testing.shaped_random((10, 10), xp, dtype)
        a = xp.asfortranarray(a)
        return self._rotate(xp, scp, a)

    @testing.for_int_dtypes(no_bool=True)
    @testing.numpy_cupy_allclose(atol=1e-5, scipy_name='scp')
    def test_rotate_int(self, xp, scp, dtype):
        if numpy.lib.NumpyVersion(scipy.__version__) < '1.0.0':
            if dtype in (numpy.dtype('l'), numpy.dtype('q')):
                dtype = numpy.int64
            elif dtype in (numpy.dtype('L'), numpy.dtype('Q')):
                dtype = numpy.uint64

        a = testing.shaped_random((10, 10), xp, dtype)
        out = self._rotate(xp, scp, a)
        float_out = self._rotate(xp, scp, a.astype(xp.float64)) % 1
        half = xp.full_like(float_out, 0.5)
        out[xp.isclose(float_out, half, atol=1e-5)] = 0
        return out


@testing.gpu
<<<<<<< HEAD
@testing.with_requires('scipy')
=======
# Scipy older than 1.3.0 raises IndexError instead of ValueError
@testing.with_requires('scipy>=1.3.0')
>>>>>>> 768f99a7
class TestRotateExceptions(unittest.TestCase):

    def test_rotate_invalid_plane(self):
        ndimage_modules = (scipy.ndimage, cupyx.scipy.ndimage)
        for (xp, ndi) in zip((numpy, cupy), ndimage_modules):
            x = xp.ones((8, 8, 8))
            angle = 15
            with pytest.raises(ValueError):
                ndi.rotate(x, angle, [0, x.ndim])
            with pytest.raises(ValueError):
                ndi.rotate(x, angle, [-(x.ndim + 1), 1])


@testing.parameterize(
    {'axes': (-1, -2)},
    {'axes': (0, 1)},
    {'axes': (2, 0)},
    {'axes': (-2, 2)},
)
@testing.gpu
@testing.with_requires('scipy')
class TestRotateAxes(unittest.TestCase):

    _multiprocess_can_split = True

    @testing.for_float_dtypes(no_float16=True)
    @testing.numpy_cupy_allclose(atol=1e-5, scipy_name='scp')
    def test_rotate_axes(self, xp, scp, dtype):
        a = testing.shaped_random((10, 10, 10), xp, dtype)
        rotate = scp.ndimage.rotate
        return rotate(a, 1, self.axes, order=1)


@testing.gpu
@testing.with_requires('opencv-python')
class TestRotateOpenCV(unittest.TestCase):

    _multiprocess_can_split = True

    @testing.for_float_dtypes(no_float16=True)
    @testing.numpy_cupy_allclose(atol=0.3)
    def test_rotate_opencv(self, xp, dtype):
        a = testing.shaped_random((100, 100), xp, dtype)
        if xp == cupy:
            return cupyx.scipy.ndimage.rotate(a, 10, reshape=False,
                                              order=1, mode='opencv')
        else:
            matrix = cv2.getRotationMatrix2D((49.5, 49.5), 10, 1)
            return cv2.warpAffine(a, matrix, (a.shape[1], a.shape[0]))


@testing.parameterize(*testing.product({
    'shift': [0.1, -10, (5, -5)],
    'output': [None, numpy.float64, 'empty'],
    'order': [0, 1],
    'mode': ['constant', 'nearest', 'mirror'],
    'cval': [1.0],
    'prefilter': [True],
}))
@testing.gpu
@testing.with_requires('scipy')
class TestShift(unittest.TestCase):

    _multiprocess_can_split = True

    def _shift(self, xp, scp, a):
        shift = scp.ndimage.shift
        if self.output == 'empty':
            output = xp.empty_like(a)
            return_value = shift(a, self.shift, output, self.order,
                                 self.mode, self.cval, self.prefilter)
            self.assertTrue(return_value is None or return_value is output)
            return output
        else:
            return shift(a, self.shift, self.output, self.order,
                         self.mode, self.cval, self.prefilter)

    @testing.for_float_dtypes(no_float16=True)
    @testing.numpy_cupy_allclose(atol=1e-5, scipy_name='scp')
    def test_shift_float(self, xp, scp, dtype):
        a = testing.shaped_random((100, 100), xp, dtype)
        return self._shift(xp, scp, a)

    @testing.for_float_dtypes(no_float16=True)
    @testing.numpy_cupy_allclose(atol=1e-5, scipy_name='scp')
    def test_shift_fortran_order(self, xp, scp, dtype):
        a = testing.shaped_random((100, 100), xp, dtype)
        a = xp.asfortranarray(a)
        return self._shift(xp, scp, a)

    @testing.for_int_dtypes(no_bool=True)
    @testing.numpy_cupy_allclose(atol=1e-5, scipy_name='scp')
    def test_shift_int(self, xp, scp, dtype):
        if numpy.lib.NumpyVersion(scipy.__version__) < '1.0.0':
            if dtype in (numpy.dtype('l'), numpy.dtype('q')):
                dtype = numpy.int64
            elif dtype in (numpy.dtype('L'), numpy.dtype('Q')):
                dtype = numpy.uint64

        a = testing.shaped_random((100, 100), xp, dtype)
        out = self._shift(xp, scp, a)
        float_out = self._shift(xp, scp, a.astype(xp.float64)) % 1
        half = xp.full_like(float_out, 0.5)
        out[xp.isclose(float_out, half, atol=1e-5)] = 0
        return out


@testing.gpu
@testing.with_requires('opencv-python')
class TestShiftOpenCV(unittest.TestCase):

    _multiprocess_can_split = True

    @testing.for_float_dtypes(no_float16=True)
    @testing.numpy_cupy_allclose(atol=0.2)
    def test_shift_opencv(self, xp, dtype):
        a = testing.shaped_random((100, 100), xp, dtype)
        shift = testing.shaped_random((2,), xp, dtype)
        if xp == cupy:
            return cupyx.scipy.ndimage.shift(a, shift, order=1,
                                             mode='opencv')
        else:
            matrix = numpy.array([[1, 0, shift[1]], [0, 1, shift[0]]])
            return cv2.warpAffine(a, matrix, (a.shape[1], a.shape[0]))


@testing.parameterize(*testing.product({
    'zoom': [0.1, 10, (0.1, 10)],
    'output': [None, numpy.float64, 'empty'],
    'order': [0, 1],
    'mode': ['constant', 'nearest', 'mirror'],
    'cval': [1.0],
    'prefilter': [True],
}))
@testing.gpu
@testing.with_requires('scipy')
class TestZoom(unittest.TestCase):

    _multiprocess_can_split = True

    def _zoom(self, xp, scp, a):
        zoom = scp.ndimage.zoom
        if self.output == 'empty':
            output = zoom(a, self.zoom, None, self.order,
                          self.mode, self.cval, self.prefilter)
            return_value = zoom(a, self.zoom, output, self.order,
                                self.mode, self.cval, self.prefilter)
            self.assertTrue(return_value is None or return_value is output)
            return output
        else:
            return zoom(a, self.zoom, self.output, self.order,
                        self.mode, self.cval, self.prefilter)

    @testing.for_float_dtypes(no_float16=True)
    @testing.numpy_cupy_allclose(atol=1e-5, scipy_name='scp')
    def test_zoom_float(self, xp, scp, dtype):
        a = testing.shaped_random((100, 100), xp, dtype)
        return self._zoom(xp, scp, a)

    @testing.for_float_dtypes(no_float16=True)
    @testing.numpy_cupy_allclose(atol=1e-5, scipy_name='scp')
    def test_zoom_fortran_order(self, xp, scp, dtype):
        a = testing.shaped_random((100, 100), xp, dtype)
        a = xp.asfortranarray(a)
        return self._zoom(xp, scp, a)

    @testing.for_int_dtypes(no_bool=True)
    @testing.numpy_cupy_allclose(atol=1e-5, scipy_name='scp')
    def test_zoom_int(self, xp, scp, dtype):
        if numpy.lib.NumpyVersion(scipy.__version__) < '1.0.0':
            if dtype in (numpy.dtype('l'), numpy.dtype('q')):
                dtype = numpy.int64
            elif dtype in (numpy.dtype('L'), numpy.dtype('Q')):
                dtype = numpy.uint64

        a = testing.shaped_random((100, 100), xp, dtype)
        out = self._zoom(xp, scp, a)
        float_out = self._zoom(xp, scp, a.astype(xp.float64)) % 1
        half = xp.full_like(float_out, 0.5)
        out[xp.isclose(float_out, half, atol=1e-5)] = 0
        return out


@testing.parameterize(
    {'zoom': 3},
    {'zoom': 0.3},
)
@testing.gpu
@testing.with_requires('opencv-python')
class TestZoomOpenCV(unittest.TestCase):

    _multiprocess_can_split = True

    @testing.for_float_dtypes(no_float16=True)
    @testing.numpy_cupy_allclose(atol=1e-4)
    def test_zoom_opencv(self, xp, dtype):
        a = testing.shaped_random((100, 100), xp, dtype)
        if xp == cupy:
            return cupyx.scipy.ndimage.zoom(a, self.zoom, order=1,
                                            mode='opencv')
        else:
            output_shape = numpy.rint(numpy.multiply(a.shape, self.zoom))
            return cv2.resize(a, tuple(output_shape.astype(int)))<|MERGE_RESOLUTION|>--- conflicted
+++ resolved
@@ -168,10 +168,6 @@
         ndimage_modules = (scipy.ndimage, cupyx.scipy.ndimage)
         for (xp, ndi) in zip((numpy, cupy), ndimage_modules):
             x = xp.ones((8, 8, 8))
-<<<<<<< HEAD
-            angle = 15
-=======
->>>>>>> 768f99a7
             with pytest.raises(RuntimeError):
                 ndi.affine_transform(x, xp.ones((3, 3, 3)))
             with pytest.raises(RuntimeError):
@@ -181,10 +177,6 @@
         ndimage_modules = (scipy.ndimage, cupyx.scipy.ndimage)
         for (xp, ndi) in zip((numpy, cupy), ndimage_modules):
             x = xp.ones((8, 8, 8))
-<<<<<<< HEAD
-            angle = 15
-=======
->>>>>>> 768f99a7
             with pytest.raises(RuntimeError):
                 ndi.affine_transform(x, xp.ones((0, 3)))
             with pytest.raises(RuntimeError):
@@ -195,10 +187,6 @@
                 ndi.affine_transform(x, xp.eye(x.ndim)[:, :-1])
 
 
-<<<<<<< HEAD
-
-=======
->>>>>>> 768f99a7
 @testing.gpu
 @testing.with_requires('opencv-python')
 class TestAffineTransformOpenCV(unittest.TestCase):
@@ -282,12 +270,8 @@
 
 
 @testing.gpu
-<<<<<<< HEAD
-@testing.with_requires('scipy')
-=======
 # Scipy older than 1.3.0 raises IndexError instead of ValueError
 @testing.with_requires('scipy>=1.3.0')
->>>>>>> 768f99a7
 class TestRotateExceptions(unittest.TestCase):
 
     def test_rotate_invalid_plane(self):
