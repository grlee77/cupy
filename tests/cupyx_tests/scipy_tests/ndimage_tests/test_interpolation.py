--- conflicted
+++ resolved
@@ -59,12 +59,8 @@
     @testing.numpy_cupy_allclose(atol=1e-5, scipy_name='scp')
     def test_map_coordinates_float_nd_coords(self, xp, scp, dtype):
         a = testing.shaped_random((100, 100), xp, dtype)
-<<<<<<< HEAD
-        coordinates = testing.shaped_random((a.ndim, ) + a.shape, xp, dtype)
-=======
         coordinates = testing.shaped_random((a.ndim, 10, 10), xp, dtype,
                                             scale=99.0)
->>>>>>> 3b555173
         return self._map_coordinates(xp, scp, a, coordinates)
 
     @testing.for_int_dtypes(no_bool=True)
