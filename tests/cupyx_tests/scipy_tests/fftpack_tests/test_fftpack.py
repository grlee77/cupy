import unittest
import pytest

import cupy
from cupy import testing
import cupyx.scipy.fftpack  # NOQA
from cupy.fft.fft import _default_fft_func, _fftn

if cupyx.scipy._scipy_available:
    import scipy.fftpack  # NOQA


@testing.parameterize(*testing.product({
    'n': [None, 0, 5, 10, 15],
    'shape': [(9,), (10,), (10, 9), (10, 10)],
    'axis': [-1, 0],
}))
@testing.gpu
@testing.with_requires('scipy>=0.19.0')
class TestFft(unittest.TestCase):

    @testing.for_all_dtypes()
    @testing.numpy_cupy_allclose(rtol=1e-4, atol=1e-7, accept_error=ValueError,
                                 contiguous_check=False, scipy_name='scp')
    def test_fft(self, xp, scp, dtype):
        x = testing.shaped_random(self.shape, xp, dtype)
        x_orig = x.copy()
        out = scp.fftpack.fft(x, n=self.n, axis=self.axis)
        testing.assert_array_equal(x, x_orig)
        return out

    @testing.for_all_dtypes()
    @testing.numpy_cupy_allclose(rtol=1e-4, atol=1e-7, accept_error=ValueError,
                                 contiguous_check=False, scipy_name='scp')
    def test_fft_overwrite(self, xp, scp, dtype):
        x = testing.shaped_random(self.shape, xp, dtype)
        return scp.fftpack.fft(x, n=self.n, axis=self.axis,
                               overwrite_x=True)

    @testing.for_complex_dtypes()
    @testing.numpy_cupy_allclose(rtol=1e-4, atol=1e-7, accept_error=ValueError,
                                 contiguous_check=False, scipy_name='scp')
    def test_fft_plan(self, xp, scp, dtype):
        x = testing.shaped_random(self.shape, xp, dtype)
        # hack: avoid testing the cases when the output array is of size 0
        # because cuFFT and numpy raise different kinds of exceptions
        if self.n == 0:
            return x
        x_orig = x.copy()
        if scp is cupyx.scipy:
            plan = scp.fftpack.get_fft_plan(x, shape=self.n, axes=self.axis)
            out = scp.fftpack.fft(x, n=self.n, axis=self.axis, plan=plan)
        else:  # scipy
            out = scp.fftpack.fft(x, n=self.n, axis=self.axis)
        testing.assert_array_equal(x, x_orig)
        return out

    @testing.for_complex_dtypes()
    @testing.numpy_cupy_allclose(rtol=1e-4, atol=1e-7, accept_error=ValueError,
                                 contiguous_check=False, scipy_name='scp')
    def test_fft_overwrite_plan(self, xp, scp, dtype):
        x = testing.shaped_random(self.shape, xp, dtype)
        # hack: avoid testing the cases when the output array is of size 0
        # because cuFFT and numpy raise different kinds of exceptions
        if self.n == 0:
            return x
        if scp is cupyx.scipy:
            plan = scp.fftpack.get_fft_plan(x, shape=self.n, axes=self.axis)
            x = scp.fftpack.fft(x, n=self.n, axis=self.axis,
                                overwrite_x=True, plan=plan)
        else:  # scipy
            x = scp.fftpack.fft(x, n=self.n, axis=self.axis,
                                overwrite_x=True)
        return x

    @testing.for_complex_dtypes()
    @testing.numpy_cupy_allclose(rtol=1e-4, atol=1e-7, accept_error=ValueError,
                                 contiguous_check=False, scipy_name='scp')
    def test_fft_plan_manager(self, xp, scp, dtype):
        x = testing.shaped_random(self.shape, xp, dtype)
        # hack: avoid testing the cases when the output array is of size 0
        # because cuFFT and numpy raise different kinds of exceptions
        if self.n == 0:
            return x
        x_orig = x.copy()
        if scp is cupyx.scipy:
            from cupy.cuda.cufft import get_current_plan
            plan = scp.fftpack.get_fft_plan(x, shape=self.n, axes=self.axis)
            with plan:
                assert id(plan) == id(get_current_plan())
                out = scp.fftpack.fft(x, n=self.n, axis=self.axis)
            assert get_current_plan() is None
        else:  # scipy
            out = scp.fftpack.fft(x, n=self.n, axis=self.axis)
        testing.assert_array_equal(x, x_orig)
        return out

    @testing.for_all_dtypes()
    @testing.numpy_cupy_allclose(rtol=1e-4, atol=1e-7, accept_error=ValueError,
                                 contiguous_check=False, scipy_name='scp')
    def test_ifft(self, xp, scp, dtype):
        x = testing.shaped_random(self.shape, xp, dtype)
        x_orig = x.copy()
        out = scp.fftpack.ifft(x, n=self.n, axis=self.axis)
        testing.assert_array_equal(x, x_orig)
        return out

    @testing.for_all_dtypes()
    @testing.numpy_cupy_allclose(rtol=1e-4, atol=1e-7, accept_error=ValueError,
                                 contiguous_check=False, scipy_name='scp')
    def test_ifft_overwrite(self, xp, scp, dtype):
        x = testing.shaped_random(self.shape, xp, dtype)
        return scp.fftpack.ifft(x, n=self.n, axis=self.axis,
                                overwrite_x=True)

    @testing.for_complex_dtypes()
    @testing.numpy_cupy_allclose(rtol=1e-4, atol=1e-7, accept_error=ValueError,
                                 contiguous_check=False, scipy_name='scp')
    def test_ifft_plan(self, xp, scp, dtype):
        x = testing.shaped_random(self.shape, xp, dtype)
        # hack: avoid testing the cases when the output array is of size 0
        # because cuFFT and numpy raise different kinds of exceptions
        if self.n == 0:
            return x
        x_orig = x.copy()
        if scp is cupyx.scipy:
            plan = scp.fftpack.get_fft_plan(x, shape=self.n, axes=self.axis)
            out = scp.fftpack.ifft(x, n=self.n, axis=self.axis, plan=plan)
        else:  # scipy
            out = scp.fftpack.ifft(x, n=self.n, axis=self.axis)
        testing.assert_array_equal(x, x_orig)
        return out

    @testing.for_complex_dtypes()
    @testing.numpy_cupy_allclose(rtol=1e-4, atol=1e-7, accept_error=ValueError,
                                 contiguous_check=False, scipy_name='scp')
    def test_ifft_overwrite_plan(self, xp, scp, dtype):
        x = testing.shaped_random(self.shape, xp, dtype)
        # hack: avoid testing the cases when the output array is of size 0
        # because cuFFT and numpy raise different kinds of exceptions
        if self.n == 0:
            return x
        if scp is cupyx.scipy:
            plan = scp.fftpack.get_fft_plan(x, shape=self.n, axes=self.axis)
            x = scp.fftpack.ifft(x, n=self.n, axis=self.axis,
                                 overwrite_x=True, plan=plan)
        else:  # scipy
            x = scp.fftpack.ifft(x, n=self.n, axis=self.axis,
                                 overwrite_x=True)
        return x

    @testing.for_complex_dtypes()
    @testing.numpy_cupy_allclose(rtol=1e-4, atol=1e-7, accept_error=ValueError,
                                 contiguous_check=False, scipy_name='scp')
    def test_ifft_plan_manager(self, xp, scp, dtype):
        x = testing.shaped_random(self.shape, xp, dtype)
        # hack: avoid testing the cases when the output array is of size 0
        # because cuFFT and numpy raise different kinds of exceptions
        if self.n == 0:
            return x
        x_orig = x.copy()
        if scp is cupyx.scipy:
            from cupy.cuda.cufft import get_current_plan
            plan = scp.fftpack.get_fft_plan(x, shape=self.n, axes=self.axis)
            with plan:
                assert id(plan) == id(get_current_plan())
                out = scp.fftpack.ifft(x, n=self.n, axis=self.axis)
            assert get_current_plan() is None
        else:  # scipy
            out = scp.fftpack.ifft(x, n=self.n, axis=self.axis)
        testing.assert_array_equal(x, x_orig)
        return out

    @testing.for_complex_dtypes()
    def test_fft_multiple_plan_error(self, dtype):
        # hack: avoid testing the cases when the output array is of size 0
        # because cuFFT and numpy raise different kinds of exceptions
        if self.n == 0:
            return
        import cupy
        import cupyx.scipy.fftpack as fftpack
        x = testing.shaped_random(self.shape, cupy, dtype)
        plan = fftpack.get_fft_plan(x, shape=self.n, axes=self.axis)
        with pytest.raises(RuntimeError) as ex, plan:
            fftpack.fft(x, n=self.n, axis=self.axis, plan=plan)
        assert 'Use the cuFFT plan either as' in str(ex.value)


@testing.parameterize(
    {'shape': (3, 4), 's': None, 'axes': None},
    {'shape': (3, 4), 's': (1, 5), 'axes': None},
    {'shape': (3, 4), 's': None, 'axes': (-2, -1)},
    {'shape': (3, 4), 's': None, 'axes': (-1, -2)},
    {'shape': (3, 4), 's': None, 'axes': (0,)},
    {'shape': (2, 3, 4), 's': None, 'axes': None},
    {'shape': (2, 3, 4), 's': (1, 4, 10), 'axes': None},
    {'shape': (2, 3, 4), 's': None, 'axes': (-3, -2, -1)},
    {'shape': (2, 3, 4), 's': None, 'axes': (-1, -2, -3)},
    {'shape': (2, 3, 4), 's': None, 'axes': (0, 1)},
    {'shape': (2, 3, 4, 5), 's': None, 'axes': None},
)
@testing.gpu
@testing.with_requires('scipy>=0.19.0')
class TestFft2(unittest.TestCase):

    @testing.for_all_dtypes()
    @testing.numpy_cupy_allclose(rtol=1e-4, atol=1e-7, accept_error=ValueError,
                                 contiguous_check=False, scipy_name='scp')
    def test_fft2(self, xp, scp, dtype):
        x = testing.shaped_random(self.shape, xp, dtype)
        x_orig = x.copy()
        out = scp.fftpack.fft2(x, shape=self.s, axes=self.axes)
        testing.assert_array_equal(x, x_orig)
        return out

    @testing.for_all_dtypes()
    @testing.numpy_cupy_allclose(rtol=1e-4, atol=1e-7, accept_error=ValueError,
                                 contiguous_check=False, scipy_name='scp')
    def test_fft2_overwrite(self, xp, scp, dtype):
        x = testing.shaped_random(self.shape, xp, dtype)
        return scp.fftpack.fft2(x, shape=self.s, axes=self.axes,
                                overwrite_x=True)

    @testing.for_complex_dtypes()
    @testing.numpy_cupy_allclose(rtol=1e-4, atol=1e-7, accept_error=ValueError,
                                 contiguous_check=False, scipy_name='scp')
    def test_fft2_plan(self, xp, scp, dtype):
        x = testing.shaped_random(self.shape, xp, dtype)
        # hack: avoid testing the cases when getting a cuFFT plan is impossible
        if _default_fft_func(x, s=self.s, axes=self.axes) is not _fftn:
            return x
        if scp is cupyx.scipy:
            import cupy.fft.config as config
            config.enable_nd_planning = False  # use explicit plan
            plan = scp.fftpack.get_fft_plan(x, shape=self.s, axes=self.axes)
            out = scp.fftpack.fft2(x, shape=self.s, axes=self.axes, plan=plan)
            config.enable_nd_planning = True  # default
        else:  # scipy
            out = scp.fftpack.fft2(x, shape=self.s, axes=self.axes)
        return out

    @testing.for_complex_dtypes()
    @testing.numpy_cupy_allclose(rtol=1e-4, atol=1e-7, accept_error=ValueError,
                                 contiguous_check=False, scipy_name='scp')
    def test_fft2_overwrite_plan(self, xp, scp, dtype):
        x = testing.shaped_random(self.shape, xp, dtype)
        # hack: avoid testing the cases when getting a cuFFT plan is impossible
        if _default_fft_func(x, s=self.s, axes=self.axes) is not _fftn:
            return x
        if scp is cupyx.scipy:
            import cupy.fft.config as config
            config.enable_nd_planning = False  # use explicit plan
            plan = scp.fftpack.get_fft_plan(x, shape=self.s, axes=self.axes)
            x = scp.fftpack.fft2(x, shape=self.s, axes=self.axes,
                                 overwrite_x=True, plan=plan)
            config.enable_nd_planning = True  # default
        else:  # scipy
            x = scp.fftpack.fft2(x, shape=self.s, axes=self.axes,
                                 overwrite_x=True)
        return x

    @testing.for_complex_dtypes()
    @testing.numpy_cupy_allclose(rtol=1e-4, atol=1e-7, accept_error=ValueError,
                                 contiguous_check=False, scipy_name='scp')
    def test_fft2_plan_manager(self, xp, scp, dtype):
        x = testing.shaped_random(self.shape, xp, dtype)
        # hack: avoid testing the cases when getting a cuFFT plan is impossible
        if _default_fft_func(x, s=self.s, axes=self.axes) is not _fftn:
            return x
        if scp is cupyx.scipy:
            from cupy.cuda.cufft import get_current_plan
            plan = scp.fftpack.get_fft_plan(x, shape=self.s, axes=self.axes)
            with plan:
                assert id(plan) == id(get_current_plan())
                out = scp.fftpack.fft2(x, shape=self.s, axes=self.axes)
            assert get_current_plan() is None
        else:  # scipy
            out = scp.fftpack.fft2(x, shape=self.s, axes=self.axes)
        return out

    @testing.for_all_dtypes()
    @testing.numpy_cupy_allclose(rtol=1e-4, atol=1e-7, accept_error=ValueError,
                                 contiguous_check=False, scipy_name='scp')
    def test_ifft2(self, xp, scp, dtype):
        x = testing.shaped_random(self.shape, xp, dtype)
        x_orig = x.copy()
        out = scp.fftpack.ifft2(x, shape=self.s, axes=self.axes)
        testing.assert_array_equal(x, x_orig)
        return out

    @testing.for_all_dtypes()
    @testing.numpy_cupy_allclose(rtol=1e-4, atol=1e-7, accept_error=ValueError,
                                 contiguous_check=False, scipy_name='scp')
    def test_ifft2_overwrite(self, xp, scp, dtype):
        x = testing.shaped_random(self.shape, xp, dtype)
        return scp.fftpack.ifft2(x, shape=self.s, axes=self.axes,
                                 overwrite_x=True)

    @testing.for_complex_dtypes()
    @testing.numpy_cupy_allclose(rtol=1e-4, atol=1e-7, accept_error=ValueError,
                                 contiguous_check=False, scipy_name='scp')
    def test_ifft2_plan(self, xp, scp, dtype):
        x = testing.shaped_random(self.shape, xp, dtype)
        # hack: avoid testing the cases when getting a cuFFT plan is impossible
        if _default_fft_func(x, s=self.s, axes=self.axes) is not _fftn:
            return x
        if scp is cupyx.scipy:
            import cupy.fft.config as config
            config.enable_nd_planning = False  # use explicit plan
            plan = scp.fftpack.get_fft_plan(x, shape=self.s, axes=self.axes)
            out = scp.fftpack.ifft2(x, shape=self.s, axes=self.axes, plan=plan)
            config.enable_nd_planning = True  # default
        else:  # scipy
            out = scp.fftpack.ifft2(x, shape=self.s, axes=self.axes)
        return out

    @testing.for_complex_dtypes()
    @testing.numpy_cupy_allclose(rtol=1e-4, atol=1e-7, accept_error=ValueError,
                                 contiguous_check=False, scipy_name='scp')
    def test_ifft2_overwrite_plan(self, xp, scp, dtype):
        x = testing.shaped_random(self.shape, xp, dtype)
        # hack: avoid testing the cases when getting a cuFFT plan is impossible
        if _default_fft_func(x, s=self.s, axes=self.axes) is not _fftn:
            return x
        if scp is cupyx.scipy:
            import cupy.fft.config as config
            config.enable_nd_planning = False  # use explicit plan
            plan = scp.fftpack.get_fft_plan(x, shape=self.s, axes=self.axes)
            x = scp.fftpack.ifft2(x, shape=self.s, axes=self.axes,
                                  overwrite_x=True, plan=plan)
            config.enable_nd_planning = True  # default
        else:  # scipy
            x = scp.fftpack.ifft2(x, shape=self.s, axes=self.axes,
                                  overwrite_x=True)
        return x

    @testing.for_complex_dtypes()
    @testing.numpy_cupy_allclose(rtol=1e-4, atol=1e-7, accept_error=ValueError,
                                 contiguous_check=False, scipy_name='scp')
    def test_ifft2_plan_manager(self, xp, scp, dtype):
        x = testing.shaped_random(self.shape, xp, dtype)
        # hack: avoid testing the cases when getting a cuFFT plan is impossible
        if _default_fft_func(x, s=self.s, axes=self.axes) is not _fftn:
            return x
        if scp is cupyx.scipy:
            from cupy.cuda.cufft import get_current_plan
            plan = scp.fftpack.get_fft_plan(x, shape=self.s, axes=self.axes)
            with plan:
                assert id(plan) == id(get_current_plan())
                out = scp.fftpack.ifft2(x, shape=self.s, axes=self.axes)
            assert get_current_plan() is None
        else:  # scipy
            out = scp.fftpack.ifft2(x, shape=self.s, axes=self.axes)
        return out


@testing.parameterize(
    {'shape': (3, 4), 's': None, 'axes': None},
    {'shape': (3, 4), 's': (1, 5), 'axes': None},
    {'shape': (3, 4), 's': None, 'axes': (-2, -1)},
    {'shape': (3, 4), 's': None, 'axes': (-1, -2)},
    {'shape': (3, 4), 's': None, 'axes': (0,)},
    {'shape': (2, 3, 4), 's': None, 'axes': None},
    {'shape': (2, 3, 4), 's': (1, 4, 10), 'axes': None},
    {'shape': (2, 3, 4), 's': None, 'axes': (-3, -2, -1)},
    {'shape': (2, 3, 4), 's': None, 'axes': (-1, -2, -3)},
    {'shape': (2, 3, 4), 's': None, 'axes': (0, 1)},
    {'shape': (2, 3, 4, 5), 's': None, 'axes': None},
)
@testing.gpu
@testing.with_requires('scipy>=0.19.0')
class TestFftn(unittest.TestCase):

    @testing.for_all_dtypes()
    @testing.numpy_cupy_allclose(rtol=1e-4, atol=1e-7, accept_error=ValueError,
                                 contiguous_check=False, scipy_name='scp')
    def test_fftn(self, xp, scp, dtype):
        x = testing.shaped_random(self.shape, xp, dtype)
        x_orig = x.copy()
        out = scp.fftpack.fftn(x, shape=self.s, axes=self.axes)
        testing.assert_array_equal(x, x_orig)
        return out

    @testing.for_all_dtypes()
    @testing.numpy_cupy_allclose(rtol=1e-4, atol=1e-7, accept_error=ValueError,
                                 contiguous_check=False, scipy_name='scp')
    def test_fftn_overwrite(self, xp, scp, dtype):
        x = testing.shaped_random(self.shape, xp, dtype)
        return scp.fftpack.fftn(x, shape=self.s, axes=self.axes,
                                overwrite_x=True)

    @testing.for_complex_dtypes()
    @testing.numpy_cupy_allclose(rtol=1e-4, atol=1e-7, accept_error=ValueError,
                                 contiguous_check=False, scipy_name='scp')
    def test_fftn_plan(self, xp, scp, dtype):
        x = testing.shaped_random(self.shape, xp, dtype)
        # hack: avoid testing the cases when getting a cuFFT plan is impossible
        if _default_fft_func(x, s=self.s, axes=self.axes) is not _fftn:
            return x
        if scp is cupyx.scipy:
            import cupy.fft.config as config
            config.enable_nd_planning = False  # use explicit plan
            plan = scp.fftpack.get_fft_plan(x, shape=self.s, axes=self.axes)
            out = scp.fftpack.fftn(x, shape=self.s, axes=self.axes, plan=plan)
            config.enable_nd_planning = True  # default
        else:  # scipy
            out = scp.fftpack.fftn(x, shape=self.s, axes=self.axes)
        return out

    @testing.for_complex_dtypes()
    @testing.numpy_cupy_allclose(rtol=1e-4, atol=1e-7, accept_error=ValueError,
                                 contiguous_check=False, scipy_name='scp')
    def test_fftn_overwrite_plan(self, xp, scp, dtype):
        x = testing.shaped_random(self.shape, xp, dtype)
        # hack: avoid testing the cases when getting a cuFFT plan is impossible
        if _default_fft_func(x, s=self.s, axes=self.axes) is not _fftn:
            return x
        if scp is cupyx.scipy:
            import cupy.fft.config as config
            config.enable_nd_planning = False  # use explicit plan
            plan = scp.fftpack.get_fft_plan(x, shape=self.s, axes=self.axes)
            x = scp.fftpack.fftn(x, shape=self.s, axes=self.axes,
                                 overwrite_x=True, plan=plan)
            config.enable_nd_planning = True  # default
        else:  # scipy
            x = scp.fftpack.fftn(x, shape=self.s, axes=self.axes,
                                 overwrite_x=True)
        return x

    @testing.for_complex_dtypes()
    @testing.numpy_cupy_allclose(rtol=1e-4, atol=1e-7, accept_error=ValueError,
                                 contiguous_check=False, scipy_name='scp')
    def test_fftn_plan_manager(self, xp, scp, dtype):
        x = testing.shaped_random(self.shape, xp, dtype)
        # hack: avoid testing the cases when getting a cuFFT plan is impossible
        if _default_fft_func(x, s=self.s, axes=self.axes) is not _fftn:
            return x
        if scp is cupyx.scipy:
            from cupy.cuda.cufft import get_current_plan
            plan = scp.fftpack.get_fft_plan(x, shape=self.s, axes=self.axes)
            with plan:
                assert id(plan) == id(get_current_plan())
                out = scp.fftpack.fftn(x, shape=self.s, axes=self.axes)
            assert get_current_plan() is None
        else:  # scipy
            out = scp.fftpack.fftn(x, shape=self.s, axes=self.axes)
        return out

    @testing.for_all_dtypes()
    @testing.numpy_cupy_allclose(rtol=1e-4, atol=1e-7, accept_error=ValueError,
                                 contiguous_check=False, scipy_name='scp')
    def test_ifftn(self, xp, scp, dtype):
        x = testing.shaped_random(self.shape, xp, dtype)
        x_orig = x.copy()
        out = scp.fftpack.ifftn(x, shape=self.s, axes=self.axes)
        testing.assert_array_equal(x, x_orig)
        return out

    @testing.for_all_dtypes()
    @testing.numpy_cupy_allclose(rtol=1e-4, atol=1e-7, accept_error=ValueError,
                                 contiguous_check=False, scipy_name='scp')
    def test_ifftn_overwrite(self, xp, scp, dtype):
        x = testing.shaped_random(self.shape, xp, dtype)
        return scp.fftpack.ifftn(x, shape=self.s, axes=self.axes,
                                 overwrite_x=True)

    @testing.for_complex_dtypes()
    @testing.numpy_cupy_allclose(rtol=1e-4, atol=1e-7, accept_error=ValueError,
                                 contiguous_check=False, scipy_name='scp')
    def test_ifftn_plan(self, xp, scp, dtype):
        x = testing.shaped_random(self.shape, xp, dtype)
        # hack: avoid testing the cases when getting a cuFFT plan is impossible
        if _default_fft_func(x, s=self.s, axes=self.axes) is not _fftn:
            return x
        if scp is cupyx.scipy:
            import cupy.fft.config as config
            config.enable_nd_planning = False  # use explicit plan
            plan = scp.fftpack.get_fft_plan(x, shape=self.s, axes=self.axes)
            out = scp.fftpack.ifftn(x, shape=self.s, axes=self.axes, plan=plan)
            config.enable_nd_planning = True  # default
        else:  # scipy
            out = scp.fftpack.ifftn(x, shape=self.s, axes=self.axes)
        return out

    @testing.for_complex_dtypes()
    @testing.numpy_cupy_allclose(rtol=1e-4, atol=1e-7, accept_error=ValueError,
                                 contiguous_check=False, scipy_name='scp')
    def test_ifftn_overwrite_plan(self, xp, scp, dtype):
        x = testing.shaped_random(self.shape, xp, dtype)
        # hack: avoid testing the cases when getting a cuFFT plan is impossible
        if _default_fft_func(x, s=self.s, axes=self.axes) is not _fftn:
            return x
        if scp is cupyx.scipy:
            import cupy.fft.config as config
            config.enable_nd_planning = False  # use explicit plan
            plan = scp.fftpack.get_fft_plan(x, shape=self.s, axes=self.axes)
            x = scp.fftpack.ifftn(x, shape=self.s, axes=self.axes,
                                  overwrite_x=True, plan=plan)
            config.enable_nd_planning = True  # default
        else:  # scipy
            x = scp.fftpack.ifftn(x, shape=self.s, axes=self.axes,
                                  overwrite_x=True)
        return x

    @testing.for_complex_dtypes()
    @testing.numpy_cupy_allclose(rtol=1e-4, atol=1e-7, accept_error=ValueError,
                                 contiguous_check=False, scipy_name='scp')
    def test_ifftn_plan_manager(self, xp, scp, dtype):
        x = testing.shaped_random(self.shape, xp, dtype)
        # hack: avoid testing the cases when getting a cuFFT plan is impossible
        if _default_fft_func(x, s=self.s, axes=self.axes) is not _fftn:
            return x
        if scp is cupyx.scipy:
            from cupy.cuda.cufft import get_current_plan
            plan = scp.fftpack.get_fft_plan(x, shape=self.s, axes=self.axes)
            with plan:
                assert id(plan) == id(get_current_plan())
                out = scp.fftpack.ifftn(x, shape=self.s, axes=self.axes)
            assert get_current_plan() is None
        else:  # scipy
            out = scp.fftpack.ifftn(x, shape=self.s, axes=self.axes)
        return out

    @testing.for_complex_dtypes()
    def test_fftn_multiple_plan_error(self, dtype):
        import cupy
        import cupyx.scipy.fftpack as fftpack
        x = testing.shaped_random(self.shape, cupy, dtype)
        # hack: avoid testing the cases when getting a cuFFT plan is impossible
        if _default_fft_func(x, s=self.s, axes=self.axes) is not _fftn:
            return
        plan = fftpack.get_fft_plan(x, shape=self.s, axes=self.axes)
        with pytest.raises(RuntimeError) as ex, plan:
            fftpack.fftn(x, shape=self.s, axes=self.axes, plan=plan)
        assert 'Use the cuFFT plan either as' in str(ex.value)


@testing.parameterize(*testing.product({
    'n': [None, 5, 10, 15],
    'shape': [(9,), (10,), (10, 9), (10, 10)],
    'axis': [-1, 0],
}))
@testing.gpu
@testing.with_requires('scipy>=0.19.0')
class TestRfft(unittest.TestCase):

    @testing.for_all_dtypes(no_complex=True)
    @testing.numpy_cupy_allclose(rtol=1e-4, atol=1e-6, accept_error=ValueError,
                                 contiguous_check=False, scipy_name='scp')
    def test_rfft(self, xp, scp, dtype):
        x = testing.shaped_random(self.shape, xp, dtype)
        x_orig = x.copy()
        out = scp.fftpack.rfft(x, n=self.n, axis=self.axis)
        testing.assert_array_equal(x, x_orig)
        return out

    @testing.for_all_dtypes(no_complex=True)
    @testing.numpy_cupy_allclose(rtol=1e-4, atol=1e-6, accept_error=ValueError,
                                 contiguous_check=False, scipy_name='scp')
    def test_rfft_overwrite(self, xp, scp, dtype):
        x = testing.shaped_random(self.shape, xp, dtype)
        return scp.fftpack.rfft(x, n=self.n, axis=self.axis,
                                overwrite_x=True)

    @testing.for_all_dtypes(no_complex=True)
    @testing.numpy_cupy_allclose(rtol=1e-4, atol=1e-7, accept_error=ValueError,
                                 contiguous_check=False, scipy_name='scp')
    def test_irfft(self, xp, scp, dtype):
        x = testing.shaped_random(self.shape, xp, dtype)
        x_orig = x.copy()
        out = scp.fftpack.irfft(x, n=self.n, axis=self.axis)
        testing.assert_array_equal(x, x_orig)
        return out

    @testing.for_all_dtypes(no_complex=True)
    @testing.numpy_cupy_allclose(rtol=1e-4, atol=1e-7, accept_error=ValueError,
                                 contiguous_check=False, scipy_name='scp')
    def test_irfft_overwrite(self, xp, scp, dtype):
        x = testing.shaped_random(self.shape, xp, dtype)
        return scp.fftpack.irfft(x, n=self.n, axis=self.axis,
                                 overwrite_x=True)


@testing.parameterize(
    {'shape': (32, 16, 4), 'data_order': 'F'},
    {'shape': (4, 32, 16), 'data_order': 'C'},
)
class TestFftnView(unittest.TestCase):

    @testing.for_complex_dtypes()
    def test_contiguous_view(self, dtype):
<<<<<<< HEAD
        # Fortran-ordered case tests: https://github.com/cupy/cupy/issues/3033
=======
        # Fortran-ordered case tests: https://github.com/cupy/cupy/issues/3079
>>>>>>> 1a0adee9
        a = testing.shaped_random(self.shape, cupy, dtype)
        if self.data_order == 'F':
            a = cupy.asfortranarray(a)
            sl = [Ellipsis, 0]
        else:
            sl = [0, Ellipsis]

        # transform a contiguous view without pre-planning
        view = a[sl]
        expected = cupyx.scipy.fftpack.fftn(view)

        # create plan and then apply it to a contiguous view
        plan = cupyx.scipy.fftpack.get_fft_plan(view)
        with plan:
            out = cupyx.scipy.fftpack.fftn(view)
        testing.assert_allclose(expected, out)

    @testing.for_complex_dtypes()
    def test_noncontiguous_view(self, dtype):
        a = testing.shaped_random(self.shape, cupy, dtype)
        if self.data_order == 'F':
            a = cupy.asfortranarray(a)
            sl = [Ellipsis, slice(None, None, 2)]
        else:
            sl = [slice(None, None, 2), Ellipsis]

        # transform a non-contiguous view without pre-planning
        view = a[sl]
        expected = cupyx.scipy.fftpack.fftn(view)

        # create plan and then apply it to a non-contiguous view
        plan = cupyx.scipy.fftpack.get_fft_plan(view.copy())
        with plan:
            out = cupyx.scipy.fftpack.fftn(view)
        testing.assert_allclose(expected, out)

    @testing.for_complex_dtypes()
    def test_overwrite_x_with_contiguous_view(self, dtype):
        # Test case for: https://github.com/cupy/cupy/issues/3079
        a = testing.shaped_random(self.shape, cupy, dtype)
        if self.data_order == 'C':
            # C-contiguous view
            b = a[:a.shape[0] // 2, ...]
        else:
            # F-contiguous view
            a = cupy.asfortranarray(a)
            b = a[..., :a.shape[-1] // 2]
        b_ptr = b.data.ptr
        out = cupyx.scipy.fftpack.fftn(b, overwrite_x=True)
        assert out.data.ptr == b_ptr<|MERGE_RESOLUTION|>--- conflicted
+++ resolved
@@ -589,11 +589,7 @@
 
     @testing.for_complex_dtypes()
     def test_contiguous_view(self, dtype):
-<<<<<<< HEAD
-        # Fortran-ordered case tests: https://github.com/cupy/cupy/issues/3033
-=======
         # Fortran-ordered case tests: https://github.com/cupy/cupy/issues/3079
->>>>>>> 1a0adee9
         a = testing.shaped_random(self.shape, cupy, dtype)
         if self.data_order == 'F':
             a = cupy.asfortranarray(a)
