--- conflicted
+++ resolved
@@ -98,13 +98,7 @@
 
 
 def _correlate_or_convolve(input, weights, output, mode, cval, origin,
-<<<<<<< HEAD
                            convolution, single_precision):
-=======
-                           convolution):
-    if input.dtype.kind == 'c':
-        raise TypeError('Complex type not supported.')
->>>>>>> 9c051685
     if not hasattr(origin, '__getitem__'):
         origin = [origin, ] * input.ndim
     else:
@@ -233,7 +227,6 @@
         )
         ixvar = "ix_{}".format(j)
         ops.append(_generate_boundary_condition_ops(mode, ixvar, xshape[j]))
-<<<<<<< HEAD
         ops.append("        ix_{j} *= sx_{j};".format(j=j))
     _cond = " || ".join(["(ix_{0} < 0)".format(j) for j in range(ndim)])
     _expr = " + ".join(["ix_{0}".format(j) for j in range(ndim)])
@@ -244,24 +237,6 @@
         }} else {{
             int ix = {expr};
             sum += (W)x[ix] * wvals[iw];
-=======
-        ops.append('        ix_{j} *= sx_{j};'.format(j=j))
-
-    ops.append('''
-        W wval = w[iw];
-        if (wval == (W)0) {{
-            iw += 1;
-            continue;
-        }}''')
-    _cond = ' || '.join(['(ix_{0} < 0)'.format(j) for j in range(ndim)])
-    _expr = ' + '.join(['ix_{0}'.format(j) for j in range(ndim)])
-    ops.append('''
-        if ({cond}) {{
-            sum += (W){cval} * wval;
-        }} else {{
-            int ix = {expr};
-            sum += (W)x[ix] * wval;
->>>>>>> 9c051685
         }}
         """.format(
             cond=_cond, expr=_expr, cval=cval,
