--- conflicted
+++ resolved
@@ -138,19 +138,11 @@
     output = _get_output(output, input, weights_dtype)
     if weights.size == 0:
         return output
+
+    input = cupy.ascontiguousarray(input)
     weights = cupy.ascontiguousarray(weights, weights_dtype)
-
-    input = cupy.ascontiguousarray(input)
-<<<<<<< HEAD
-
-    in_params, out_params, operation, name = _generate_correlete_kernel(
-        input.ndim, mode, cval, input.shape, wshape, origin)
-    return cupy.ElementwiseKernel(in_params, out_params, operation, name)(
-=======
-    weights = cupy.ascontiguousarray(weights, cupy.float64)
     return _get_correlete_kernel(
         input.ndim, mode, cval, input.shape, tuple(wshape), tuple(origin))(
->>>>>>> bcf2ec3f
         input, weights, output)
 
 
