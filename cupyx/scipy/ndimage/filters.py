import cupy
from cupy import util


def correlate(input, weights, output=None, mode='reflect', cval=0.0, origin=0,
              *, single_precision=False):
    """Multi-dimensional correlate.

    The array is correlated with the given kernel.

    Args:
        input (cupy.ndarray): The input array.
        weights (cupy.ndarray): Array of weights, same number of dimensions as
            input
        output (cupy.ndarray, dtype or None): The array in which to place the
            output.
        mode (str): The array borders are handled according to the given mode
            (``'reflect'``, ``'constant'``, ``'nearest'``, ``'mirror'``,
            ``'wrap'``). Default is ``'reflect'``.
        cval (scalar): Value to fill past edges of input if mode is
            ``constant``. Default is ``0.0``.
        origin (scalar or tuple of scalar): The origin parameter controls the
            placement of the filter, relative to the center of the current
            element of the input. Default of 0 is equivalent to
            ``(0,)*input.ndim``.
        single_precision (bool, optional): If True, allow single-precision
            computations when the input is single precision.

    Returns:
        cupy.ndarray: The result of correlate.

    .. seealso:: :func:`scipy.ndimage.correlate`
    """
    return _correlate_or_convolve(input, weights, output, mode, cval, origin,
                                  False, single_precision)


def convolve(input, weights, output=None, mode='reflect', cval=0.0, origin=0,
             *, single_precision=False):
    """Multi-dimensional convolution.

    The array is convolved with the given kernel.

    Args:
        input (cupy.ndarray): The input array.
        weights (cupy.ndarray): Array of weights, same number of dimensions as
            input
        output (cupy.ndarray, dtype or None): The array in which to place the
            output.
        mode (str): The array borders are handled according to the given mode
            (``'reflect'``, ``'constant'``, ``'nearest'``, ``'mirror'``,
            ``'wrap'``). Default is ``'reflect'``.
        cval (scalar): Value to fill past edges of input if mode is
            ``constant``. Default is ``0.0``.
        origin (scalar or tuple of scalar): The origin parameter controls the
            placement of the filter, relative to the center of the current
            element of the input. Default of 0 is equivalent to
            ``(0,)*input.ndim``.
        single_precision (bool, optional): If True, allow single-precision
            computations when the input is single precision.

    Returns:
        cupy.ndarray: The result of convolution.

    .. seealso:: :func:`scipy.ndimage.convolve`
    """
    return _correlate_or_convolve(input, weights, output, mode, cval, origin,
                                  True, single_precision)


def _get_output(output, input, weights_dtype, shape=None):
    if shape is None:
        shape = input.shape
    if isinstance(output, cupy.ndarray):
        if output.shape != tuple(shape):
            raise RuntimeError('output shape is not correct')
        if output is input:
            raise RuntimeError('in-place convolution not supported')
        if ((input.dtype.kind == 'c' or weights_dtype.kind == 'c') and
                output.dtype.kind != 'c'):
            raise RuntimeError(
                'output must have complex dtype if either the input or '
                'weights are complex-valued.')
    else:
        dtype = output
        if dtype is None:
            if weights_dtype.kind == 'c':
                dtype = cupy.result_type(input.dtype, cupy.complex64)
            else:
                dtype = input.dtype
        elif ((input.dtype.kind == 'c' or weights_dtype.kind == 'c') and
                output.dtype.kind != 'c'):
            raise RuntimeError(
                'output must have complex dtype if either the input or '
                'weights are complex-valued.')
        output = cupy.zeros(shape, dtype)
    return output


def _correlate_or_convolve(input, weights, output, mode, cval, origin,
                           convolution, single_precision):
    if not hasattr(origin, '__getitem__'):
        origin = [origin, ] * input.ndim
    else:
        origin = list(origin)
    wshape = [ii for ii in weights.shape if ii > 0]
    if len(wshape) != input.ndim:
        raise RuntimeError('filter weights array has incorrect shape.')
    if convolution:
        weights = weights[tuple([slice(None, None, -1)] * weights.ndim)]
        for ii in range(len(origin)):
            origin[ii] = -origin[ii]
            if weights.shape[ii] % 2 == 0:
                origin[ii] -= 1
    for _origin, lenw in zip(origin, wshape):
        if (lenw // 2 + _origin < 0) or (lenw // 2 + _origin >= lenw):
            raise ValueError('invalid origin')
    if mode not in ('reflect', 'constant', 'nearest', 'mirror', 'wrap'):
        msg = 'boundary mode not supported (actual: {}).'.format(mode)
        raise RuntimeError(msg)

    if weights.dtype.kind == 'c' or input.dtype.kind == 'c':
        if single_precision:
            weights_dtype = cupy.result_type(input.real.dtype, cupy.complex64)
        else:
            weights_dtype = cupy.complex128
    else:
        if single_precision:
            weights_dtype = cupy.result_type(input.real.dtype, cupy.float32)
        else:
            weights_dtype = cupy.float64
    weights_dtype = cupy.dtype(weights_dtype)

#    if output is input:
#        input = input.copy()
    output = _get_output(output, input, weights_dtype)
    if weights.size == 0:
        return output

    input = cupy.ascontiguousarray(input)
    weights = cupy.ascontiguousarray(weights, weights_dtype)

    # The kernel needs only the non-zero kernel values and their coordinates.
    # This allows us to use a single for loop to compute the ndim convolution.
    # The loop will be over only the the non-zero entries of the filter.
    wlocs = cupy.where(weights)
    wvals = weights[wlocs]     # (nnz,) array of non-zero values
    wlocs = cupy.stack(wlocs)  # (ndim, nnz) array of indices for these values

    return _get_correlete_kernel(
        input.ndim, mode, cval, input.shape, weights.shape, wvals.size,
        tuple(origin))(input, wlocs, wvals, output)


def _generate_boundary_condition_ops(mode, ix, xsize):
    if mode == 'reflect':
        ops = '''
        if ({ix} < 0) {{
            {ix} = - 1 - {ix};
        }}
        {ix} %= {xsize} * 2;
        {ix} = min({ix}, 2 * {xsize} - 1 - {ix});'''.format(ix=ix, xsize=xsize)
    elif mode == 'mirror':
        ops = '''
        if ({ix} < 0) {{
            {ix} = - {ix};
        }}
        if ({xsize} == 1) {{
            {ix} = 0;
        }} else {{
            {ix} = 1 + ({ix} - 1) % (({xsize} - 1) * 2);
            {ix} = min({ix}, 2 * {xsize} - 2 - {ix});
        }}'''.format(ix=ix, xsize=xsize)
    elif mode == 'nearest':
        ops = '''
        {ix} = min(max({ix}, 0), {xsize} - 1);'''.format(ix=ix, xsize=xsize)
    elif mode == 'wrap':
        ops = '''
        if ({ix} < 0) {{
            {ix} += (1 - ({ix} / {xsize})) * {xsize};
        }}
        {ix} %= {xsize};'''.format(ix=ix, xsize=xsize)
    elif mode == 'constant':
        ops = '''
        if ({ix} >= {xsize}) {{
            {ix} = -1;
        }}'''.format(ix=ix, xsize=xsize)
    return ops


def _generate_correlete_kernel(mode, cval, xshape, wshape, nnz, origin):
    in_params = "raw X x, raw I wlocs, raw W wvals"
    out_params = "Y y"

<<<<<<< HEAD
    ndim = len(wshape)
=======
    ops = []
    ops.append('X* x_data = (X*)&(x[0]);')
    ops.append('W* w_data = (W*)&(w[0]);')
    ops.append('const int sx_{} = 1;'.format(ndim-1))
    for j in range(ndim-1, 0, -1):
        ops.append('int sx_{jm} = sx_{j} * {xsize_j};'.
                   format(jm=j-1, j=j, xsize_j=xshape[j]))
    ops.append('int _i = i;')
    for j in range(ndim-1, -1, -1):
        ops.append('int cx_{j} = _i % {xsize} - ({wsize} / 2) - ({origin});'
                   .format(j=j, xsize=xshape[j], wsize=wshape[j],
                           origin=origin[j]))
        if (j > 0):
            ops.append('_i /= {xsize};'.format(xsize=xshape[j]))
    ops.append('W sum = (W)0;')
    ops.append('int iw = 0;')
>>>>>>> 7481710e

    ops = []
    ops.append("const int sx_{} = 1;".format(ndim - 1))
    for j in range(ndim - 1, 0, -1):
        ops.append(
            "int sx_{jm} = sx_{j} * {xsize_j};".format(
                jm=j - 1, j=j, xsize_j=xshape[j]
            )
        )
    ops.append("int _i = i;")
    for j in range(ndim - 1, -1, -1):
        ops.append(
            "int cx_{j} = _i % {xsize} - ({wsize} / 2) - ({origin});".format(
                j=j, xsize=xshape[j], wsize=wshape[j], origin=origin[j]
            )
        )
        if j > 0:
            ops.append("_i /= {xsize};".format(xsize=xshape[j]))
    ops.append("W sum = (W)0;")
    ops.append(
        """
        for (int iw = 0; iw < {nnz}; iw++)
        {{
        """.format(nnz=nnz)
    )
    for j in range(ndim):
        ops.append(
            """
                //iloc += {nnz};
                int iw_{j} = wlocs[iw + {j} * {nnz}];
                int ix_{j} = cx_{j} + iw_{j};""".format(j=j, nnz=nnz)
        )
        ixvar = "ix_{}".format(j)
        ops.append(_generate_boundary_condition_ops(mode, ixvar, xshape[j]))
<<<<<<< HEAD
        ops.append("        ix_{j} *= sx_{j};".format(j=j))
    _cond = " || ".join(["(ix_{0} < 0)".format(j) for j in range(ndim)])
    _expr = " + ".join(["ix_{0}".format(j) for j in range(ndim)])
    ops.append(
        """
=======
        ops.append('        ix_{j} *= sx_{j};'.format(j=j))

    ops.append('''
        W wval = w_data[iw];
        if (wval == (W)0) {{
            iw += 1;
            continue;
        }}''')
    _cond = ' || '.join(['(ix_{0} < 0)'.format(j) for j in range(ndim)])
    _expr = ' + '.join(['ix_{0}'.format(j) for j in range(ndim)])
    ops.append('''
>>>>>>> 7481710e
        if ({cond}) {{
            sum += (W){cval} * wvals[iw];
        }} else {{
            int ix = {expr};
<<<<<<< HEAD
            sum += (W)x[ix] * wvals[iw];
=======
            sum += (W)x_data[ix] * wval;
>>>>>>> 7481710e
        }}
        """.format(
            cond=_cond, expr=_expr, cval=cval,
        )
    )

    ops.append("}")
    ops.append("y = (Y)sum;")
    operation = "\n".join(ops)

    name = "cupy_ndimage_correlate_{}d_{}_x{}_w{}_nnz{}".format(
        ndim,
        mode,
        "_".join(["{}".format(j) for j in xshape]),
        "_".join(["{}".format(j) for j in wshape]),
        nnz,
    )
    return in_params, out_params, operation, name


@util.memoize()
def _get_correlete_kernel(ndim, mode, cval, xshape, wshape, nnz, origin):
    # weights is always casted to float64 in order to get an output compatible
    # with SciPy, thought float32 might be sufficient when input dtype is low
    # precision.
    in_params, out_params, operation, name = _generate_correlete_kernel(
        mode, cval, xshape, wshape, nnz, origin)
    return cupy.ElementwiseKernel(in_params, out_params, operation, name)<|MERGE_RESOLUTION|>--- conflicted
+++ resolved
@@ -192,9 +192,6 @@
     in_params = "raw X x, raw I wlocs, raw W wvals"
     out_params = "Y y"
 
-<<<<<<< HEAD
-    ndim = len(wshape)
-=======
     ops = []
     ops.append('X* x_data = (X*)&(x[0]);')
     ops.append('W* w_data = (W*)&(w[0]);')
@@ -211,48 +208,12 @@
             ops.append('_i /= {xsize};'.format(xsize=xshape[j]))
     ops.append('W sum = (W)0;')
     ops.append('int iw = 0;')
->>>>>>> 7481710e
-
-    ops = []
-    ops.append("const int sx_{} = 1;".format(ndim - 1))
-    for j in range(ndim - 1, 0, -1):
-        ops.append(
-            "int sx_{jm} = sx_{j} * {xsize_j};".format(
-                jm=j - 1, j=j, xsize_j=xshape[j]
-            )
-        )
-    ops.append("int _i = i;")
-    for j in range(ndim - 1, -1, -1):
-        ops.append(
-            "int cx_{j} = _i % {xsize} - ({wsize} / 2) - ({origin});".format(
-                j=j, xsize=xshape[j], wsize=wshape[j], origin=origin[j]
-            )
-        )
-        if j > 0:
-            ops.append("_i /= {xsize};".format(xsize=xshape[j]))
-    ops.append("W sum = (W)0;")
-    ops.append(
-        """
-        for (int iw = 0; iw < {nnz}; iw++)
-        {{
-        """.format(nnz=nnz)
-    )
-    for j in range(ndim):
-        ops.append(
-            """
-                //iloc += {nnz};
-                int iw_{j} = wlocs[iw + {j} * {nnz}];
-                int ix_{j} = cx_{j} + iw_{j};""".format(j=j, nnz=nnz)
-        )
-        ixvar = "ix_{}".format(j)
-        ops.append(_generate_boundary_condition_ops(mode, ixvar, xshape[j]))
-<<<<<<< HEAD
+
         ops.append("        ix_{j} *= sx_{j};".format(j=j))
     _cond = " || ".join(["(ix_{0} < 0)".format(j) for j in range(ndim)])
     _expr = " + ".join(["ix_{0}".format(j) for j in range(ndim)])
     ops.append(
         """
-=======
         ops.append('        ix_{j} *= sx_{j};'.format(j=j))
 
     ops.append('''
@@ -264,16 +225,11 @@
     _cond = ' || '.join(['(ix_{0} < 0)'.format(j) for j in range(ndim)])
     _expr = ' + '.join(['ix_{0}'.format(j) for j in range(ndim)])
     ops.append('''
->>>>>>> 7481710e
         if ({cond}) {{
             sum += (W){cval} * wvals[iw];
         }} else {{
             int ix = {expr};
-<<<<<<< HEAD
-            sum += (W)x[ix] * wvals[iw];
-=======
             sum += (W)x_data[ix] * wval;
->>>>>>> 7481710e
         }}
         """.format(
             cond=_cond, expr=_expr, cval=cval,
