--- conflicted
+++ resolved
@@ -114,16 +114,6 @@
     Args:
         input (cupy.ndarray): The input array.
         size (tuple of ints): Shape of a flat and full structuring element used
-<<<<<<< HEAD
-            for the greyscale dilation. Optional if ```footprint``` or
-            ```structure``` is provided.
-        footprint (array of ints): Positions of non-infinite elements of a flat
-            structuring element used for greyscale dilation. Non-zero values
-            give the set of neighbors of the center over which maximum is
-            chosen.
-        structure (array of ints): Structuring element used for the greyscale
-            dilation. ```structure``` may be a non-flat structuring element.
-=======
             for the greyscale closing. Optional if ```footprint``` or
             ```structure``` is provided.
         footprint (array of ints): Positions of non-infinite elements of a flat
@@ -132,7 +122,6 @@
             chosen.
         structure (array of ints): Structuring element used for the greyscale
             closing. ```structure``` may be a non-flat structuring element.
->>>>>>> 3d9342e8
         output (cupy.ndarray, dtype or None): The array in which to place the
             output.
         mode (str): The array borders are handled according to the given mode
@@ -166,16 +155,6 @@
     Args:
         input (cupy.ndarray): The input array.
         size (tuple of ints): Shape of a flat and full structuring element used
-<<<<<<< HEAD
-            for the greyscale dilation. Optional if ```footprint``` or
-            ```structure``` is provided.
-        footprint (array of ints): Positions of non-infinite elements of a flat
-            structuring element used for greyscale dilation. Non-zero values
-            give the set of neighbors of the center over which maximum is
-            chosen.
-        structure (array of ints): Structuring element used for the greyscale
-            dilation. ```structure``` may be a non-flat structuring element.
-=======
             for the greyscale opening. Optional if ```footprint``` or
             ```structure``` is provided.
         footprint (array of ints): Positions of non-infinite elements of a flat
@@ -184,7 +163,6 @@
             chosen.
         structure (array of ints): Structuring element used for the greyscale
             opening. ```structure``` may be a non-flat structuring element.
->>>>>>> 3d9342e8
         output (cupy.ndarray, dtype or None): The array in which to place the
             output.
         mode (str): The array borders are handled according to the given mode
