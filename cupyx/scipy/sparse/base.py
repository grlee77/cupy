import numpy
import six

import cupy
from cupyx.scipy.sparse import util


class spmatrix(object):

    """Base class of all sparse matrixes.

    See :class:`scipy.sparse.spmatrix`
    """

    __array_priority__ = 101

    def __init__(self, maxprint=50):
        if self.__class__ == spmatrix:
            raise ValueError(
                'This class is not intended to be instantiated directly.')
        self.maxprint = maxprint

    @property
    def device(self):
        """CUDA device on which this array resides."""
        raise NotImplementedError

    def get(self, stream=None):
        """Return a copy of the array on host memory.

        Args:
            stream (cupy.cuda.Stream): CUDA stream object. If it is given, the
                copy runs asynchronously. Otherwise, the copy is synchronous.

        Returns:
            scipy.sparse.spmatrix: An array on host memory.

        """
        raise NotImplementedError

    def __len__(self):
        raise TypeError('sparse matrix length is ambiguous; '
                        'use getnnz() or shape[0]')

    def __str__(self):
        # TODO(unno): Do not use get method which is only available when scipy
        # is installed.
        return str(self.get())

    def __iter__(self):
        for r in six.moves.range(self.shape[0]):
            yield self[r, :]

    def __bool__(self):
        if self.shape == (1, 1):
            return self.nnz != 0
        else:
            raise ValueError('The truth value of an array with more than one '
                             'element is ambiguous. Use a.any() or a.all().')

    __nonzero__ = __bool__

    def __eq__(self, other):
        return self.tocsr().__eq__(other)

    def __ne__(self, other):
        return self.tocsr().__ne__(other)

    def __lt__(self, other):
        return self.tocsr().__lt__(other)

    def __gt__(self, other):
        return self.tocsr().__gt__(other)

    def __le__(self, other):
        return self.tocsr().__le__(other)

    def __ge__(self, other):
        return self.tocsr().__ge__(other)

    def __abs__(self):
        return self.tocsr().__abs__()

    def __add__(self, other):
        return self.tocsr().__add__(other)

    def __radd__(self, other):
        return self.tocsr().__radd__(other)

    def __sub__(self, other):
        return self.tocsr().__sub__(other)

    def __rsub__(self, other):
        return self.tocsr().__rsub__(other)

    def __mul__(self, other):
        return self.tocsr().__mul__(other)

    def __rmul__(self, other):
        if cupy.isscalar(other) or isdense(other) and other.ndim == 0:
            return self * other
        else:
            try:
                tr = other.T
            except AttributeError:
                return NotImplemented
            return (self.T * tr).T

    def __div__(self, other):
        return self.tocsr().__div__(other)

    def __rdiv__(self, other):
        return self.tocsr().__rdiv__(other)

    def __truediv__(self, other):
        return self.tocsr().__truediv__(other)

    def __rtruediv__(self, other):
        return self.tocsr().__rdtrueiv__(other)

    def __neg__(self):
        return -self.tocsr()

    def __iadd__(self, other):
        return NotImplemented

    def __isub__(self, other):
        return NotImplemented

    def __imul__(self, other):
        return NotImplemented

    def __idiv__(self, other):
        return self.__itruediv__(other)

    def __itruediv__(self, other):
        return NotImplemented

    def __pow__(self, other):
        """Calculates n-th power of the matrix.

        This method calculates n-th power of a given matrix. The matrix must
        be a squared matrix, and a given exponent must be an integer.

        Args:
            other (int): Exponent.

        Returns:
            cupyx.scipy.sparse.spmatrix: A sparse matrix representing n-th
                power of this matrix.

        """
        m, n = self.shape
        if m != n:
            raise TypeError('matrix is not square')

        if util.isintlike(other):
            other = int(other)
            if other < 0:
                raise ValueError('exponent must be >= 0')

            if other == 0:
                import cupyx.scipy.sparse
                return cupyx.scipy.sparse.identity(
                    m, dtype=self.dtype, format='csr')
            elif other == 1:
                return self.copy()
            else:
                tmp = self.__pow__(other // 2)
                if other % 2:
                    return self * tmp * tmp
                else:
                    return tmp * tmp
        elif util.isscalarlike(other):
            raise ValueError('exponent must be an integer')
        else:
            return NotImplemented

    @property
    def A(self):
        """Dense ndarray representation of this matrix.

        This property is equivalent to
        :meth:`~cupyx.scipy.sparse.spmatrix.toarray` method.

        """
        return self.toarray()

    @property
    def T(self):
        return self.transpose()

    @property
    def H(self):
        return self.getH()

    @property
    def ndim(self):
        return 2

    @property
    def size(self):
        return self.getnnz()

    @property
    def nnz(self):
        return self.getnnz()

    @property
    def shape(self):
        return self.get_shape()

    @shape.setter
    def shape(self, value):
        self.set_shape(value)

    def asformat(self, format):
        """Return this matrix in a given sparse format.

        Args:
            format (str or None): Format you need.
        """
        if format is None or format == self.format:
            return self
        else:
            return getattr(self, 'to' + format)()

    def asfptype(self):
        """Upcasts matrix to a floating point format.

        When the matrix has floating point type, the method returns itself.
        Otherwise it makes a copy with floating point type and the same format.

        Returns:
            cupyx.scipy.sparse.spmatrix: A matrix with float type.

        """
        if self.dtype.kind == 'f':
            return self
        else:
            typ = numpy.result_type(self.dtype, 'f')
            return self.astype(typ)

    def astype(self, t):
        """Casts the array to given data type.

        Args:
            t: Type specifier.

        Returns:
            cupyx.scipy.sparse.spmatrix:
                A copy of the array with the given type and the same format.

        """
        return self.tocsr().astype(t).asformat(self.format)

    def conj(self, copy=True):
        """Element-wise complex conjugation.

        If the matrix is of non-complex data type and `copy` is False,
        this method does nothing and the data is not copied.

        Args:
            copy (bool):
                If True, the result is guaranteed to not share data with self.

        Returns:
            cupyx.scipy.sparse.spmatrix : The element-wise complex conjugate.

        """
        if self.dtype.kind == 'c':
            return self.tocsr(copy=copy).conj(copy=False)
        elif copy:
            return self.copy()
        else:
            return self

    def conjugate(self, copy=True):
        return self.conj(copy=copy)

    conjugate.__doc__ = conj.__doc__

    def copy(self):
        """Returns a copy of this matrix.

        No data/indices will be shared between the returned value and current
        matrix.
        """
        return self.__class__(self, copy=True)

    def count_nonzero(self):
        """Number of non-zero entries, equivalent to"""
        raise NotImplementedError

    def diagonal(self, k=0):
<<<<<<< HEAD
        """Returns the main diagonal of the matrix"""
=======
        """Returns the k-th diagonal of the matrix.

        Args:
            k (int, optional): Which diagonal to get, corresponding to elements
            a[i, i+k]. Default: 0 (the main diagonal).

        Returns:
            cupy.ndarray : The k-th diagonal.
        """
>>>>>>> 192878d7
        return self.tocsr().diagonal(k=k)

    def dot(self, other):
        """Ordinary dot product"""
        return self * other

    def getH(self):
        return self.transpose().conj()

    def get_shape(self):
        raise NotImplementedError

    # TODO(unno): Implement getcol

    def getformat(self):
        return self.format

    def getmaxprint(self):
        return self.maxprint

    def getnnz(self, axis=None):
        """Number of stored values, including explicit zeros."""
        raise NotImplementedError

    # TODO(unno): Implement getrow

    def maximum(self, other):
        return self.tocsr().maximum(other)

    # TODO(unno): Implement mean

    def minimum(self, other):
        return self.tocsr().minimum(other)

    def multiply(self, other):
        """Point-wise multiplication by another matrix"""
        return self.tocsr().multiply(other)

    # TODO(unno): Implement nonzero

    def power(self, n, dtype=None):
        return self.tocsr().power(n, dtype=dtype)

    def reshape(self, shape, order='C'):
        """Gives a new shape to a sparse matrix without changing its data."""
        raise NotImplementedError

    def set_shape(self, shape):
        self.reshape(shape)

    # TODO(unno): Implement setdiag

    def sum(self, axis=None, dtype=None, out=None):
        """Sums the matrix elements over a given axis.

        Args:
            axis (int or ``None``): Axis along which the sum is comuted.
                If it is ``None``, it computes the sum of all the elements.
                Select from ``{None, 0, 1, -2, -1}``.
            dtype: The type of returned matrix. If it is not specified, type
                of the array is used.
            out (cupy.ndarray): Output matrix.

        Returns:
            cupy.ndarray: Summed array.

        .. seealso::
           :meth:`scipy.sparse.spmatrix.sum`

        """
        util.validateaxis(axis)

        # This implementation uses multiplication, though it is not efficient
        # for some matrix types. These should override this function.

        m, n = self.shape

        if axis is None:
            return self.dot(cupy.ones(n, dtype=self.dtype)).sum(
                dtype=dtype, out=out)

        if axis < 0:
            axis += 2

        if axis == 0:
            ret = self.T.dot(cupy.ones(m, dtype=self.dtype)).reshape(1, n)
        else:  # axis == 1
            ret = self.dot(cupy.ones(n, dtype=self.dtype)).reshape(m, 1)

        if out is not None:
            if out.shape != ret.shape:
                raise ValueError('dimensions do not match')
            out[:] = ret
            return out
        elif dtype is not None:
            return ret.astype(dtype, copy=False)
        else:
            return ret

    def toarray(self, order=None, out=None):
        """Return a dense ndarray representation of this matrix."""
        return self.tocsr().toarray(order=order, out=out)

    def tobsr(self, blocksize=None, copy=False):
        """Convert this matrix to Block Sparse Row format."""
        return self.tocsr(copy=copy).tobsr(copy=False)

    def tocoo(self, copy=False):
        """Convert this matrix to COOrdinate format."""
        return self.tocsr(copy=copy).tocoo(copy=False)

    def tocsc(self, copy=False):
        """Convert this matrix to Compressed Sparse Column format."""
        return self.tocsr(copy=copy).tocsc(copy=False)

    def tocsr(self, copy=False):
        """Convert this matrix to Compressed Sparse Row format."""
        raise NotImplementedError

    def todense(self, order=None, out=None):
        """Return a dense matrix representation of this matrix."""
        return self.toarray(order=order, out=out)

    def todia(self, copy=False):
        """Convert this matrix to sparse DIAgonal format."""
        return self.tocsr(copy=copy).todia(copy=False)

    def todok(self, copy=False):
        """Convert this matrix to Dictionary Of Keys format."""
        return self.tocsr(copy=copy).todok(copy=False)

    def tolil(self, copy=False):
        """Convert this matrix to LInked List format."""
        return self.tocsr(copy=copy).tolil(copy=False)

    def transpose(self, axes=None, copy=False):
        """Reverses the dimensions of the sparse matrix."""
        return self.tocsr(copy=copy).transpose(axes=axes, copy=False)


def issparse(x):
    """Checks if a given matrix is a sparse matrix.

    Returns:
        bool: Returns if ``x`` is :class:`cupyx.scipy.sparse.spmatrix` that is
            a base class of all sparse matrix classes.

    """
    return isinstance(x, spmatrix)


isdense = util.isdense
isspmatrix = issparse<|MERGE_RESOLUTION|>--- conflicted
+++ resolved
@@ -293,9 +293,6 @@
         raise NotImplementedError
 
     def diagonal(self, k=0):
-<<<<<<< HEAD
-        """Returns the main diagonal of the matrix"""
-=======
         """Returns the k-th diagonal of the matrix.
 
         Args:
@@ -305,7 +302,6 @@
         Returns:
             cupy.ndarray : The k-th diagonal.
         """
->>>>>>> 192878d7
         return self.tocsr().diagonal(k=k)
 
     def dot(self, other):
