import numpy
import six

import cupy
from cupyx.scipy.sparse import util


class spmatrix(object):

    """Base class of all sparse matrixes.

    See :class:`scipy.sparse.spmatrix`
    """

    __array_priority__ = 101

    def __init__(self, maxprint=50):
        if self.__class__ == spmatrix:
            raise ValueError(
                'This class is not intended to be instantiated directly.')
        self.maxprint = maxprint

    @property
    def device(self):
        """CUDA device on which this array resides."""
        raise NotImplementedError

    def get(self, stream=None):
        """Return a copy of the array on host memory.

        Args:
            stream (cupy.cuda.Stream): CUDA stream object. If it is given, the
                copy runs asynchronously. Otherwise, the copy is synchronous.

        Returns:
            scipy.sparse.spmatrix: An array on host memory.

        """
        raise NotImplementedError

    def __len__(self):
        raise TypeError('sparse matrix length is ambiguous; '
                        'use getnnz() or shape[0]')

    def __str__(self):
        # TODO(unno): Do not use get method which is only available when scipy
        # is installed.
        return str(self.get())

    def __iter__(self):
        for r in six.moves.range(self.shape[0]):
            yield self[r, :]

    def __bool__(self):
        if self.shape == (1, 1):
            return self.nnz != 0
        else:
            raise ValueError('The truth value of an array with more than one '
                             'element is ambiguous. Use a.any() or a.all().')

    __nonzero__ = __bool__

    def __eq__(self, other):
        return self.tocsr().__eq__(other)

    def __ne__(self, other):
        return self.tocsr().__ne__(other)

    def __lt__(self, other):
        return self.tocsr().__lt__(other)

    def __gt__(self, other):
        return self.tocsr().__gt__(other)

    def __le__(self, other):
        return self.tocsr().__le__(other)

    def __ge__(self, other):
        return self.tocsr().__ge__(other)

    def __abs__(self):
        return self.tocsr().__abs__()

    def __add__(self, other):
        return self.tocsr().__add__(other)

    def __radd__(self, other):
        return self.tocsr().__radd__(other)

    def __sub__(self, other):
        return self.tocsr().__sub__(other)

    def __rsub__(self, other):
        return self.tocsr().__rsub__(other)

    def __mul__(self, other):
        return self.tocsr().__mul__(other)

    def __rmul__(self, other):
        if cupy.isscalar(other) or isdense(other) and other.ndim == 0:
            return self * other
        else:
            try:
                tr = other.T
            except AttributeError:
                return NotImplemented
            return (self.T * tr).T

    def __div__(self, other):
        return self.tocsr().__div__(other)

    def __rdiv__(self, other):
        return self.tocsr().__rdiv__(other)

    def __truediv__(self, other):
        return self.tocsr().__truediv__(other)

    def __rtruediv__(self, other):
        return self.tocsr().__rdtrueiv__(other)

    def __neg__(self):
        return -self.tocsr()

    def __iadd__(self, other):
        return NotImplemented

    def __isub__(self, other):
        return NotImplemented

    def __imul__(self, other):
        return NotImplemented

    def __idiv__(self, other):
        return self.__itruediv__(other)

    def __itruediv__(self, other):
        return NotImplemented

    def __pow__(self, other):
        """Calculates n-th power of the matrix.

        This method calculates n-th power of a given matrix. The matrix must
        be a squared matrix, and a given exponent must be an integer.

        Args:
            other (int): Exponent.

        Returns:
            cupyx.scipy.sparse.spmatrix: A sparse matrix representing n-th
                power of this matrix.

        """
        m, n = self.shape
        if m != n:
            raise TypeError('matrix is not square')

        if util.isintlike(other):
            other = int(other)
            if other < 0:
                raise ValueError('exponent must be >= 0')

            if other == 0:
                import cupyx.scipy.sparse
                return cupyx.scipy.sparse.identity(
                    m, dtype=self.dtype, format='csr')
            elif other == 1:
                return self.copy()
            else:
                tmp = self.__pow__(other // 2)
                if other % 2:
                    return self * tmp * tmp
                else:
                    return tmp * tmp
        elif util.isscalarlike(other):
            raise ValueError('exponent must be an integer')
        else:
            return NotImplemented

    @property
    def A(self):
        """Dense ndarray representation of this matrix.

        This property is equivalent to
        :meth:`~cupyx.scipy.sparse.spmatrix.toarray` method.

        """
        return self.toarray()

    @property
    def T(self):
        return self.transpose()

    @property
    def H(self):
        return self.getH()

    @property
    def ndim(self):
        return 2

    @property
    def size(self):
        return self.getnnz()

    @property
    def nnz(self):
        return self.getnnz()

    @property
    def shape(self):
        return self.get_shape()

    @shape.setter
    def shape(self, value):
        self.set_shape(value)

    def asformat(self, format):
        """Return this matrix in a given sparse format.

        Args:
            format (str or None): Format you need.
        """
        if format is None or format == self.format:
            return self
        else:
            return getattr(self, 'to' + format)()

    def asfptype(self):
        """Upcasts matrix to a floating point format.

        When the matrix has floating point type, the method returns itself.
        Otherwise it makes a copy with floating point type and the same format.

        Returns:
            cupyx.scipy.sparse.spmatrix: A matrix with float type.

        """
        if self.dtype.kind == 'f':
            return self
        else:
            typ = numpy.result_type(self.dtype, 'f')
            return self.astype(typ)

    def astype(self, t):
        """Casts the array to given data type.

        Args:
            t: Type specifier.

        Returns:
            cupyx.scipy.sparse.spmatrix:
                A copy of the array with the given type and the same format.

        """
        return self.tocsr().astype(t).asformat(self.format)

    def conj(self, copy=True):
        """Element-wise complex conjugation.

        If the matrix is of non-complex data type and `copy` is False,
        this method does nothing and the data is not copied.

        Args:
            copy (bool):
                If True, the result is guaranteed to not share data with self.

        Returns:
            cupyx.scipy.sparse.spmatrix : The element-wise complex conjugate.

        """
<<<<<<< HEAD
        if cupy.issubdtype(self.dtype, cupy.complexfloating):
=======
        if self.dtype.kind == 'c':
>>>>>>> 7f65f1f5
            return self.tocsr(copy=copy).conj(copy=False)
        elif copy:
            return self.copy()
        else:
            return self

    def conjugate(self, copy=True):
        return self.conj(copy=copy)

    conjugate.__doc__ = conj.__doc__

    def copy(self):
        """Returns a copy of this matrix.

        No data/indices will be shared between the returned value and current
        matrix.
        """
        return self.__class__(self, copy=True)

    def count_nonzero(self):
        """Number of non-zero entries, equivalent to"""
        raise NotImplementedError

    def diagonal(self):
        """Returns the main diagonal of the matrix"""
        return self.tocsr().diagonal()

    def dot(self, other):
        """Ordinary dot product"""
        return self * other

    def getH(self):
        return self.transpose().conj()

    def get_shape(self):
        raise NotImplementedError

    # TODO(unno): Implement getcol

    def getformat(self):
        return self.format

    def getmaxprint(self):
        return self.maxprint

    def getnnz(self, axis=None):
        """Number of stored values, including explicit zeros."""
        raise NotImplementedError

    # TODO(unno): Implement getrow

    def maximum(self, other):
        return self.tocsr().maximum(other)

    # TODO(unno): Implement mean

    def minimum(self, other):
        return self.tocsr().minimum(other)

    def multiply(self, other):
        """Point-wise multiplication by another matrix"""
        return self.tocsr().multiply(other)

    # TODO(unno): Implement nonzero

    def power(self, n, dtype=None):
        return self.tocsr().power(n, dtype=dtype)

    def reshape(self, shape, order='C'):
        """Gives a new shape to a sparse matrix without changing its data."""
        raise NotImplementedError

    def set_shape(self, shape):
        self.reshape(shape)

    # TODO(unno): Implement setdiag

    def sum(self, axis=None, dtype=None, out=None):
        """Sums the matrix elements over a given axis.

        Args:
            axis (int or ``None``): Axis along which the sum is comuted.
                If it is ``None``, it computes the sum of all the elements.
                Select from ``{None, 0, 1, -2, -1}``.
            dtype: The type of returned matrix. If it is not specified, type
                of the array is used.
            out (cupy.ndarray): Output matrix.

        Returns:
            cupy.ndarray: Summed array.

        .. seealso::
           :meth:`scipy.sparse.spmatrix.sum`

        """
        util.validateaxis(axis)

        # This implementation uses multiplication, though it is not efficient
        # for some matrix types. These should override this function.

        m, n = self.shape

        if axis is None:
            return self.dot(cupy.ones(n, dtype=self.dtype)).sum(
                dtype=dtype, out=out)

        if axis < 0:
            axis += 2

        if axis == 0:
            ret = self.T.dot(cupy.ones(m, dtype=self.dtype)).reshape(1, n)
        else:  # axis == 1
            ret = self.dot(cupy.ones(n, dtype=self.dtype)).reshape(m, 1)

        if out is not None:
            if out.shape != ret.shape:
                raise ValueError('dimensions do not match')
            out[:] = ret
            return out
        elif dtype is not None:
            return ret.astype(dtype, copy=False)
        else:
            return ret

    def toarray(self, order=None, out=None):
        """Return a dense ndarray representation of this matrix."""
        return self.tocsr().toarray(order=order, out=out)

    def tobsr(self, blocksize=None, copy=False):
        """Convert this matrix to Block Sparse Row format."""
        return self.tocsr(copy=copy).tobsr(copy=False)

    def tocoo(self, copy=False):
        """Convert this matrix to COOrdinate format."""
        return self.tocsr(copy=copy).tocoo(copy=False)

    def tocsc(self, copy=False):
        """Convert this matrix to Compressed Sparse Column format."""
        return self.tocsr(copy=copy).tocsc(copy=False)

    def tocsr(self, copy=False):
        """Convert this matrix to Compressed Sparse Row format."""
        raise NotImplementedError

    def todense(self, order=None, out=None):
        """Return a dense matrix representation of this matrix."""
        return self.toarray(order=order, out=out)

    def todia(self, copy=False):
        """Convert this matrix to sparse DIAgonal format."""
        return self.tocsr(copy=copy).todia(copy=False)

    def todok(self, copy=False):
        """Convert this matrix to Dictionary Of Keys format."""
        return self.tocsr(copy=copy).todok(copy=False)

    def tolil(self, copy=False):
        """Convert this matrix to LInked List format."""
        return self.tocsr(copy=copy).tolil(copy=False)

    def transpose(self, axes=None, copy=False):
        """Reverses the dimensions of the sparse matrix."""
        return self.tocsr(copy=copy).transpose(axes=axes, copy=False)


def issparse(x):
    """Checks if a given matrix is a sparse matrix.

    Returns:
        bool: Returns if ``x`` is :class:`cupyx.scipy.sparse.spmatrix` that is
            a base class of all sparse matrix classes.

    """
    return isinstance(x, spmatrix)


isdense = util.isdense
isspmatrix = issparse<|MERGE_RESOLUTION|>--- conflicted
+++ resolved
@@ -268,11 +268,7 @@
             cupyx.scipy.sparse.spmatrix : The element-wise complex conjugate.
 
         """
-<<<<<<< HEAD
-        if cupy.issubdtype(self.dtype, cupy.complexfloating):
-=======
         if self.dtype.kind == 'c':
->>>>>>> 7f65f1f5
             return self.tocsr(copy=copy).conj(copy=False)
         elif copy:
             return self.copy()
