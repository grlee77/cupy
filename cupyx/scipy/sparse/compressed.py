import numpy
try:
    import scipy.sparse
    scipy_available = True
except ImportError:
    scipy_available = False

import cupy
from cupy import core
from cupy.creation import basic
from cupy import cusparse
from cupyx.scipy.sparse import base
from cupyx.scipy.sparse import data as sparse_data
from cupyx.scipy.sparse import util


class _compressed_sparse_matrix(sparse_data._data_matrix):

    _compress_getitem_kern = core.ElementwiseKernel(
        'T d, S ind, int32 minor', 'raw T answer',
        'if (ind == minor) atomicAdd(&answer[0], d);',
        'compress_getitem')

    _compress_getitem_complex_kern = core.ElementwiseKernel(
        'T real, T imag, S ind, int32 minor',
        'raw T answer_real, raw T answer_imag',
        '''
        if (ind == minor) {
          atomicAdd(&answer_real[0], real);
          atomicAdd(&answer_imag[0], imag);
        }
        ''',
        'compress_getitem_complex')

    def __init__(self, arg1, shape=None, dtype=None, copy=False):
        if shape is not None:
            if not util.isshape(shape):
                raise ValueError('invalid shape (must be a 2-tuple of int)')
            shape = int(shape[0]), int(shape[1])

        if base.issparse(arg1):
            x = arg1.asformat(self.format)
            data = x.data
            indices = x.indices
            indptr = x.indptr

            if arg1.format != self.format:
                # When formats are differnent, all arrays are already copied
                copy = False

            if shape is None:
                shape = arg1.shape

            has_canonical_format = x.has_canonical_format
        elif util.isshape(arg1):
            m, n = arg1
            m, n = int(m), int(n)
            data = basic.zeros(0, dtype if dtype else 'd')
            indices = basic.zeros(0, 'i')
            indptr = basic.zeros(self._swap(m, n)[0] + 1, dtype='i')
            # shape and copy argument is ignored
            shape = (m, n)
            copy = False
            has_canonical_format = True

        elif scipy_available and scipy.sparse.issparse(arg1):
            # Convert scipy.sparse to cupyx.scipy.sparse
            x = arg1.asformat(self.format)
            data = cupy.array(x.data)
            indices = cupy.array(x.indices, dtype='i')
            indptr = cupy.array(x.indptr, dtype='i')
            copy = False

            if shape is None:
                shape = arg1.shape
            has_canonical_format = x.has_canonical_format

        elif isinstance(arg1, tuple) and len(arg1) == 3:
            data, indices, indptr = arg1
            if not (base.isdense(data) and data.ndim == 1 and
                    base.isdense(indices) and indices.ndim == 1 and
                    base.isdense(indptr) and indptr.ndim == 1):
                raise ValueError(
                    'data, indices, and indptr should be 1-D')

            if len(data) != len(indices):
                raise ValueError('indices and data should have the same size')

            has_canonical_format = False

        elif base.isdense(arg1):
            if arg1.ndim > 2:
                raise TypeError('expected dimension <= 2 array or matrix')
            elif arg1.ndim == 1:
                arg1 = arg1[None]
            elif arg1.ndim == 0:
                arg1 = arg1[None, None]
            data, indices, indptr = self._convert_dense(arg1)
            copy = False
            if shape is None:
                shape = arg1.shape

            has_canonical_format = True

        else:
            raise ValueError(
                'Unsupported initializer format')

        if dtype is None:
            dtype = data.dtype
        else:
            dtype = numpy.dtype(dtype)

        if dtype != 'f' and dtype != 'd' and dtype != 'F' and dtype != 'D':
            raise ValueError(
                'Only float32, float64, complex64 and complex128 '
                'are supported')

        data = data.astype(dtype, copy=copy)
        sparse_data._data_matrix.__init__(self, data)

        self.indices = indices.astype('i', copy=copy)
        self.indptr = indptr.astype('i', copy=copy)

        if shape is None:
            shape = self._swap(len(indptr) - 1, int(indices.max()) + 1)

        major, minor = self._swap(*shape)
        if len(indptr) != major + 1:
            raise ValueError('index pointer size (%d) should be (%d)'
                             % (len(indptr), major + 1))

        self._descr = cusparse.MatDescriptor.create()
        self._shape = shape
        self._has_canonical_format = has_canonical_format

    def _with_data(self, data, copy=True):
        if copy:
            return self.__class__(
                (data, self.indices.copy(), self.indptr.copy()),
                shape=self.shape,
                dtype=data.dtype)
        else:
            return self.__class__(
                (data, self.indices, self.indptr),
                shape=self.shape,
                dtype=data.dtype)

    def _convert_dense(self, x):
        raise NotImplementedError

    def _swap(self, x, y):
        raise NotImplementedError

    def _add_sparse(self, other, alpha, beta):
        raise NotImplementedError

    def _add(self, other, lhs_negative, rhs_negative):
        if cupy.isscalar(other):
            if other == 0:
                if lhs_negative:
                    return -self
                else:
                    return self.copy()
            else:
                raise NotImplementedError(
                    'adding a nonzero scalar to a sparse matrix is not '
                    'supported')
        elif base.isspmatrix(other):
            alpha = -1 if lhs_negative else 1
            beta = -1 if rhs_negative else 1
            return self._add_sparse(other, alpha, beta)
        elif base.isdense(other):
            if lhs_negative:
                if rhs_negative:
                    return -self.todense() - other
                else:
                    return other - self.todense()
            else:
                if rhs_negative:
                    return self.todense() - other
                else:
                    return self.todense() + other
        else:
            return NotImplemented

    def __add__(self, other):
        return self._add(other, False, False)

    def __radd__(self, other):
        return self._add(other, False, False)

    def __sub__(self, other):
        return self._add(other, False, True)

    def __rsub__(self, other):
        return self._add(other, True, False)

    def __getitem__(self, slices):
        if isinstance(slices, tuple):
            slices = list(slices)
        elif isinstance(slices, list):
            slices = list(slices)
            if all([isinstance(s, int) for s in slices]):
                slices = [slices]
        else:
            slices = [slices]

        ellipsis = -1
        n_ellipsis = 0
        for i, s in enumerate(slices):
            if s is None:
                raise IndexError('newaxis is not supported')
            elif s is Ellipsis:
                ellipsis = i
                n_ellipsis += 1
        if n_ellipsis > 0:
            ellipsis_size = self.ndim - (len(slices) - 1)
            slices[ellipsis:ellipsis + 1] = [slice(None)] * ellipsis_size

        if len(slices) == 2:
            row, col = slices
        elif len(slices) == 1:
            row, col = slices[0], slice(None)
        else:
            raise IndexError('invalid number of indices')

        major, minor = self._swap(row, col)
        major_size, minor_size = self._swap(*self._shape)
        if numpy.isscalar(major):
            i = int(major)
            if i < 0:
                i += major_size
            if not (0 <= i < major_size):
                raise IndexError('index out of bounds')
            if numpy.isscalar(minor):
                j = int(minor)
                if j < 0:
                    j += minor_size
                if not (0 <= j < minor_size):
                    raise IndexError('index out of bounds')
                return self._get_single(i, j)
            elif minor == slice(None):
                return self._get_major_slice(slice(i, i + 1))
        elif isinstance(major, slice):
            if minor == slice(None):
                return self._get_major_slice(major)

        raise ValueError('unsupported indexing')

    def _get_single(self, major, minor):
        start = self.indptr[major]
        end = self.indptr[major + 1]
        answer = cupy.zeros((), self.dtype)
        data = self.data[start:end]
        indices = self.indices[start:end]
        if self.dtype.kind == 'c':
            self._compress_getitem_complex_kern(
                data.real, data.imag, indices, minor, answer.real, answer.imag)
        else:
            self._compress_getitem_kern(
                data, indices, minor, answer)
        return answer[()]

    def _get_major_slice(self, major):
        major_size, minor_size = self._swap(*self._shape)
        # major.indices cannot be used because scipy.sparse behaves differently
        major_start = major.start
        major_stop = major.stop
        major_step = major.step
        if major_start is None:
            major_start = 0
        if major_stop is None:
            major_stop = major_size
        if major_step is None:
            major_step = 1
        if major_start < 0:
            major_start += major_size
        if major_stop < 0:
            major_stop += major_size
        major_start = max(min(major_start, major_size), 0)
        major_stop = max(min(major_stop, major_size), 0)

        if major_step != 1:
            raise ValueError('slicing with step != 1 not supported')

        if not (major_start <= major_stop):
<<<<<<< HEAD
            # SciPy >= 1.4.0 return an empty sparse matrix
            return self.__class__((cupy.empty(0, self.dtype),
                                   cupy.empty(0, 'i'),
                                   cupy.empty((1,), 'i')),
                                  shape=(0, 0),
                                  dtype=self.dtype)
=======
            # will give an empty slice, but preserve shape on the other axis
            major_start = major_stop
>>>>>>> 118ff540

        start = self.indptr[major_start]
        stop = self.indptr[major_stop]
        data = self.data[start:stop]
        indptr = self.indptr[major_start:major_stop + 1] - start
        indices = self.indices[start:stop]

        shape = self._swap(len(indptr) - 1, minor_size)
        return self.__class__(
            (data, indices, indptr), shape=shape, dtype=self.dtype, copy=False)

    @property
    def has_canonical_format(self):
        return self._has_canonical_format

    def get_shape(self):
        """Returns the shape of the matrix.

        Returns:
            tuple: Shape of the matrix.
        """
        return self._shape

    def getnnz(self, axis=None):
        """Returns the number of stored values, including explicit zeros.

        Args:
            axis: Not supported yet.

        Returns:
            int: The number of stored values.

        """
        if axis is None:
            return self.data.size
        else:
            raise ValueError

    # TODO(unno): Implement sorted_indices

    def sum_duplicates(self):
        if self._has_canonical_format:
            return
        if self.data.size == 0:
            self._has_canonical_format = True
            return
        coo = self.tocoo()
        coo.sum_duplicates()
        self.__init__(coo.asformat(self.format))
        self._has_canonical_format = True<|MERGE_RESOLUTION|>--- conflicted
+++ resolved
@@ -285,17 +285,8 @@
             raise ValueError('slicing with step != 1 not supported')
 
         if not (major_start <= major_stop):
-<<<<<<< HEAD
-            # SciPy >= 1.4.0 return an empty sparse matrix
-            return self.__class__((cupy.empty(0, self.dtype),
-                                   cupy.empty(0, 'i'),
-                                   cupy.empty((1,), 'i')),
-                                  shape=(0, 0),
-                                  dtype=self.dtype)
-=======
             # will give an empty slice, but preserve shape on the other axis
             major_start = major_stop
->>>>>>> 118ff540
 
         start = self.indptr[major_start]
         stop = self.indptr[major_stop]
